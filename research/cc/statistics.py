"""
Compute crypto-related statistics.

Import as:

import research.cc.statistics as rccstat
"""
import logging
from typing import Callable, List, Optional, Union

import numpy as np
import pandas as pd

import core.config.config_ as cconconf
import core.statistics as costatis
import helpers.dbg as hdbg
import helpers.hpandas as hpandas
import im.ccxt.data.load.loader as imcdalolo
import im.cryptodatadownload.data.load.loader as icdalolo
import im_v2.data.universe as imv2dauni

_LOG = logging.getLogger(__name__)


def compute_stats_for_universe(
    vendor_universe: List[imv2dauni.ExchangeCurrencyTuple],
    config: cconconf.Config,
    stats_func: Callable,
) -> pd.DataFrame:
    """
    Compute stats on the vendor universe level.

    E.g., to compute start-end table for the universe do:
    `compute_stats_for_universe(vendor_universe, config, compute_start_end_stats, config)`.

    :param vendor_universe: vendor universe as a list of of exchange-currency tuples
    :param config: parameters config
    :param stats_func: function to compute statistics, e.g. `compute_start_end_stats`
    :return: stats table for all exchanges and currencies in the vendor universe
    """
    hdbg.dassert_isinstance(stats_func, Callable)
    # Initialize loader.
    loader = get_loader_for_vendor(config)
    # Initialize stats data list.
    stats_data = []
    # Iterate over vendor universe tuples.
    for exchange_id, currency_pair in vendor_universe:
        # Read data for current exchange and currency pair.
        data = loader.read_data(
            exchange_id,
            currency_pair,
            config["data"]["data_type"],
        )
        # Compute stats on the exchange-currency level.
        cur_stats_data = stats_func(data)
        cur_stats_data["vendor"] = config["data"]["vendor"]
        stats_data.append(cur_stats_data)
    # Convert results to a dataframe.
    stats_table = pd.concat(stats_data, ignore_index=True)
    return stats_table


def compute_start_end_stats(
    price_data: pd.DataFrame,
    config: cconconf.Config,
) -> pd.DataFrame:
    """
    Compute start-end stats for exchange-currency data.

    Note: `price_data` must be resampled using NaNs.

    Start-end stats's structure is:
        - exchange name
        - currency pair
        - minimum observed timestamp
        - maximum observed timestamp
        - the number of not NaN data points
        - data coverage, which is the number of not NaN data points divided
          by the number of all data points as percentage
        - the number of days for which data is available
        - the average number of not NaN data points per day
        - the number of days of the longest not-NaN sequence
        - the share of the longest not-NaN sequence in data
        - start date of the longest not-NaN sequence
        - end data of the longest not-NaN sequence

    :param price_data: crypto price data
    :param config: parameters config
    :return: start-end stats
    """
    hdbg.dassert_is_subset(
        [
            config["column_names"]["close_price"],
            config["column_names"]["currency_pair"],
            config["column_names"]["exchange_id"],
        ],
        price_data.columns,
    )
    hdbg.dassert_isinstance(price_data.index, pd.DatetimeIndex)
    hpandas.dassert_monotonic_index(price_data.index)
    hdbg.dassert_eq(price_data.index.freq, "T")
    # Get series of close price.
    close_price_srs = price_data[config["column_names"]["close_price"]]
    # Remove leading and trailing NaNs.
    first_idx = close_price_srs.first_valid_index()
    last_idx = close_price_srs.last_valid_index()
    close_price_srs = close_price_srs[first_idx:last_idx].copy()
    # Get the longest not-NaN sequence in the close price series.
    longest_not_nan_seq = find_longest_not_nan_sequence(close_price_srs)
    # Compute necessary stats and put them in a series.
    res_srs = pd.Series(dtype="object")
    res_srs["exchange_id"] = price_data[config["column_names"]["exchange_id"]][0]
    res_srs["currency_pair"] = price_data[
        config["column_names"]["currency_pair"]
    ][0]
    res_srs["min_timestamp"] = first_idx
    res_srs["max_timestamp"] = last_idx
    res_srs["n_data_points"] = close_price_srs.count()
    res_srs["coverage"] = 100 * (1 - costatis.compute_frac_nan(close_price_srs))
    res_srs["days_available"] = (last_idx - first_idx).days
    res_srs["avg_data_points_per_day"] = (
        res_srs["n_data_points"] / res_srs["days_available"]
    )
    res_srs["longest_not_nan_seq_days"] = (
        longest_not_nan_seq.index[-1] - longest_not_nan_seq.index[0]
    ).days
    res_srs["longest_not_nan_seq_perc"] = 100 * (
        len(longest_not_nan_seq) / len(close_price_srs)
    )
    res_srs["longest_not_nan_seq_start_date"] = longest_not_nan_seq.index[0]
    res_srs["longest_not_nan_seq_end_date"] = longest_not_nan_seq.index[-1]
    # TODO(Max): think about what to return: `pd.Series` or `pd.DataFrame`?
    res_srs = pd.DataFrame(res_srs).T
    return res_srs


def compute_start_end_table_by_currency(
    start_end_table: pd.DataFrame,
) -> pd.DataFrame:
    """
    Compute start end table by currency pair.

    :param start_end_table: start end table
    :return: start end table table by currency pair
    """
    # Extract currency pair related stats from the original start end table.
    currency_start_end_table = (
        start_end_table.groupby("currency_pair")
        .agg(
            {
                "min_timestamp": np.min,
                "max_timestamp": np.max,
                "exchange_id": list,
            }
        )
        .reset_index()
    )
    # Compute the number of available days per currency pair.
    currency_start_end_table["days_available"] = (
        currency_start_end_table["max_timestamp"]
        - currency_start_end_table["min_timestamp"]
    ).dt.days
    # Sort by available days and reset index.
    currency_start_end_table_sorted = currency_start_end_table.sort_values(
        by="days_available",
        ascending=False,
    ).reset_index(drop=True)
    # Report the number of unique currency pairs.
    _LOG.info(
        "The number of unique currency pairs=%s",
        currency_start_end_table_sorted.shape[0],
    )
    return currency_start_end_table_sorted


def postprocess_stats_table(
    stats_table: pd.DataFrame,
    cols_to_sort_by: Optional[List[str]] = None,
    cols_to_round: Optional[List[str]] = None,
) -> pd.DataFrame:
    """
    Post-process start-end stats table.

    :param stats_table: stats table
    :param cols_to_sort_by: columns to sort the table by if specified
    :param cols_to_round: columns to round up to 2 decimals if specified
    :return: post-processed stats table
    """
    if cols_to_sort_by:
        hdbg.dassert_is_subset(cols_to_sort_by, stats_table.columns)
        stats_table = stats_table.sort_values(by=cols_to_sort_by)
    if cols_to_round:
        hdbg.dassert_is_subset(cols_to_round, stats_table.columns)
        stats_table[cols_to_round] = stats_table[cols_to_round].round(2)
    return stats_table


# TODO(Grisha): move `get_loader_for_vendor` out in #269.
# TODO(Grisha): use the abstract class in #313.
def get_loader_for_vendor(
<<<<<<< HEAD
    config: ccocon.Config,
) -> Union[imccdaloloa.CcxtLoaderFromFile, imcrdaloloa.CddLoader]:
=======
    config: cconconf.Config,
) -> Union[imcdalolo.CcxtLoader, icdalolo.CddLoader]:
>>>>>>> 82337679
    """
    Get vendor specific loader instance.

    :param config: config
    :return: loader instance
    """
    vendor = config["data"]["vendor"]
    if vendor == "CCXT":
<<<<<<< HEAD
        loader = imccdaloloa.CcxtLoaderFromFile(
=======
        loader = imcdalolo.CcxtLoader(
>>>>>>> 82337679
            root_dir=config["load"]["data_dir"],
            aws_profile=config["load"]["aws_profile"],
        )
    elif vendor == "CDD":
        loader = icdalolo.CddLoader(
            root_dir=config["load"]["data_dir"],
            aws_profile=config["load"]["aws_profile"],
        )
    else:
        raise ValueError(f"Unsupported vendor={vendor}")
    return loader


def find_longest_not_nan_sequence(
    data: Union[pd.Series, pd.DataFrame]
) -> Union[pd.Series, pd.DataFrame]:
    """
    Find the longest sequence of not-NaN values in a series or dataframe.

    For a dataframe the longest sequence of rows with no NaN values is returned.

    :param data: input series or dataframe
    :return: longest sequence of not-NaN values
    """
    # Verify that index is monotonically increasing.
    hpandas.dassert_strictly_increasing_index(data)
    # Get index frequency.
    freq = pd.infer_freq(data.index)
    # Get indices of only not-NaN values.
    not_nan_index = np.array(data.dropna().index)
    # Get a mask to distinguish not-NaN values that are further from their
    # not-NaN precedent than 1 frequency time step.
    mask = np.where(np.diff(not_nan_index) != pd.Timedelta(1, freq))[0] + 1
    # Get the longest monotonically increasing sequence of indices.
    longest_not_nan_index = max(np.split(not_nan_index, mask), key=len)
    # Get the longest sequence of not-NaN values.
    longest_not_nan_seq = data.loc[longest_not_nan_index].copy()
    return longest_not_nan_seq


def get_universe_price_data(
    vendor_universe: List[imv2dauni.ExchangeCurrencyTuple],
    config: cconconf.Config,
) -> pd.DataFrame:
    """
    Get combined price data for a given vendor universe.

    :param vendor_universe: vendor universe as a list of of exchange-currency tuples
    :param config: parameters config
    :return: universe price data
    """
    # Initialize loader.
    loader = get_loader_for_vendor(config)
    # Initialize lists of column names and price data series.
    colnames = []
    price_srs_list = []
    # Iterate exchange ids and currency pairs.
    for exchange_id, currency_pair in vendor_universe:
        # Construct a column name from exchange id and currency pair.
        colname = " ".join([exchange_id, currency_pair])
        colnames.append(colname)
        # Read data for current exchange and currency pair.
        data = loader.read_data(
            exchange_id,
            currency_pair,
            config["data"]["data_type"],
        )
        # Get series of required prices and append to the list.
        price_srs = data[config["data"]["price_column"]]
        price_srs_list.append(price_srs)
    # Construct a dataframe and assign column names.
    price_data = pd.concat(price_srs_list, axis=1)
    price_data.columns = colnames
    return price_data<|MERGE_RESOLUTION|>--- conflicted
+++ resolved
@@ -198,13 +198,8 @@
 # TODO(Grisha): move `get_loader_for_vendor` out in #269.
 # TODO(Grisha): use the abstract class in #313.
 def get_loader_for_vendor(
-<<<<<<< HEAD
     config: ccocon.Config,
 ) -> Union[imccdaloloa.CcxtLoaderFromFile, imcrdaloloa.CddLoader]:
-=======
-    config: cconconf.Config,
-) -> Union[imcdalolo.CcxtLoader, icdalolo.CddLoader]:
->>>>>>> 82337679
     """
     Get vendor specific loader instance.
 
@@ -213,11 +208,7 @@
     """
     vendor = config["data"]["vendor"]
     if vendor == "CCXT":
-<<<<<<< HEAD
         loader = imccdaloloa.CcxtLoaderFromFile(
-=======
-        loader = imcdalolo.CcxtLoader(
->>>>>>> 82337679
             root_dir=config["load"]["data_dir"],
             aws_profile=config["load"]["aws_profile"],
         )
