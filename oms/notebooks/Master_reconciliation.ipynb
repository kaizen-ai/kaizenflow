{
 "cells": [
  {
   "cell_type": "code",
   "execution_count": null,
   "id": "578a31a0",
   "metadata": {},
   "outputs": [],
   "source": [
    "%load_ext autoreload\n",
    "%autoreload 2\n",
    "%matplotlib inline"
   ]
  },
  {
   "cell_type": "code",
   "execution_count": null,
   "id": "5d2a3739",
   "metadata": {},
   "outputs": [],
   "source": [
    "import logging\n",
    "import os\n",
    "\n",
    "import numpy as np\n",
    "import pandas as pd\n",
    "\n",
    "import core.config as cconfig\n",
    "import core.finance as cofinanc\n",
    "import core.plotting as coplotti\n",
    "import dataflow.model as dtfmod\n",
    "import helpers.hdbg as hdbg\n",
    "import helpers.henv as henv\n",
    "import helpers.hpandas as hpandas\n",
    "import helpers.hprint as hprint\n",
    "import oms as oms"
   ]
  },
  {
   "cell_type": "code",
   "execution_count": null,
   "id": "45712e5c",
   "metadata": {},
   "outputs": [],
   "source": [
    "hdbg.init_logger(verbosity=logging.INFO)\n",
    "\n",
    "_LOG = logging.getLogger(__name__)\n",
    "\n",
    "_LOG.info(\"%s\", henv.get_system_signature()[0])\n",
    "\n",
    "hprint.config_notebook()"
   ]
  },
  {
   "cell_type": "markdown",
   "id": "ed920216",
   "metadata": {},
   "source": [
    "# Build the reconciliation config"
   ]
  },
  {
   "cell_type": "code",
   "execution_count": null,
   "id": "2c4193f7",
   "metadata": {},
   "outputs": [],
   "source": [
    "config_list = oms.build_reconciliation_configs()\n",
    "config = config_list[0]\n",
    "print(config)"
   ]
  },
  {
   "cell_type": "markdown",
   "id": "5898d890",
   "metadata": {},
   "source": [
    "# Specify data to load"
   ]
  },
  {
   "cell_type": "code",
   "execution_count": null,
   "id": "58030a0a",
   "metadata": {},
   "outputs": [],
   "source": [
    "# The dict points to `system_log_dir` for different experiments.\n",
    "system_log_path_dict = dict(config[\"system_log_path\"].to_dict())"
   ]
  },
  {
   "cell_type": "code",
   "execution_count": null,
   "id": "1d2be496",
   "metadata": {},
   "outputs": [],
   "source": [
    "configs = oms.load_config_from_pickle(system_log_path_dict)\n",
    "# Diff configs.\n",
    "diff_config = cconfig.build_config_diff_dataframe(\n",
    "    {\n",
    "        \"prod_config\": configs[\"prod\"],\n",
    "        \"sim_config\": configs[\"sim\"],\n",
    "    }\n",
    ")\n",
    "diff_config"
   ]
  },
  {
   "cell_type": "code",
   "execution_count": null,
   "id": "b0225351",
   "metadata": {},
   "outputs": [],
   "source": [
    "# This dict points to `system_log_dir/process_forecasts/portfolio` for different experiments.\n",
    "data_type = \"portfolio\"\n",
    "portfolio_path_dict = oms.get_system_log_paths(system_log_path_dict, data_type)\n",
    "portfolio_path_dict"
   ]
  },
  {
   "cell_type": "code",
   "execution_count": null,
   "id": "ba721a89",
   "metadata": {},
   "outputs": [],
   "source": [
    "# This dict points to `system_log_dir/dag/node_io/node_io.data` for different experiments.\n",
    "data_type = \"dag\"\n",
    "dag_path_dict = oms.get_system_log_paths(system_log_path_dict, data_type)\n",
    "dag_path_dict"
   ]
  },
  {
   "cell_type": "code",
   "execution_count": null,
   "id": "20ba1406",
   "metadata": {},
   "outputs": [],
   "source": [
    "# TODO(gp): Load the TCA data for crypto.\n",
    "if config[\"meta\"][\"run_tca\"]:\n",
    "    tca_csv = os.path.join(root_dir, date_str, \"tca/sau1_tca.csv\")\n",
    "    hdbg.dassert_file_exists(tca_csv)"
   ]
  },
  {
   "cell_type": "code",
   "execution_count": null,
   "id": "f4377286",
   "metadata": {},
   "outputs": [],
   "source": [
    "date_str = config[\"meta\"][\"date_str\"]\n",
    "# TODO(gp): @Grisha infer this from the data from prod Portfolio df, but allow to overwrite.\n",
    "start_timestamp = pd.Timestamp(date_str + \" 07:45:00\", tz=\"America/New_York\")\n",
    "_LOG.info(\"start_timestamp=%s\", start_timestamp)\n",
    "end_timestamp = pd.Timestamp(date_str + \" 09:40:00\", tz=\"America/New_York\")\n",
    "_LOG.info(\"end_timestamp=%s\", end_timestamp)"
   ]
  },
  {
   "cell_type": "markdown",
<<<<<<< HEAD
   "id": "a4279525",
   "metadata": {},
   "source": [
    "# Data delay analysis"
   ]
  },
  {
   "cell_type": "code",
   "execution_count": null,
   "id": "4071f346",
   "metadata": {},
   "outputs": [],
   "source": [
    "# Get the real-time `ImClient`.\n",
    "# TODO(Grisha): ideally we should get the values from the config.\n",
    "resample_1min = False\n",
    "env_file = imvimlita.get_db_env_path(\"dev\")\n",
    "connection_params = hsql.get_connection_info_from_env_file(env_file)\n",
    "db_connection = hsql.get_connection(*connection_params)\n",
    "table_name = \"ccxt_ohlcv_futures\"\n",
    "#\n",
    "im_client = icdcl.CcxtSqlRealTimeImClient(\n",
    "    resample_1min, db_connection, table_name\n",
    ")"
   ]
  },
  {
   "cell_type": "code",
   "execution_count": null,
   "id": "39d82d85",
   "metadata": {},
   "outputs": [],
   "source": [
    "# Get the universe.\n",
    "# TODO(Grisha): get the version from the config.\n",
    "vendor = \"CCXT\"\n",
    "mode = \"trade\"\n",
    "version = \"v7.1\"\n",
    "as_full_symbol = True\n",
    "full_symbols = ivcu.get_vendor_universe(\n",
    "    vendor,\n",
    "    mode,\n",
    "    version=version,\n",
    "    as_full_symbol=as_full_symbol,\n",
    ")\n",
    "full_symbols"
   ]
  },
  {
   "cell_type": "code",
   "execution_count": null,
   "id": "1c8125e5",
   "metadata": {},
   "outputs": [],
   "source": [
    "# Load the data for the reconciliation date.\n",
    "# `ImClient` operates in UTC timezone.\n",
    "start_ts = pd.Timestamp(date_str, tz=\"UTC\")\n",
    "end_ts = start_ts + pd.Timedelta(days=1)\n",
    "columns = None\n",
    "filter_data_mode = \"assert\"\n",
    "df = im_client.read_data(\n",
    "    full_symbols, start_ts, end_ts, columns, filter_data_mode\n",
    ")\n",
    "hpandas.df_to_str(df, num_rows=5, log_level=logging.INFO)"
   ]
  },
  {
   "cell_type": "code",
   "execution_count": null,
   "id": "a40b7347",
   "metadata": {},
   "outputs": [],
   "source": [
    "# TODO(Grisha): move to a lib.\n",
    "# Compute delay in seconds.\n",
    "df[\"delta\"] = (df[\"knowledge_timestamp\"] - df.index).dt.total_seconds()\n",
    "# Plot the delay over assets with the errors bars.\n",
    "delta_per_asset = df.groupby(by=[\"full_symbol\"])[\"delta\"]\n",
    "minimums = delta_per_asset.min()\n",
    "maximums = delta_per_asset.max()\n",
    "means = delta_per_asset.mean()\n",
    "errors = [means - minimums, maximums - means]\n",
    "# TODO(Grisha): sort by maximum delay.\n",
    "means.plot(\n",
    "    kind=\"bar\", \n",
    "    yerr=errors,\n",
    "    title=\"DB delay in seconds per asset\"\n",
    ")"
   ]
  },
  {
   "cell_type": "markdown",
=======
>>>>>>> 6c715350
   "id": "437e0b47",
   "metadata": {},
   "source": [
    "# Compare DAG io"
   ]
  },
  {
   "cell_type": "code",
   "execution_count": null,
   "id": "3b81f4e4",
   "metadata": {},
   "outputs": [],
   "source": [
    "# Get DAG node names.\n",
    "dag_node_names = oms.get_dag_node_names(dag_path_dict[\"prod\"])\n",
    "dag_node_names"
   ]
  },
  {
   "cell_type": "code",
   "execution_count": null,
   "id": "32910976",
   "metadata": {},
   "outputs": [],
   "source": [
    "# Get timestamps for the last DAG node.\n",
    "dag_node_timestamps = oms.get_dag_node_timestamps(\n",
    "    dag_path_dict[\"prod\"], dag_node_names[-1], as_timestamp=True\n",
    ")\n",
    "dag_node_timestamps"
   ]
  },
  {
   "cell_type": "code",
   "execution_count": null,
   "id": "e4f65143",
   "metadata": {},
   "outputs": [],
   "source": [
    "# Load DAG output for different experiments.\n",
    "dag_df_dict = {}\n",
    "for name, path in dag_path_dict.items():\n",
    "    # Get DAG node names for every experiment.\n",
    "    dag_nodes = oms.get_dag_node_names(path)\n",
    "    # Get timestamps for the last node.\n",
    "    dag_node_ts = oms.get_dag_node_timestamps(\n",
    "        path, dag_nodes[-1], as_timestamp=True\n",
    "    )\n",
    "    # Get DAG output for the last node and the last timestamp.\n",
    "    timestamp = dag_node_ts[-1]\n",
    "    print(timestamp)\n",
    "    dag_df_dict[name] = oms.get_dag_node_output(\n",
    "        path, dag_nodes[-1], timestamp\n",
    "    )\n",
    "hpandas.df_to_str(dag_df_dict[\"prod\"], num_rows=5, log_level=logging.INFO)"
   ]
  },
  {
   "cell_type": "code",
   "execution_count": null,
   "id": "d6ff4228",
   "metadata": {},
   "outputs": [],
   "source": [
    "# Plot diffs over time.\n",
    "diff_df.max(axis=1).plot()"
   ]
  },
  {
   "cell_type": "code",
   "execution_count": null,
   "id": "f4e64f1b",
   "metadata": {},
   "outputs": [],
   "source": [
    "# Plot diffs over columns.\n",
    "diff_df.max(axis=0).unstack().max(axis=1).plot(kind=\"bar\")"
   ]
  },
  {
   "cell_type": "code",
   "execution_count": null,
   "id": "749fcf88",
   "metadata": {},
   "outputs": [],
   "source": [
    "# Plot diffs over assets.\n",
    "diff_df.max(axis=0).unstack().max(axis=0).plot(kind=\"bar\")"
   ]
  },
  {
   "cell_type": "code",
   "execution_count": null,
   "id": "336f5682",
   "metadata": {},
   "outputs": [],
   "source": [
    "# Compute correlations.\n",
    "prod_sim_dag_corr = dtfmod.compute_correlations(\n",
    "    dag_df_dict[\"prod\"],\n",
    "    dag_df_dict[\"sim\"],\n",
    ")\n",
    "hpandas.df_to_str(\n",
    "    prod_sim_dag_corr.min(),\n",
    "    num_rows=None,\n",
    "    precision=3,\n",
    "    log_level=logging.INFO,\n",
    ")"
   ]
  },
  {
   "cell_type": "code",
   "execution_count": null,
   "id": "caa38292",
   "metadata": {},
   "outputs": [],
   "source": [
    "# Make sure they are exactly the same.\n",
    "(dag_df_dict[\"prod\"] - dag_df_dict[\"sim\"]).abs().max().max()"
   ]
  },
  {
   "cell_type": "markdown",
   "id": "5187cb14",
   "metadata": {},
   "source": [
    "# Compute research portfolio equivalent"
   ]
  },
  {
   "cell_type": "code",
   "execution_count": null,
   "id": "07ac8a0a",
   "metadata": {},
   "outputs": [],
   "source": [
    "fep = dtfmod.ForecastEvaluatorFromPrices(\n",
    "    **config[\"research_forecast_evaluator_from_prices\"][\"init\"]\n",
    ")\n",
    "annotate_forecasts_kwargs = config[\"research_forecast_evaluator_from_prices\"][\n",
    "    \"annotate_forecasts_kwargs\"\n",
    "].to_dict()\n",
    "research_portfolio_df, research_portfolio_stats_df = fep.annotate_forecasts(\n",
    "    dag_df_dict[\"prod\"],\n",
    "    **annotate_forecasts_kwargs,\n",
    "    compute_extended_stats=True,\n",
    ")\n",
    "# TODO(gp): Move it to annotate_forecasts?\n",
    "research_portfolio_df = research_portfolio_df.sort_index(axis=1)\n",
    "# Align index with prod and sim portfolios.\n",
    "research_portfolio_df = research_portfolio_df.loc[start_timestamp:end_timestamp]\n",
    "research_portfolio_stats_df = research_portfolio_stats_df.loc[\n",
    "    start_timestamp:end_timestamp\n",
    "]\n",
    "#\n",
    "hpandas.df_to_str(research_portfolio_stats_df, num_rows=5, log_level=logging.INFO)"
   ]
  },
  {
   "cell_type": "markdown",
   "id": "dbbb095b",
   "metadata": {},
   "source": [
    "# Load logged portfolios"
   ]
  },
  {
   "cell_type": "code",
   "execution_count": null,
   "id": "3b3a767c",
   "metadata": {},
   "outputs": [],
   "source": [
    "portfolio_config = cconfig.Config.from_dict(\n",
    "    {\n",
    "        \"start_timestamp\": start_timestamp,\n",
    "        \"end_timestamp\": end_timestamp,\n",
    "        \"freq\": config[\"meta\"][\"bar_duration\"],\n",
    "        \"normalize_bar_times\": True,\n",
    "    }\n",
    ")\n",
    "portfolio_config"
   ]
  },
  {
   "cell_type": "code",
   "execution_count": null,
   "id": "ec67bbcc",
   "metadata": {},
   "outputs": [],
   "source": [
    "portfolio_dfs, portfolio_stats_dfs = oms.load_portfolio_dfs(\n",
    "    portfolio_path_dict,\n",
    "    portfolio_config,\n",
    ")\n",
    "# Add research portfolio.\n",
    "portfolio_dfs[\"research\"] = research_portfolio_df\n",
    "#\n",
    "hpandas.df_to_str(portfolio_dfs[\"prod\"], num_rows=5, log_level=logging.INFO)"
   ]
  },
  {
   "cell_type": "code",
   "execution_count": null,
   "id": "0f0f23b0",
   "metadata": {},
   "outputs": [],
   "source": [
    "# Add research df and combine into a single df.\n",
    "portfolio_stats_dfs[\"research\"] = research_portfolio_stats_df\n",
    "portfolio_stats_df = pd.concat(portfolio_stats_dfs, axis=1)\n",
    "#\n",
    "hpandas.df_to_str(portfolio_stats_df, num_rows=5, log_level=logging.INFO)"
   ]
  },
  {
   "cell_type": "code",
   "execution_count": null,
   "id": "dbd0bd6a",
   "metadata": {},
   "outputs": [],
   "source": [
    "bars_to_burn = 1\n",
    "coplotti.plot_portfolio_stats(portfolio_stats_df.iloc[bars_to_burn:])"
   ]
  },
  {
   "cell_type": "code",
   "execution_count": null,
   "id": "dffbbc75",
   "metadata": {},
   "outputs": [],
   "source": [
    "stats_computer = dtfmod.StatsComputer()\n",
    "stats_sxs, _ = stats_computer.compute_portfolio_stats(\n",
    "    portfolio_stats_df.iloc[bars_to_burn:], config[\"meta\"][\"bar_duration\"]\n",
    ")\n",
    "display(stats_sxs)"
   ]
  },
  {
   "cell_type": "markdown",
   "id": "7c379dba",
   "metadata": {},
   "source": [
    "# Compare pairwise portfolio correlations"
   ]
  },
  {
   "cell_type": "code",
   "execution_count": null,
   "id": "7f93275d",
   "metadata": {},
   "outputs": [],
   "source": [
    "dtfmod.compute_correlations(\n",
    "    research_portfolio_df,\n",
    "    portfolio_dfs[\"prod\"],\n",
    "    allow_unequal_indices=True,\n",
    "    allow_unequal_columns=True,\n",
    ")"
   ]
  },
  {
   "cell_type": "code",
   "execution_count": null,
   "id": "da7de0de",
   "metadata": {},
   "outputs": [],
   "source": [
    "dtfmod.compute_correlations(\n",
    "    portfolio_dfs[\"prod\"],\n",
    "    portfolio_dfs[\"sim\"],\n",
    "    allow_unequal_indices=False,\n",
    "    allow_unequal_columns=False,\n",
    ")"
   ]
  },
  {
   "cell_type": "code",
   "execution_count": null,
   "id": "64420d68",
   "metadata": {},
   "outputs": [],
   "source": [
    "dtfmod.compute_correlations(\n",
    "    research_portfolio_df,\n",
    "    portfolio_dfs[\"sim\"],\n",
    "    allow_unequal_indices=True,\n",
    "    allow_unequal_columns=True,\n",
    ")"
   ]
  },
  {
   "cell_type": "code",
   "execution_count": null,
   "id": "1e27d923",
   "metadata": {},
   "outputs": [],
   "source": [
    "if config[\"meta\"][\"run_tca\"]:\n",
    "    tca = cofinanc.load_and_normalize_tca_csv(tca_csv)\n",
    "    tca = cofinanc.compute_tca_price_annotations(tca, True)\n",
    "    tca = cofinanc.pivot_and_accumulate_holdings(tca, \"\")"
   ]
  }
 ],
 "metadata": {
  "kernelspec": {
   "display_name": "Python 3 (ipykernel)",
   "language": "python",
   "name": "python3"
  },
  "language_info": {
   "codemirror_mode": {
    "name": "ipython",
    "version": 3
   },
   "file_extension": ".py",
   "mimetype": "text/x-python",
   "name": "python",
   "nbconvert_exporter": "python",
   "pygments_lexer": "ipython3"
  },
  "toc": {
   "base_numbering": 1,
   "nav_menu": {},
   "number_sections": true,
   "sideBar": true,
   "skip_h1_title": false,
   "title_cell": "Table of Contents",
   "title_sidebar": "Contents",
   "toc_cell": false,
   "toc_position": {},
   "toc_section_display": true,
   "toc_window_display": true
  }
 },
 "nbformat": 4,
 "nbformat_minor": 5
}<|MERGE_RESOLUTION|>--- conflicted
+++ resolved
@@ -3,7 +3,7 @@
   {
    "cell_type": "code",
    "execution_count": null,
-   "id": "578a31a0",
+   "id": "e477dca7",
    "metadata": {},
    "outputs": [],
    "source": [
@@ -15,7 +15,7 @@
   {
    "cell_type": "code",
    "execution_count": null,
-   "id": "5d2a3739",
+   "id": "48d0e307",
    "metadata": {},
    "outputs": [],
    "source": [
@@ -39,7 +39,7 @@
   {
    "cell_type": "code",
    "execution_count": null,
-   "id": "45712e5c",
+   "id": "629b4976",
    "metadata": {},
    "outputs": [],
    "source": [
@@ -54,7 +54,7 @@
   },
   {
    "cell_type": "markdown",
-   "id": "ed920216",
+   "id": "c4b809bd",
    "metadata": {},
    "source": [
     "# Build the reconciliation config"
@@ -63,7 +63,7 @@
   {
    "cell_type": "code",
    "execution_count": null,
-   "id": "2c4193f7",
+   "id": "b4681c06",
    "metadata": {},
    "outputs": [],
    "source": [
@@ -74,7 +74,7 @@
   },
   {
    "cell_type": "markdown",
-   "id": "5898d890",
+   "id": "792c59a7",
    "metadata": {},
    "source": [
     "# Specify data to load"
@@ -83,7 +83,7 @@
   {
    "cell_type": "code",
    "execution_count": null,
-   "id": "58030a0a",
+   "id": "360f923c",
    "metadata": {},
    "outputs": [],
    "source": [
@@ -94,7 +94,7 @@
   {
    "cell_type": "code",
    "execution_count": null,
-   "id": "1d2be496",
+   "id": "355b6c82",
    "metadata": {},
    "outputs": [],
    "source": [
@@ -112,7 +112,7 @@
   {
    "cell_type": "code",
    "execution_count": null,
-   "id": "b0225351",
+   "id": "2049b173",
    "metadata": {},
    "outputs": [],
    "source": [
@@ -125,7 +125,7 @@
   {
    "cell_type": "code",
    "execution_count": null,
-   "id": "ba721a89",
+   "id": "8ee9be51",
    "metadata": {},
    "outputs": [],
    "source": [
@@ -138,7 +138,7 @@
   {
    "cell_type": "code",
    "execution_count": null,
-   "id": "20ba1406",
+   "id": "5cf74190",
    "metadata": {},
    "outputs": [],
    "source": [
@@ -151,7 +151,7 @@
   {
    "cell_type": "code",
    "execution_count": null,
-   "id": "f4377286",
+   "id": "a9349309",
    "metadata": {},
    "outputs": [],
    "source": [
@@ -165,103 +165,7 @@
   },
   {
    "cell_type": "markdown",
-<<<<<<< HEAD
-   "id": "a4279525",
-   "metadata": {},
-   "source": [
-    "# Data delay analysis"
-   ]
-  },
-  {
-   "cell_type": "code",
-   "execution_count": null,
-   "id": "4071f346",
-   "metadata": {},
-   "outputs": [],
-   "source": [
-    "# Get the real-time `ImClient`.\n",
-    "# TODO(Grisha): ideally we should get the values from the config.\n",
-    "resample_1min = False\n",
-    "env_file = imvimlita.get_db_env_path(\"dev\")\n",
-    "connection_params = hsql.get_connection_info_from_env_file(env_file)\n",
-    "db_connection = hsql.get_connection(*connection_params)\n",
-    "table_name = \"ccxt_ohlcv_futures\"\n",
-    "#\n",
-    "im_client = icdcl.CcxtSqlRealTimeImClient(\n",
-    "    resample_1min, db_connection, table_name\n",
-    ")"
-   ]
-  },
-  {
-   "cell_type": "code",
-   "execution_count": null,
-   "id": "39d82d85",
-   "metadata": {},
-   "outputs": [],
-   "source": [
-    "# Get the universe.\n",
-    "# TODO(Grisha): get the version from the config.\n",
-    "vendor = \"CCXT\"\n",
-    "mode = \"trade\"\n",
-    "version = \"v7.1\"\n",
-    "as_full_symbol = True\n",
-    "full_symbols = ivcu.get_vendor_universe(\n",
-    "    vendor,\n",
-    "    mode,\n",
-    "    version=version,\n",
-    "    as_full_symbol=as_full_symbol,\n",
-    ")\n",
-    "full_symbols"
-   ]
-  },
-  {
-   "cell_type": "code",
-   "execution_count": null,
-   "id": "1c8125e5",
-   "metadata": {},
-   "outputs": [],
-   "source": [
-    "# Load the data for the reconciliation date.\n",
-    "# `ImClient` operates in UTC timezone.\n",
-    "start_ts = pd.Timestamp(date_str, tz=\"UTC\")\n",
-    "end_ts = start_ts + pd.Timedelta(days=1)\n",
-    "columns = None\n",
-    "filter_data_mode = \"assert\"\n",
-    "df = im_client.read_data(\n",
-    "    full_symbols, start_ts, end_ts, columns, filter_data_mode\n",
-    ")\n",
-    "hpandas.df_to_str(df, num_rows=5, log_level=logging.INFO)"
-   ]
-  },
-  {
-   "cell_type": "code",
-   "execution_count": null,
-   "id": "a40b7347",
-   "metadata": {},
-   "outputs": [],
-   "source": [
-    "# TODO(Grisha): move to a lib.\n",
-    "# Compute delay in seconds.\n",
-    "df[\"delta\"] = (df[\"knowledge_timestamp\"] - df.index).dt.total_seconds()\n",
-    "# Plot the delay over assets with the errors bars.\n",
-    "delta_per_asset = df.groupby(by=[\"full_symbol\"])[\"delta\"]\n",
-    "minimums = delta_per_asset.min()\n",
-    "maximums = delta_per_asset.max()\n",
-    "means = delta_per_asset.mean()\n",
-    "errors = [means - minimums, maximums - means]\n",
-    "# TODO(Grisha): sort by maximum delay.\n",
-    "means.plot(\n",
-    "    kind=\"bar\", \n",
-    "    yerr=errors,\n",
-    "    title=\"DB delay in seconds per asset\"\n",
-    ")"
-   ]
-  },
-  {
-   "cell_type": "markdown",
-=======
->>>>>>> 6c715350
-   "id": "437e0b47",
+   "id": "fc19d186",
    "metadata": {},
    "source": [
     "# Compare DAG io"
@@ -270,7 +174,7 @@
   {
    "cell_type": "code",
    "execution_count": null,
-   "id": "3b81f4e4",
+   "id": "f1f1bc4e",
    "metadata": {},
    "outputs": [],
    "source": [
@@ -282,7 +186,7 @@
   {
    "cell_type": "code",
    "execution_count": null,
-   "id": "32910976",
+   "id": "948fc53a",
    "metadata": {},
    "outputs": [],
    "source": [
@@ -296,7 +200,7 @@
   {
    "cell_type": "code",
    "execution_count": null,
-   "id": "e4f65143",
+   "id": "a7d5dde2",
    "metadata": {},
    "outputs": [],
    "source": [
@@ -321,7 +225,7 @@
   {
    "cell_type": "code",
    "execution_count": null,
-   "id": "d6ff4228",
+   "id": "d68e798e",
    "metadata": {},
    "outputs": [],
    "source": [
@@ -332,7 +236,7 @@
   {
    "cell_type": "code",
    "execution_count": null,
-   "id": "f4e64f1b",
+   "id": "0ef5838d",
    "metadata": {},
    "outputs": [],
    "source": [
@@ -343,7 +247,7 @@
   {
    "cell_type": "code",
    "execution_count": null,
-   "id": "749fcf88",
+   "id": "8539dae4",
    "metadata": {},
    "outputs": [],
    "source": [
@@ -354,7 +258,7 @@
   {
    "cell_type": "code",
    "execution_count": null,
-   "id": "336f5682",
+   "id": "10814d35",
    "metadata": {},
    "outputs": [],
    "source": [
@@ -374,7 +278,7 @@
   {
    "cell_type": "code",
    "execution_count": null,
-   "id": "caa38292",
+   "id": "cefd6701",
    "metadata": {},
    "outputs": [],
    "source": [
@@ -384,7 +288,7 @@
   },
   {
    "cell_type": "markdown",
-   "id": "5187cb14",
+   "id": "570850b2",
    "metadata": {},
    "source": [
     "# Compute research portfolio equivalent"
@@ -393,7 +297,7 @@
   {
    "cell_type": "code",
    "execution_count": null,
-   "id": "07ac8a0a",
+   "id": "e5f7f9c4",
    "metadata": {},
    "outputs": [],
    "source": [
@@ -421,7 +325,7 @@
   },
   {
    "cell_type": "markdown",
-   "id": "dbbb095b",
+   "id": "69700fca",
    "metadata": {},
    "source": [
     "# Load logged portfolios"
@@ -430,7 +334,7 @@
   {
    "cell_type": "code",
    "execution_count": null,
-   "id": "3b3a767c",
+   "id": "df9a54ef",
    "metadata": {},
    "outputs": [],
    "source": [
@@ -448,7 +352,7 @@
   {
    "cell_type": "code",
    "execution_count": null,
-   "id": "ec67bbcc",
+   "id": "6412a4cf",
    "metadata": {},
    "outputs": [],
    "source": [
@@ -465,7 +369,7 @@
   {
    "cell_type": "code",
    "execution_count": null,
-   "id": "0f0f23b0",
+   "id": "43cb760c",
    "metadata": {},
    "outputs": [],
    "source": [
@@ -479,7 +383,7 @@
   {
    "cell_type": "code",
    "execution_count": null,
-   "id": "dbd0bd6a",
+   "id": "bc3dc87d",
    "metadata": {},
    "outputs": [],
    "source": [
@@ -490,7 +394,7 @@
   {
    "cell_type": "code",
    "execution_count": null,
-   "id": "dffbbc75",
+   "id": "a4b8ce6d",
    "metadata": {},
    "outputs": [],
    "source": [
@@ -503,7 +407,7 @@
   },
   {
    "cell_type": "markdown",
-   "id": "7c379dba",
+   "id": "d0264c93",
    "metadata": {},
    "source": [
     "# Compare pairwise portfolio correlations"
@@ -512,7 +416,7 @@
   {
    "cell_type": "code",
    "execution_count": null,
-   "id": "7f93275d",
+   "id": "bca34313",
    "metadata": {},
    "outputs": [],
    "source": [
@@ -527,7 +431,7 @@
   {
    "cell_type": "code",
    "execution_count": null,
-   "id": "da7de0de",
+   "id": "ba249149",
    "metadata": {},
    "outputs": [],
    "source": [
@@ -542,7 +446,7 @@
   {
    "cell_type": "code",
    "execution_count": null,
-   "id": "64420d68",
+   "id": "6f72b1d7",
    "metadata": {},
    "outputs": [],
    "source": [
@@ -557,7 +461,7 @@
   {
    "cell_type": "code",
    "execution_count": null,
-   "id": "1e27d923",
+   "id": "614f3802",
    "metadata": {},
    "outputs": [],
    "source": [
@@ -573,30 +477,6 @@
    "display_name": "Python 3 (ipykernel)",
    "language": "python",
    "name": "python3"
-  },
-  "language_info": {
-   "codemirror_mode": {
-    "name": "ipython",
-    "version": 3
-   },
-   "file_extension": ".py",
-   "mimetype": "text/x-python",
-   "name": "python",
-   "nbconvert_exporter": "python",
-   "pygments_lexer": "ipython3"
-  },
-  "toc": {
-   "base_numbering": 1,
-   "nav_menu": {},
-   "number_sections": true,
-   "sideBar": true,
-   "skip_h1_title": false,
-   "title_cell": "Table of Contents",
-   "title_sidebar": "Contents",
-   "toc_cell": false,
-   "toc_position": {},
-   "toc_section_display": true,
-   "toc_window_display": true
   }
  },
  "nbformat": 4,
