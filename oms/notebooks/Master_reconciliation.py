--- conflicted
+++ resolved
@@ -97,69 +97,6 @@
 
 
 # %% [markdown]
-<<<<<<< HEAD
-# # Data delay analysis
-
-# %%
-# Get the real-time `ImClient`.
-# TODO(Grisha): ideally we should get the values from the config.
-resample_1min = False
-env_file = imvimlita.get_db_env_path("dev")
-connection_params = hsql.get_connection_info_from_env_file(env_file)
-db_connection = hsql.get_connection(*connection_params)
-table_name = "ccxt_ohlcv_futures"
-#
-im_client = icdcl.CcxtSqlRealTimeImClient(
-    resample_1min, db_connection, table_name
-)
-
-# %%
-# Get the universe.
-# TODO(Grisha): get the version from the config.
-vendor = "CCXT"
-mode = "trade"
-version = "v7.1"
-as_full_symbol = True
-full_symbols = ivcu.get_vendor_universe(
-    vendor,
-    mode,
-    version=version,
-    as_full_symbol=as_full_symbol,
-)
-full_symbols
-
-# %%
-# Load the data for the reconciliation date.
-# `ImClient` operates in UTC timezone.
-start_ts = pd.Timestamp(date_str, tz="UTC")
-end_ts = start_ts + pd.Timedelta(days=1)
-columns = None
-filter_data_mode = "assert"
-df = im_client.read_data(
-    full_symbols, start_ts, end_ts, columns, filter_data_mode
-)
-hpandas.df_to_str(df, num_rows=5, log_level=logging.INFO)
-
-# %%
-# TODO(Grisha): move to a lib.
-# Compute delay in seconds.
-df["delta"] = (df["knowledge_timestamp"] - df.index).dt.total_seconds()
-# Plot the delay over assets with the errors bars.
-delta_per_asset = df.groupby(by=["full_symbol"])["delta"]
-minimums = delta_per_asset.min()
-maximums = delta_per_asset.max()
-means = delta_per_asset.mean()
-errors = [means - minimums, maximums - means]
-# TODO(Grisha): sort by maximum delay.
-means.plot(
-    kind="bar", 
-    yerr=errors,
-    title="DB delay in seconds per asset"
-)
-
-# %% [markdown]
-=======
->>>>>>> 6c715350
 # # Compare DAG io
 
 # %%
