--- conflicted
+++ resolved
@@ -162,21 +162,12 @@
 # %%
 prod_dag_df = get_latest_output_from_last_dag_node(prod_dag_dir)
 hpandas.df_to_str(prod_dag_df, num_rows=5, log_level=logging.INFO)
-<<<<<<< HEAD
 
 # %%
 sim_dag_df = get_latest_output_from_last_dag_node(sim_dag_dir)
 hpandas.df_to_str(sim_dag_df, num_rows=5, log_level=logging.INFO)
 
 # %%
-=======
-
-# %%
-sim_dag_df = get_latest_output_from_last_dag_node(sim_dag_dir)
-hpandas.df_to_str(sim_dag_df, num_rows=5, log_level=logging.INFO)
-
-# %%
->>>>>>> d4908c27
 prod_sim_dag_corr = dtfmod.compute_correlations(
     prod_dag_df,
     sim_dag_df,
@@ -303,10 +294,4 @@
 if config["meta"]["run_tca"]:
     tca = cofinanc.load_and_normalize_tca_csv(tca_csv)
     tca = cofinanc.compute_tca_price_annotations(tca, True)
-<<<<<<< HEAD
-    tca = cofinanc.pivot_and_accumulate_holdings(tca, "")
-
-# %%
-=======
-    tca = cofinanc.pivot_and_accumulate_holdings(tca, "")
->>>>>>> d4908c27
+    tca = cofinanc.pivot_and_accumulate_holdings(tca, "")