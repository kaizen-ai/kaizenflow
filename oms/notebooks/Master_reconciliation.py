--- conflicted
+++ resolved
@@ -280,50 +280,10 @@
     "remove_inf": True,
     "assert_diff_threshold": None,
 }
-<<<<<<< HEAD
-diff_df = hpandas.compare_multiindex_dfs(
-    portfolio_dfs["prod"],
-    portfolio_dfs["sim"],
-    compare_dfs_kwargs=compare_dfs_kwargs,
-)
-# Remove the sign.
-diff_df = diff_df.abs()
-# Check that data is the same.
-max_diff = diff_df.max().max()
-_LOG.info("Max difference between prod and sim is=%s", max_diff)
-prod_sim_diff = diff_df.max().unstack().max(axis=1).map("{:,.2f}".format)
-hpandas.df_to_str(prod_sim_diff, num_rows=None, log_level=logging.INFO)
-
-# %% [markdown]
-# #### Prod vs research
-
-# %%
-diff_df = hpandas.compare_multiindex_dfs(
-    portfolio_dfs["prod"],
-    portfolio_dfs["research"],
-    compare_dfs_kwargs=compare_dfs_kwargs,
-)
-# Remove the sign.
-diff_df = diff_df.abs()
-# Check that data is the same.
-max_diff = diff_df.max().max()
-_LOG.info("Max difference between prod and research is=%s", max_diff)
-prod_research_diff = diff_df.max().unstack().max(axis=1).map("{:,.2f}".format)
-hpandas.df_to_str(prod_research_diff, num_rows=None, log_level=logging.INFO)
-
-# %% [markdown]
-# #### Sim vs research
-
-# %%
-diff_df = hpandas.compare_multiindex_dfs(
-    portfolio_dfs["sim"],
-    portfolio_dfs["research"],
-=======
 portfolio_diff_df = oms.compare_portfolios(
     portfolio_dfs,
     report_stats=report_stats,
     display_plot=display_plot,
->>>>>>> 2df70c1e
     compare_dfs_kwargs=compare_dfs_kwargs,
 )
 hpandas.df_to_str(portfolio_diff_df, num_rows=None, log_level=logging.INFO)
