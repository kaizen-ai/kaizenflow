--- conflicted
+++ resolved
@@ -27,683 +27,10 @@
 
 _LOG = logging.getLogger(__name__)
 
-<<<<<<< HEAD
-
-=======
->>>>>>> afed7194
 # Each function should accept a `log_level` parameters that controls at which
 # level output summarizing the results. By default it is set by functin to
 # logging.DEBUG (since we don't want to print anything).
 # The internal debugging info is printed as usual at level `logging.DEBUG`.
-<<<<<<< HEAD
-
-
-# #############################################################################
-# Config
-# #############################################################################
-
-
-# TODO(gp): @Grisha Why returning a list of configs and not just one config?
-def build_reconciliation_configs(date_str: Optional[str],
-        prod_subdir: Optional[str],
-        ) -> cconfig.ConfigList:
-    """
-    Build reconciliation configs that are specific of an asset class.
-
-    :param date_str: specify which date to use for reconciliation
-    """
-    if date_str is None:
-        # Infer the meta-parameters from env.
-        date_key = "AM_RECONCILIATION_DATE"
-        if date_key in os.environ:
-            date_str = os.environ[date_key]
-        else:
-            date_str = datetime.date.today().strftime("%Y%m%d")
-    _LOG.info("Using date_str=%s", date_str)
-    #
-    asset_key = "AM_ASSET_CLASS"
-    if asset_key in os.environ:
-        asset_class = os.environ[asset_key]
-    else:
-        asset_class = "crypto"
-    # Set values for variables that are specific of an asset class.
-    if asset_class == "crypto":
-        # For crypto the TCA part is not implemented yet.
-        run_tca = False
-        #
-        bar_duration = "5T"
-        #
-        root_dir = "/shared_data/prod_reconciliation"
-        # Prod system is run via AirFlow and the results are tagged with the previous day.
-        previous_day_date_str = (
-            pd.Timestamp(date_str) - pd.Timedelta("1D")
-        ).strftime("%Y-%m-%d")
-        if prod_subdir is None:
-            prod_subdir = f"system_log_dir_scheduled__{previous_day_date_str}T10:00:00+00:00_2hours"
-        prod_dir = os.path.join(
-            root_dir,
-            date_str,
-            "prod",
-            prod_subdir,
-        )
-        system_log_path_dict = {
-            "prod": prod_dir,
-            # For crypto we do not have a `candidate` so we just re-use prod.
-            #"cand": prod_dir,
-            "sim": os.path.join(
-                root_dir, date_str, "simulation", "system_log_dir"
-            ),
-        }
-        #
-        fep_init_dict = {
-            #"price_col": "vwap",
-            "price_col": "twap",
-            "prediction_col": "vwap.ret_0.vol_adj_2_hat",
-            "volatility_col": "vwap.ret_0.vol",
-        }
-        quantization = "asset_specific"
-        market_info = occxbrok.load_market_data_info()
-        asset_id_to_share_decimals = occxbrok.subset_market_info(
-            market_info, "amount_precision"
-        )
-        gmv = 700.0
-        liquidate_at_end_of_day = False
-    elif asset_class == "equities":
-        run_tca = True
-        #
-        bar_duration = "15T"
-        #
-        root_dir = ""
-        search_str = ""
-        prod_dir_cmd = f"find {root_dir}/{date_str}/prod -name '{search_str}'"
-        _, prod_dir = hsystem.system_to_string(prod_dir_cmd)
-        cand_cmd = (
-            f"find {root_dir}/{date_str}/job.candidate.* -name '{search_str}'"
-        )
-        _, cand_dir = hsystem.system_to_string(cand_cmd)
-        system_log_path_dict = {
-            "prod": prod_dir,
-            "cand": cand_dir,
-            "sim": os.path.join(root_dir, date_str, "system_log_dir"),
-        }
-        #
-        fep_init_dict = {
-            "price_col": "twap",
-            "prediction_col": "prediction",
-            "volatility_col": "garman_klass_vol",
-        }
-        quantization = "nearest_share"
-        asset_id_to_share_decimals = None
-        gmv = 20000.0
-        liquidate_at_end_of_day = True
-    else:
-        raise ValueError(f"Unsupported asset class={asset_class}")
-    # Sanity check dirs.
-    for dir_name in system_log_path_dict.values():
-        hdbg.dassert_dir_exists(dir_name)
-    # Build the config.
-    config_dict = {
-        "meta": {
-            "date_str": date_str,
-            "asset_class": asset_class,
-            "run_tca": run_tca,
-            "bar_duration": bar_duration,
-        },
-        "system_log_path": system_log_path_dict,
-        "research_forecast_evaluator_from_prices": {
-            "init": fep_init_dict,
-            "annotate_forecasts_kwargs": {
-                "quantization": quantization,
-                "asset_id_to_share_decimals": asset_id_to_share_decimals,
-                "burn_in_bars": 3,
-                "style": "cross_sectional",
-                "bulk_frac_to_remove": 0.0,
-                "target_gmv": gmv,
-                "liquidate_at_end_of_day": liquidate_at_end_of_day,
-            },
-        },
-    }
-    config = cconfig.Config.from_dict(config_dict)
-    config_list = cconfig.ConfigList([config])
-    return config_list
-
-
-# /////////////////////////////////////////////////////////////////////////////
-
-
-def load_config_from_pickle(
-    system_log_path_dict: Dict[str, str]
-) -> Dict[str, cconfig.Config]:
-    """
-    Load configs from pickle files given a dict of paths.
-    """
-    config_dict = {}
-    file_name = "system_config.input.values_as_strings.pkl"
-    for stage, path in system_log_path_dict.items():
-        path = os.path.join(path, file_name)
-        hdbg.dassert_path_exists(path)
-        _LOG.debug("Reading config from %s", path)
-        config_pkl = hpickle.from_pickle(path)
-        config = cconfig.Config.from_dict(config_pkl)
-        config_dict[stage] = config
-    return config_dict
-
-
-# /////////////////////////////////////////////////////////////////////////////
-
-
-# TODO(gp): -> _get_system_log_paths?
-def get_system_log_paths(
-    system_log_path_dict: Dict[str, str], data_type: str,
-    *,
-    log_level: int = logging.DEBUG,
-) -> Dict[str, str]:
-    """
-    Get paths to data inside a system log dir.
-
-    :param system_log_path_dict: system log dirs paths for different experiments, e.g.,
-        ```
-        {
-            "prod": "/shared_data/system_log_dir",
-            "sim": ...
-        }
-        ```
-    :param data_type: type of data to create paths for, e.g., "dag" for
-        DAG output, "portfolio" to load Portfolio
-    :return: dir paths inside system log dir for different experiments, e.g.,
-        ```
-        {
-            "prod": "/shared_data/system_log_dir/process_forecasts/portfolio",
-            "sim": ...
-        }
-        ```
-    """
-    data_path_dict = {}
-    if data_type == "portfolio":
-        dir_name = "process_forecasts/portfolio"
-    elif data_type == "dag":
-        dir_name = "dag/node_io/node_io.data"
-    else:
-        raise ValueError(f"Unsupported data type={data_type}")
-    for k, v in system_log_path_dict.items():
-        cur_dir = os.path.join(v, dir_name)
-        hdbg.dassert_dir_exists(cur_dir)
-        data_path_dict[k] = cur_dir
-    _LOG.log(log_level, "# %s=\n%s", data_type, pprint.pformat(data_path_dict))
-    return data_path_dict
-
-
-def get_path_dicts(config: cconfig.Config, *, log_level: int = logging.DEBUG) -> Tuple:
-    # Point to `system_log_dir` for different experiments.
-    system_log_path_dict = dict(config["system_log_path"].to_dict())
-    _LOG.log(log_level, "# system_log_path_dict=\n%s", pprint.pformat(system_log_path_dict))
-    # Point to `system_log_dir/process_forecasts/portfolio` for different experiments.
-    data_type = "portfolio"
-    portfolio_path_dict = get_system_log_paths(system_log_path_dict, data_type, log_level=log_level)
-    # Point to `system_log_dir/dag/node_io/node_io.data` for different experiments.
-    data_type = "dag"
-    dag_path_dict = get_system_log_paths(system_log_path_dict, data_type, log_level=log_level)
-    return (system_log_path_dict, portfolio_path_dict, dag_path_dict)
-
-
-# #############################################################################
-# Compare DAG
-# #############################################################################
-
-
-def _get_dag_node_parquet_file_names(dag_dir: str) -> List[str]:
-    """
-    Get Parquet file names for all the nodes in the target folder.
-
-    :param dag_dir: dir with the DAG output
-    :return: list of all files for all nodes and timestamps in the dir
-    """
-    hdbg.dassert_dir_exists(dag_dir)
-    cmd = f"ls {dag_dir} | grep 'parquet'"
-    _, nodes = hsystem.system_to_string(cmd)
-    nodes = nodes.split("\n")
-    return nodes
-
-
-def get_dag_node_names(dag_dir: str, *,
-    log_level: int = logging.DEBUG) -> List[str]:
-    """
-    Get names of DAG node from a target dir.
-
-    :param dag_dir: dir with the DAG output
-    :return: a sorted list of all DAG node names
-        ```
-        ['predict.0.read_data',
-        'predict.1.resample',
-        'predict.2.compute_ret_0',
-        'predict.3.compute_vol',
-        'predict.4.adjust_rets',
-        'predict.5.compress_rets',
-        'predict.6.add_lags',
-        'predict.7.predict',
-        'predict.8.process_forecasts']
-        ```
-    """
-    file_names = _get_dag_node_parquet_file_names(dag_dir)
-    # E.g., if file name is
-    # `predict.8.process_forecasts.df_out.20221028_080000.parquet` then the
-    # node name is `predict.8.process_forecasts`.
-    node_names = sorted(
-        list(set(node.split(".df_out")[0] for node in file_names))
-    )
-    _LOG.log(log_level, "dag_node_names=\n%s", hprint.indent(
-        "\n".join(map(str, node_names))))
-    return node_names
-
-
-def get_dag_node_timestamps(
-    dag_dir: str,
-    dag_node_name: str,
-    *,
-    as_timestamp: bool = True,
-    log_level: int = logging.DEBUG,
-) -> List[Union[str, pd.Timestamp]]:
-    """
-    Get all timestamps for a node.
-
-    :param dag_dir: dir with the DAG output
-    :param dag_node_name: a node name, e.g., `predict.0.read_data`
-    :param as_timestamp: if True return as `pd.Timestamp`, otherwise
-        return as string
-    :return: a list of timestamps for the specified node
-    """
-    file_names = _get_dag_node_parquet_file_names(dag_dir)
-    node_file_names = list(filter(lambda node: dag_node_name in node, file_names))
-    node_timestamps = []
-    for file_name in node_file_names:
-        # E.g., file name is `predict.8.process_forecasts.df_out.20221028_080000.parquet`.
-        # And the timestamp is `20221028_080000`.
-        ts = file_name.split(".")[-2]
-        if as_timestamp:
-            ts = ts.replace("_", " ")
-            # TODO(Grisha): Pass tz a param?
-            ts = pd.Timestamp(ts, tz="America/New_York")
-        node_timestamps.append(ts)
-    #
-    _LOG.log(log_level,
-            "dag_node_timestamps=\n%s", hprint.indent("\n".join(map(str, node_timestamps))))
-    return node_timestamps
-
-
-def get_dag_node_output(
-    dag_dir: str,
-    dag_node_name: str,
-    timestamp: pd.Timestamp,
-) -> pd.DataFrame:
-    """
-    Retrieve output from the last DAG node.
-
-    This function relies on our file naming conventions, e.g.,
-    `dag/node_io/node_io.data/predict.0.read_data.df_out.20221021_060500.parquet`.
-
-    :param dag_dir: dir with the DAG output
-    :param dag_node_name: a node name, e.g., `predict.0.read_data`
-    :param timestamp: bar timestamp
-    :return: a DAG node output
-    """
-    hdbg.dassert_dir_exists(dag_dir)
-    hdbg.dassert_isinstance(timestamp, pd.Timestamp)
-    timestamp = timestamp.strftime("%Y%m%d_%H%M%S")
-    # TODO(Grisha): merge the logic with the one in `get_dag_node_names()`.
-    cmd = f"find '{dag_dir}' -name {dag_node_name}*.parquet"
-    cmd += f" | grep '{timestamp}'"
-    _, file = hsystem.system_to_string(cmd)
-    df = hparque.from_parquet(file)
-    return df
-
-
-def load_dag_outputs(dag_path_dict: Dict, dag_node_name: str,
-        dag_node_timestamp: pd.Timestamp, 
-        start_timestamp: Optional[pd.Timestamp],
-        end_timestamp: Optional[pd.Timestamp],
-        *, 
-        log_level: int = logging.INFO):
-    """
-    Load DAG output for different experiments.
-    """
-    dag_df_dict = {}
-    for experiment_name, path in dag_path_dict.items():
-        _LOG.log(log_level, hprint.to_str("experiment_name"))
-        # Get DAG node names for every experiment.
-        dag_nodes = get_dag_node_names(path)
-        # Get timestamps for the last node.
-        dag_node_ts = get_dag_node_timestamps(
-            path, dag_node_name, as_timestamp=True
-        )
-        # Get DAG output for the last node and the last timestamp.
-        dag_df_dict[experiment_name] = get_dag_node_output(
-            path, dag_node_name, dag_node_timestamp,
-        )
-    # Trim the data to match the target interval.
-    if start_timestamp or end_timestamp:
-        for k, df in dag_df_dict.items():
-            dag_df_dict[k] = dag_df_dict[k].loc[start_timestamp:end_timestamp]
-    # Report the output.
-    for k, df in dag_df_dict.items():
-        hpandas.df_to_str(dag_df_dict[experiment_name], num_rows=3, log_level=log_level)
-    return dag_df_dict
-
-
-# #############################################################################
-
-
-# TODO(gp): This needs to go close to Portfolio?
-def load_portfolio_artifacts(
-    portfolio_dir: str,
-    start_timestamp: pd.Timestamp,
-    end_timestamp: pd.Timestamp,
-    freq: str,
-    normalize_bar_times: bool,
-) -> Tuple[pd.DataFrame, pd.DataFrame]:
-    """
-    Load a portfolio dataframe and its associated stats dataframe.
-
-    :return: portfolio_df, portfolio_stats_df
-    """
-    # Make sure the directory exists.
-    hdbg.dassert_dir_exists(portfolio_dir)
-    # Sanity-check timestamps.
-    hdbg.dassert_isinstance(start_timestamp, pd.Timestamp)
-    hdbg.dassert_isinstance(end_timestamp, pd.Timestamp)
-    hdbg.dassert_lt(start_timestamp, end_timestamp)
-    # Load the portfolio and stats dataframes.
-    portfolio_df, portfolio_stats_df = omportfo.Portfolio.read_state(
-        portfolio_dir,
-    )
-    # Sanity-check the dataframes.
-    hpandas.dassert_time_indexed_df(
-        portfolio_df, allow_empty=False, strictly_increasing=True
-    )
-    hpandas.dassert_time_indexed_df(
-        portfolio_stats_df, allow_empty=False, strictly_increasing=True
-    )
-    # Sanity-check the date ranges of the dataframes against the start and
-    # end timestamps.
-    first_timestamp = portfolio_df.index[0]
-    _LOG.debug("First portfolio_df timestamp=%s", first_timestamp)
-    hdbg.dassert_lte(first_timestamp.round(freq), start_timestamp)
-    last_timestamp = portfolio_df.index[-1]
-    _LOG.debug("Last portfolio_df timestamp=%s", last_timestamp)
-    hdbg.dassert_lte(end_timestamp, last_timestamp.round(freq))
-    # Maybe normalize the bar times to `freq` grid.
-    if normalize_bar_times:
-        _LOG.debug("Normalizing bar times to %s grid", freq)
-        portfolio_df.index = portfolio_df.index.round(freq)
-        portfolio_stats_df.index = portfolio_stats_df.index.round(freq)
-    # Time-localize the portfolio dataframe and portfolio stats dataframe.
-    _LOG.debug(
-        "Trimming times to start_timestamp=%s, end_timestamp=%s",
-        start_timestamp,
-        end_timestamp,
-    )
-    portfolio_df = portfolio_df.loc[start_timestamp:end_timestamp]
-    portfolio_stats_df = portfolio_stats_df.loc[start_timestamp:end_timestamp]
-    #
-    return portfolio_df, portfolio_stats_df
-
-
-def normalize_portfolio_df(df: pd.DataFrame) -> pd.DataFrame:
-    normalized_df = df.copy()
-    normalized_df.drop(-1, axis=1, level=1, inplace=True)
-    return normalized_df
-
-
-def compute_delay(df: pd.DataFrame, freq: str) -> pd.Series:
-    bar_index = df.index.round(freq)
-    delay_vals = df.index - bar_index
-    delay = pd.Series(delay_vals, bar_index, name="delay")
-    return delay
-
-
-def load_target_positions(
-    target_position_dir: str,
-    start_timestamp: pd.Timestamp,
-    end_timestamp: pd.Timestamp,
-    freq: str,
-    normalize_bar_times: bool,
-) -> pd.DataFrame:
-    """
-    Load a target position dataframe.
-    """
-    # TODO(Paul): Share code with `load_portfolio_artifacts()`.
-    # Make sure the directory exists.
-    hdbg.dassert_dir_exists(target_position_dir)
-    # Sanity-check timestamps.
-    hdbg.dassert_isinstance(start_timestamp, pd.Timestamp)
-    hdbg.dassert_isinstance(end_timestamp, pd.Timestamp)
-    hdbg.dassert_lt(start_timestamp, end_timestamp)
-    # Load the target position dataframe.
-    target_position_df = (
-        otpaorge.TargetPositionAndOrderGenerator.load_target_positions(
-            target_position_dir
-        )
-    )
-    # Sanity-check the dataframe.
-    hpandas.dassert_time_indexed_df(
-        target_position_df, allow_empty=False, strictly_increasing=True
-    )
-    # Sanity-check the date ranges of the dataframes against the start and
-    # end timestamps.
-    first_timestamp = target_position_df.index[0]
-    _LOG.debug("First target_position_df timestamp=%s", first_timestamp)
-    hdbg.dassert_lte(first_timestamp.round(freq), start_timestamp)
-    last_timestamp = target_position_df.index[-1]
-    _LOG.debug("Last target_position_df timestamp=%s", last_timestamp)
-    hdbg.dassert_lte(end_timestamp, last_timestamp.round(freq))
-    # Maybe normalize the bar times to `freq` grid.
-    if normalize_bar_times:
-        _LOG.debug("Normalizing bar times to %s grid", freq)
-        target_position_df.index = target_position_df.index.round(freq)
-    # Time-localize the target position dataframe.
-    _LOG.debug(
-        "Trimming times to start_timestamp=%s, end_timestamp=%s",
-        start_timestamp,
-        end_timestamp,
-    )
-    target_position_df = target_position_df.loc[start_timestamp:end_timestamp]
-    #
-    return target_position_df
-
-
-def compute_shares_traded(
-    portfolio_df: pd.DataFrame,
-    order_df: pd.DataFrame,
-    freq: str,
-) -> pd.DataFrame:
-    """
-    Compute the number of shares traded between portfolio snapshots.
-
-    :param portfolio_df: dataframe reconstructed from logged `Portfolio`
-        object
-    :param order_df: dataframe constructed from logged `Order` objects
-    :freq: bar frequency for dataframe index rounding (for bar alignment and
-        easy merging)
-    :return: multilevel column dataframe with shares traded, targets,
-        estimated benchmark cost per share, and underfill counts
-    """
-    # Process `portfolio_df`.
-    hdbg.dassert_isinstance(portfolio_df, pd.DataFrame)
-    hdbg.dassert_in("executed_trades_shares", portfolio_df.columns)
-    hdbg.dassert_in("executed_trades_notional", portfolio_df.columns)
-    portfolio_df.index = portfolio_df.index.round(freq)
-    executed_trades_shares = portfolio_df["executed_trades_shares"]
-    executed_trades_notional = portfolio_df["executed_trades_notional"]
-    # Divide the notional flow (signed) by the shares traded (signed)
-    # to get the estimated (positive) price at which the trades took place.
-    executed_trades_price_per_share = executed_trades_notional.abs().divide(
-        executed_trades_shares
-    )
-    # Process `order_df`.
-    hdbg.dassert_isinstance(order_df, pd.DataFrame)
-    hdbg.dassert_is_subset(
-        ["end_timestamp", "asset_id", "diff_num_shares"], order_df.columns
-    )
-    # Pivot the order dataframe.
-    order_share_targets = order_df.pivot(
-        index="end_timestamp",
-        columns="asset_id",
-        values="diff_num_shares",
-    )
-    order_share_targets.index = order_share_targets.index.round(freq)
-    # Compute underfills.
-    share_target_sign = np.sign(order_share_targets)
-    underfill = share_target_sign * (order_share_targets - executed_trades_shares)
-    # Combine into a multi-column dataframe.
-    df = pd.concat(
-        {
-            "shares_traded": executed_trades_shares,
-            "order_share_target": order_share_targets,
-            "executed_trades_price_per_shares": executed_trades_price_per_share,
-            "underfill": underfill,
-        },
-        axis=1,
-    )
-    # The indices may not perfectly agree in the concat, and so we perform
-    # another fillna and int casting.
-    df["underfill"] = df["underfill"].fillna(0).astype(int)
-    return df
-
-
-def compute_share_prices_and_slippage(
-    df: pd.DataFrame,
-    join_output_with_input: bool = False,
-) -> pd.DataFrame:
-    """
-    Compare trade prices against benchmark.
-
-    :param df: a portfolio-like dataframe, with the following columns for
-        each asset:
-        - holdings_notional
-        - holdings_shares
-        - executed_trades_notional
-        - executed_trades_shares
-    :return: dataframe with per-asset
-        - holdings_price_per_share
-        - trade_price_per_share
-        - slippage_in_bps
-        - is_benchmark_profitable
-    """
-    hpandas.dassert_time_indexed_df(
-        df, allow_empty=False, strictly_increasing=True
-    )
-    hdbg.dassert_eq(2, df.columns.nlevels)
-    cols = [
-        "holdings_notional",
-        "holdings_shares",
-        "executed_trades_notional",
-        "executed_trades_shares",
-    ]
-    hdbg.dassert_is_subset(cols, df.columns.levels[0])
-    # Compute price per share of holdings (using holdings reference price).
-    # We assume that holdings are computed with a benchmark price (e.g., TWAP).
-    holdings_price_per_share = df["holdings_notional"] / df["holdings_shares"]
-    # We do not expect negative prices.
-    hdbg.dassert_lte(0, holdings_price_per_share.min().min())
-    # Compute price per share of trades (using execution reference prices).
-    trade_price_per_share = (
-        df["executed_trades_notional"] / df["executed_trades_shares"]
-    )
-    hdbg.dassert_lte(0, trade_price_per_share.min().min())
-    # Buy = +1, sell = -1.
-    buy = (df["executed_trades_notional"] > 0).astype(int)
-    sell = (df["executed_trades_notional"] < 0).astype(int)
-    side = buy - sell
-    # Compute slippage against benchmark.
-    slippage = (
-        side
-        * (trade_price_per_share - holdings_price_per_share)
-        / holdings_price_per_share
-    )
-    slippage_in_bps = 1e4 * slippage
-    # Determine whether the trade, if closed at t+1, would be profitable if
-    # executed at the benchmark price on both legs.
-    is_benchmark_profitable = side * np.sign(
-        holdings_price_per_share.diff().shift(-1)
-    )
-    benchmark_return_in_bps = (
-        1e4 * side * holdings_price_per_share.pct_change().shift(-1)
-    )
-    price_df = pd.concat(
-        {
-            "holdings_price_per_share": holdings_price_per_share,
-            "trade_price_per_share": trade_price_per_share,
-            "slippage_in_bps": slippage_in_bps,
-            "benchmark_return_in_bps": benchmark_return_in_bps,
-            "is_benchmark_profitable": is_benchmark_profitable,
-        },
-        axis=1,
-    )
-    if join_output_with_input:
-        price_df = pd.concat([df, price_df], axis=1)
-    return price_df
-
-
-def get_asset_slice(df: pd.DataFrame, asset_id: int) -> pd.DataFrame:
-    hpandas.dassert_time_indexed_df(
-        df, allow_empty=False, strictly_increasing=True
-    )
-    hdbg.dassert_eq(2, df.columns.nlevels)
-    hdbg.dassert_in(asset_id, df.columns.levels[1])
-    slice_ = df.T.xs(asset_id, level=1).T
-    return slice_
-
-
-def compute_fill_stats(df: pd.DataFrame) -> pd.DataFrame:
-    """
-    Compare targets to realized.
-    """
-    hpandas.dassert_time_indexed_df(
-        df, allow_empty=False, strictly_increasing=True
-    )
-    hdbg.dassert_eq(2, df.columns.nlevels)
-    cols = [
-        "holdings_shares",
-        "target_holdings_shares",
-        "target_trades_shares",
-    ]
-    hdbg.dassert_is_subset(cols, df.columns.levels[0])
-    # The trades and shares are signed to indicate the side.
-    realized_trades_shares = df["holdings_shares"].subtract(
-        df["holdings_shares"].shift(1), fill_value=0
-    )
-    # These are end-of-bar time-indexed.
-    fill_rate = (
-        realized_trades_shares / df["target_trades_shares"].shift(1)
-    ).abs()
-    tracking_error_shares = df["holdings_shares"] - df[
-        "target_holdings_shares"
-    ].shift(1)
-    underfill_share_count = (
-        df["target_trades_shares"].shift(1).abs() - realized_trades_shares.abs()
-    )
-    tracking_error_notional = df["holdings_notional"] - df[
-        "target_holdings_notional"
-    ].shift(1)
-    tracking_error_bps = (
-        1e4 * tracking_error_notional / df["target_holdings_notional"].shift(1)
-    )
-    #
-    fills_df = pd.concat(
-        {
-            "realized_trades_shares": realized_trades_shares,
-            "fill_rate": fill_rate,
-            "underfill_share_count": underfill_share_count,
-            "tracking_error_shares": tracking_error_shares,
-            "tracking_error_notional": tracking_error_notional,
-            "tracking_error_bps": tracking_error_bps,
-        },
-        axis=1,
-    )
-    return fills_df
-
-
-# #############################################################################
-=======
 
 
 # #############################################################################
@@ -902,7 +229,6 @@
         data_path_dict[k] = cur_dir
     _LOG.log(log_level, "# %s=\n%s", data_type, pprint.pformat(data_path_dict))
     return data_path_dict
->>>>>>> afed7194
 
 
 def get_path_dicts(
@@ -1166,9 +492,6 @@
         portfolio_dfs[name] = portfolio_df
         portfolio_stats_dfs[name] = portfolio_stats_df
     #
-<<<<<<< HEAD
-    return portfolio_dfs, portfolio_stats_dfs
-=======
     return portfolio_dfs, portfolio_stats_dfs
 
 
@@ -1424,5 +747,4 @@
         },
         axis=1,
     )
-    return fills_df
->>>>>>> afed7194
+    return fills_df