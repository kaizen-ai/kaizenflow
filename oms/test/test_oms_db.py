--- conflicted
+++ resolved
@@ -247,16 +247,12 @@
 @pytest.mark.skipif(
     hgit.is_dev_tools() or hgit.is_lime(), reason="Need dind support"
 )
-<<<<<<< HEAD
 @pytest.mark.slow(reason="speed up in #460.")
-class TestOmsDb1(_TestOmsDbHelper):
-=======
 class TestOmsDbAcceptedOrdersTable1(_TestOmsDbHelper):
     """
     Test operations on the accepted orders table.
     """
 
->>>>>>> ba12385e
     def test_up1(self) -> None:
         """
         Verify that the DB is up.
