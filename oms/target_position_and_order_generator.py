"""
Import as:

import oms.target_position_and_order_generator as otpaorge
"""

import logging
import os
from typing import Any, Dict, List, Optional

import numpy as np
import pandas as pd
from tqdm.autonotebook import tqdm

import core.config as cconfig
import core.key_sorted_ordered_dict as cksoordi
import helpers.hdbg as hdbg
import helpers.hdict as hdict
import helpers.hio as hio
import helpers.hobject as hobject
import helpers.hpandas as hpandas
import helpers.hprint as hprint
import oms.call_optimizer as ocalopti
import oms.cc_optimizer_utils as occoputi
import oms.ccxt_broker as occxbrok
import oms.order as omorder
import oms.portfolio as omportfo

_LOG = logging.getLogger(__name__)


class TargetPositionAndOrderGenerator(hobject.PrintableMixin):
    """
    Take forecasts for the most recent bar and submit orders.

    - Retrieve the Portfolio holdings
    - Perform optimization on the forecasts
    - Generate orders
    - Submit orders
    """

    def __init__(
        self,
        portfolio: omportfo.Portfolio,
        order_dict: cconfig.Config,
        optimizer_dict: cconfig.Config,
        # TODO(gp): -> restrictions_df like in `process_forecast()`
        restrictions: Optional[pd.DataFrame],
        share_quantization: str,
        *,
        log_dir: Optional[str] = None,
    ) -> None:
        """
        Build the object.

        :param order_dict: config for placing the orders, e.g.,
            ```
            order_type: price@twap
            order_duration_in_mins: 5
            ```
        :param optimizer_dict: config for the optimizer, e.g.,
            ```
            backend: pomo
            params:
              style: cross_sectional
              kwargs:
                bulk_frac_to_remove: 0.0
                bulk_fill_method: zero
                target_gmv: 100000.0
            ```
        :param log_dir: directory to log different stages of computation
            - `orders`
                - For each bar timestamp store a list of string representation of
                  the placed orders at that timestamp
            - `target_positions`
                - For each bar timestamp store the target position in terms of
                  asset_id, curr_num_shares, price, etc.
            - `portfolio`
                - Store the output of the included `Portfolio`
        """
        self._portfolio = portfolio
        self._get_wall_clock_time = portfolio.market_data.get_wall_clock_time
        # Save order config.
        self._order_dict = order_dict
        _ = hdict.typed_get(order_dict, "order_type", expected_type=str)
        _ = hdict.typed_get(
            order_dict, "order_duration_in_mins", expected_type=int
        )
        self._offset_min = pd.DateOffset(
            minutes=order_dict["order_duration_in_mins"]
        )
        # Save optimizer config.
        _ = hdict.typed_get(optimizer_dict, "backend", expected_type=str)
        self._optimizer_dict = optimizer_dict
        #
        self._restrictions = restrictions
        self._share_quantization = share_quantization
        self._log_dir = log_dir
        # Dict from timestamp to target positions.
        self._target_positions = cksoordi.KeySortedOrderedDict(pd.Timestamp)
        # Dict from timestamp to orders.
        self._orders = cksoordi.KeySortedOrderedDict(pd.Timestamp)

    def __str__(self) -> str:
        """
        Return the most recent state of this object as a string.

        E.g.,
        ```
        <oms.target_position_and_order_generator.TargetPositionAndOrderGenerator at 0x>
        # last target positions=
                  holdings_shares      price  holdings_notional wall_clock_timestamp  prediction  volatility  spread  target_holdings_notional  target_trades_notional  target_trades_shares  target_holdings_shares
        asset_id
        101                     0    1000.30                0.0                                1      0.0001    0.01             100031.192549           100031.192549                 100.0                   100.0
        # last orders=
        Order: order_id=0 creation_timestamp=2000-01-01 09:35:00-05:00 asset_id=101 type_=price@twap start_timestamp=2000-01-01 09:35:00-05:00 end_timestamp=2000-01-01 09:40:00-05:00 curr_num_shares=0.0 diff_num_shares=100.0 tz=America/New_York
        ```
        """
        txt = []
        # <...target_position_and_order_generator at 0x>
        txt.append(hprint.to_object_repr(self))
        # TODO(Paul): Make this more like `Portfolio` logging.
        txt.append("# last target positions=")
        if self._target_positions:
            _, target_positions = self._target_positions.peek()
            target_positions_str = hpandas.df_to_str(target_positions)
        else:
            target_positions_str = "None"
        txt.append(target_positions_str)
        #
        txt.append("# last orders=")
        if self._orders:
            _, orders_str = self._orders.peek()
        else:
            orders_str = "None"
        txt.append(orders_str)
        # Assemble result.
        act = "\n".join(txt)
        return act

    @staticmethod
    def load_target_positions(
        log_dir: str,
        *,
        tz: str = "America/New_York",
        rename_col_map: Optional[Dict[str, str]] = None,
    ) -> pd.DataFrame:
        """
        Parse logged `target_position` dataframes.

        :return a dataframe indexed by datetimes and with two column levels. E.g.,
            ```
         asset_id     curr_num_shares   price   position      wall_clock_timestamp prediction   volatility   spread  target_position   target_notional_trade  diff_num_shares_before_quantization  diff_num_shares
            10365                -4.0   305.6    -1222.6 2022-10-05 15:30:02-04:00     0.355         0.002        0            435.7                  1658.3                5.4                                5.0
            ```
        """
        sub_dir = "target_positions"
        files = TargetPositionAndOrderGenerator._get_files(log_dir, sub_dir)
        dfs = []
        for path in tqdm(files, desc=f"Loading `{sub_dir}` files..."):
            df = pd.read_csv(
                path, index_col=0, parse_dates=["wall_clock_timestamp"]
            )
            # Change the index from `asset_id` to the timestamp.
            df = df.reset_index().set_index("wall_clock_timestamp")
            # TODO(Dan): Research why column names are being incorrect sometimes
            #  and save the data with the proper names.
            if rename_col_map:
                df = df.rename(columns=rename_col_map)
            hpandas.dassert_series_type_is(df["asset_id"], np.int64)
            if not isinstance(df.index, pd.DatetimeIndex):
                _LOG.info("Skipping file_name=%s", path)
                continue
            df.index = df.index.tz_convert(tz)
            # Pivot to multiple column levels.
            df = df.pivot(columns="asset_id")
            dfs.append(df)
        df = pd.concat(dfs)
        return df

    @staticmethod
    def load_orders(
        log_dir: str,
    ) -> pd.DataFrame:
        """
        Parse logged orders and return as a dataframe indexed by order id.

        NOTE: Parsing logged orders takes significantly longer than reading
        logged target positions.

        E.g.,
        from `.../system_log_dir/process_forecasts/orders/20221005_153006.csv`
        ```
        Order: order_id=398 creation_timestamp=2022-10-05 15:30:02-04:00 asset_id=10365 type_=price@twap start_timestamp=2022-10-05 15:30:02-04:00 end_timestamp=2022-10-05 15:45:02-04:00 curr_num_shares=-4.0 diff_nu
        m_shares=5.0 tz=America/New_York
        Order: order_id=399 creation_timestamp=2022-10-05 15:30:02-04:00 asset_id=12007 type_=price@twap start_timestamp=2022-10-05 15:30:02-04:00 end_timestamp=2022-10-05 15:45:02-04:00 curr_num_shares=-8.0 diff_nu
        m_shares=6.0 tz=America/New_York
        ...
        ```
        """
        sub_dir = "orders"
        files = TargetPositionAndOrderGenerator._get_files(log_dir, sub_dir)
        dfs = []
        for path in tqdm(files, desc=f"Loading `{sub_dir}` files..."):
            lines = hio.from_file(path)
            lines = lines.split("\n")
            for line in lines:
                if not line:
                    continue
                order = omorder.Order.from_string(line)
                order = order.to_dict()
                order = pd.Series(order).to_frame().T
                dfs.append(order)
        df = pd.concat(dfs)
        df = df.set_index("order_id")
        return df

    def compute_target_positions_and_generate_orders(
        self,
        predictions: pd.Series,
        volatility: pd.Series,
        spread: pd.Series,
        liquidate_holdings: bool,
    ) -> List[omorder.Order]:
        """
        Translate returns and volatility forecasts into a list of orders.

        :param predictions: returns forecasts
        :param volatility: volatility forecasts
        :param spread: spread forecasts
        :param liquidate_holdings: force liquidating all the current holdings
        :return: a list of orders to execute
        """
        _LOG.debug(hprint.to_str("liquidate_holdings"))
        # Convert forecasts into target positions.
        target_positions = self._compute_target_holdings_shares(
            predictions, volatility, spread, liquidate_holdings
        )
        # Convert target positions into orders.
        orders = self._generate_orders_wrapper(target_positions)
        return orders

    # TODO(gp): mark_to_market -> mark_to_market_portfolio
    def log_state(self, mark_to_market: bool) -> None:
        """
        Log the state of this object and Portfolio to log_dir.

        This is typically triggered by `submit_orders()` and in some flows by
        `process_forecasts()`.

        :param mark_to_market: mark Portfolio to market before logging the state.
        """
        _LOG.debug("log_state")
        if mark_to_market:
            self._portfolio.mark_to_market()
        # Log the state of this object and Portfolio.
        if self._log_dir:
            self._log_state()
            self._portfolio.log_state(os.path.join(self._log_dir, "portfolio"))

    async def submit_orders(self, orders: List[omorder.Order]) -> None:
        """
        Submit `orders` to the broker confirming receipt and log the object
        state.

        :param orders: list of orders to execute
        """
        # Submit orders.
        if orders:
            broker = self._portfolio.broker
            _LOG.debug("Event: awaiting broker.submit_orders()...")
            await broker.submit_orders(orders)
            _LOG.debug("Event: awaiting broker.submit_orders() done.")
        else:
            _LOG.debug("No orders to submit to broker.")
        # Log the entire state after submitting the orders.
        # We don't need to mark to market since `generate_orders()` takes care of
        # marking to market the Portfolio.
        mark_to_market = False
        self.log_state(mark_to_market)

    # /////////////////////////////////////////////////////////////////////////////

    @staticmethod
    def _get_files(log_dir: str, sub_dir: str) -> List[str]:
        """
        Find all files from the requested dir `{log_dir}/{sub_dir}`.
        """
        dir_name = os.path.join(log_dir, sub_dir)
        # TODO(gp): We should consider only CSV files.
        pattern = "*"
        only_files = True
        use_relative_paths = True
        files = hio.listdir(dir_name, pattern, only_files, use_relative_paths)
        files.sort()
        # Add enclosing dir.
        files = [os.path.join(dir_name, file_name) for file_name in files]
        return files

    # TODO(gp): -> _log_internal_state or _log_object_state?
    def _log_state(self) -> None:
        """
        Log the most recent state of the object.
        """
        hdbg.dassert(self._log_dir, "Must specify `log_dir` to log state.")
        # TODO(gp): We should also add the bar timestamp as for other objects.
        wall_clock_time = self._get_wall_clock_time()
        wall_clock_time_str = wall_clock_time.strftime("%Y%m%d_%H%M%S")
        filename = f"{wall_clock_time_str}.csv"
        # Log the last target position.
        if self._target_positions:
            _, last_target_positions = self._target_positions.peek()
            # TODO(gp): Check that last_key matches the current bar timestamp.
            last_target_positions_filename = os.path.join(
                self._log_dir, "target_positions", filename
            )
            hio.create_enclosing_dir(
                last_target_positions_filename, incremental=True
            )
            last_target_positions.to_csv(last_target_positions_filename)
        # Log the orders.
        if self._orders:
            _, last_orders = self._orders.peek()
            last_orders_filename = os.path.join(self._log_dir, "orders", filename)
            hio.create_enclosing_dir(last_orders_filename, incremental=True)
            hio.to_file(last_orders_filename, last_orders)

    def _compute_target_holdings_shares(
        self,
        predictions: pd.Series,
        volatility: pd.Series,
        spread: pd.Series,
        liquidate_holdings: bool,
    ) -> pd.DataFrame:
        """
        Compute target holdings in shares.

        :param predictions: predictions indexed by `asset_id`
        :param volatility: volatility forecasts indexed by `asset_id`
        :param spread: spread forecasts indexed by `asset_id`
        :param liquidate_holdings: force liquidating all the current holdings
        :return: the df with target_positions including `diff_num_shares`
        """
        assets_and_predictions = self._prepare_data_for_optimizer(
            predictions, volatility, spread
        )
        hdbg.dassert_not_in(
            self._portfolio.CASH_ID, assets_and_predictions["asset_id"].to_list()
        )
        # Compute the target positions in notional. This conceptually corresponds
        # to calling an optimizer.
        # TODO(Paul): Align with ForecastEvaluator and update callers.
        backend = self._optimizer_dict["backend"]
        if backend == "cc_pomo":
            market_info = self._portfolio.broker.market_info
            asset_ids_to_decimals = occxbrok.subset_market_info(
                market_info, "amount_precision"
            )
            _LOG.debug("asset_ids_to_decimals=%s", asset_ids_to_decimals)
        else:
            asset_ids_to_decimals = None
        if backend == "pomo" or "cc_pomo":
            style = self._optimizer_dict["params"]["style"]
            kwargs = self._optimizer_dict["params"]["kwargs"]
            df = ocalopti.compute_target_holdings_and_trades_notional(
                assets_and_predictions,
                style=style,
                **kwargs,
            )
            df = ocalopti.convert_target_holdings_and_trades_to_shares_and_adjust_notional(
                df,
                quantization=self._share_quantization,
                asset_id_to_decimals=asset_ids_to_decimals,
            )
<<<<<<< HEAD
            if False and backend == "cc_pomo":
                # Verify that all orders are above the notional limit.
                #  Note: orders that are below the minimal amount of asset
                #  for the exchange are modified to go slightly above the limit.
=======
            if backend == "cc_pomo":
                # Apply notional limits to all the orders.
                #  Note: target amount of order shares is set to 0 if its actual
                #  values are below limits.
>>>>>>> 04e364cf
                df = occoputi.apply_cc_limits(
                    df, self._portfolio.broker, self._log_dir
                )
        elif backend == "batch_optimizer":
            import optimizer.single_period_optimization as osipeopt

            spo = osipeopt.SinglePeriodOptimizer(
                self._optimizer_dict,
                assets_and_predictions,
                restrictions=self._restrictions,
            )
            df = spo.optimize()
            _LOG.debug("df=\n%s", hpandas.df_to_str(df))
            df = df.merge(
                assets_and_predictions.set_index("asset_id")[
                    ["price", "holdings_shares"]
                ],
                how="outer",
                left_index=True,
                right_index=True,
            )
        elif backend == "dind_optimizer":
            # Call docker optimizer stub.
            raise NotImplementedError
        elif backend == "service_optimizer":
            raise NotImplementedError
        else:
            raise ValueError("Unsupported `backend`=%s", backend)
        # Package the output df.
        if liquidate_holdings:
            # If we want to liquidate all the holdings, we want to trade to flatten
            # the current positions.
            target_trades_shares = -df["holdings_shares"]
            target_trades_notional = -df["holdings_notional"]
            _LOG.info(
                "Liquidating holdings: target_trades_shares=\n%s",
                hpandas.df_to_str(target_trades_shares),
            )
            _LOG.info(
                "Liquidating holdings: target_trades_notional=\n%s",
                hpandas.df_to_str(target_trades_notional),
            )
            df["target_trades_shares"] = target_trades_shares
            df["target_trades_notional"] = target_trades_notional
        df["spread"] = assets_and_predictions.set_index("asset_id")["spread"]
        _LOG.debug("df=\n%s", hpandas.df_to_str(df))
        return df

    # TODO(gp): This should go before.
    def _prepare_data_for_optimizer(
        self,
        predictions: pd.Series,
        volatility: pd.Series,
        spread: pd.Series,
    ) -> pd.DataFrame:
        """
        Clean up data for optimization.

        Cleaning includes ensuring data completeness and NaN handling.

        :param predictions: predictions indexed by `asset_id`
        :param volatility: volatility forecasts indexed by `asset_id`
        """
        hpandas.dassert_indices_equal(predictions, volatility, allow_series=True)
        # TODO(gp): Add check for spread too.
        marked_to_market = self._get_extended_marked_to_market_df(predictions)
        # Combine the portfolio `marked_to_market` dataframe with the predictions.
        df_for_optimizer = self._merge_predictions(
            marked_to_market, predictions, volatility, spread
        )
        cash_id_filter = df_for_optimizer["asset_id"] == self._portfolio.CASH_ID
        df_for_optimizer.rename(
            columns={"value": "holdings_notional"}, inplace=True
        )
        return df_for_optimizer[~cash_id_filter].reset_index(drop=True)

    def _get_extended_marked_to_market_df(
        self,
        predictions: pd.Series,
    ) -> pd.DataFrame:
        """
        Get portfolio `mark_to_market()` df and extend to all predictions.

        If the portfolio is initialized with the trading universe, then this
        should be a no-op.

        :param predictions: predictions indexed by `asset_id`
        """
        marked_to_market_df = self._portfolio.mark_to_market().set_index(
            "asset_id"
        )
        # If there are predictions for assets not currently in `marked_to_market_df`,
        # then attempt to price those assets and extend `marked_to_market_df`
        # (imputing 0's for the holdings).
        unpriced_assets = predictions.index.difference(marked_to_market_df.index)
        if not unpriced_assets.empty:
            _LOG.debug(
                "Unpriced assets by id=\n%s",
                "\n".join(map(str, unpriced_assets.to_list())),
            )
            prices = self._portfolio.price_assets(unpriced_assets.values)
            mtm_extension = pd.DataFrame(
                index=unpriced_assets,
                columns=["price", "curr_num_shares", "value"],
            )
            hdbg.dassert_eq(len(unpriced_assets), len(prices))
            mtm_extension["price"] = prices
            mtm_extension.index.name = "asset_id"
            marked_to_market_df = pd.concat(
                [marked_to_market_df, mtm_extension], axis=0
            )
        marked_to_market_df.reset_index(inplace=True)
        _LOG.debug(
            "marked_to_market dataframe=\n%s",
            hpandas.df_to_str(marked_to_market_df),
        )
        marked_to_market_df.rename(
            columns={
                "curr_num_shares": "holdings_shares",
                "value": "holdings_notional",
            },
            inplace=True,
        )
        # TODO(Paul): Rename columns here for now.
        return marked_to_market_df

    def _normalize_series(
        self,
        series: pd.Series,
        index: pd.DatetimeIndex,
        imputation_mode: str,
        name: str,
    ) -> pd.DataFrame:
        """
        Normalize series with `index`, NaN-filling, and df conversion.
        """
        hdbg.dassert_isinstance(series, pd.Series)
        _LOG.debug("Number of values=%i", series.size)
        _LOG.debug("Number of non-NaN values=%i", series.count())
        _LOG.debug("Number of NaN values=%i", series.isna().sum())
        # Ensure that `series` does not include the cash id.
        hdbg.dassert_not_in(self._portfolio.CASH_ID, series.index)
        # Ensure that `index` includes `series.index`.
        hdbg.dassert(series.index.difference(index).empty)
        # Extend `predictions` to `index`.
        series = series.reindex(index)
        # Set the "prediction" for cash to 1. This is for the optimizer.
        series[self._portfolio.CASH_ID] = 1
        # Impute zero for NaNs.
        if imputation_mode == "zero":
            series = series.fillna(0.0)
        elif imputation_mode == "mean":
            series_mean = series.mean()
            series = series.fillna(series_mean)
        else:
            raise ValueError(f"Invalid imputation mode '{imputation_mode}")
        # Convert to a dataframe.
        df = pd.DataFrame(series)
        # Format the predictions dataframe.
        df.columns = [name]
        df.index.name = "asset_id"
        df = df.reset_index()
        _LOG.debug("df=\n%s", hpandas.df_to_str(df))
        return df

    def _merge_predictions(
        self,
        marked_to_market: pd.DataFrame,
        predictions: pd.Series,
        volatility: pd.Series,
        spread: pd.Series,
    ) -> pd.DataFrame:
        """
        Merge marked_to_market dataframe with predictions and volatility.

        :return: dataframe with columns `asset_id`, `prediction`, `price`,
            `curr_num_shares`, `value`
            - The dataframe is the outer join of all the held assets in `portfolio`
              and `predictions`
        """
        hpandas.dassert_indices_equal(predictions, volatility, allow_series=True)
        # The portfolio may have grandfathered holdings for which there is no
        # prediction.
        idx = predictions.index.union(
            marked_to_market.set_index("asset_id").index
        )
        predictions = self._normalize_series(
            predictions, idx, "zero", "prediction"
        )
        volatility = self._normalize_series(volatility, idx, "mean", "volatility")
        spread = self._normalize_series(spread, idx, "mean", "spread")
        # Merge current holdings and predictions.
        merged_df = marked_to_market.merge(
            predictions, on="asset_id", how="outer"
        )
        merged_df = merged_df.merge(
            volatility,
            on="asset_id",
            how="outer",
        )
        merged_df = merged_df.merge(
            spread,
            on="asset_id",
            how="outer",
        )
        _LOG.debug(
            "Number of NaNs in `holdings_shares` post-merge=`%i`",
            merged_df["holdings_shares"].isna().sum(),
        )
        merged_df = merged_df.convert_dtypes()
        merged_df = merged_df.fillna(0.0)
        _LOG.debug("After merge: merged_df=\n%s", hpandas.df_to_str(merged_df))
        return merged_df

    # /////////////////////////////////////////////////////////////////////////////

    def _generate_orders_wrapper(
        self, target_positions: pd.DataFrame
    ) -> List[omorder.Order]:
        """
        Convert target positions into orders.
        """
        # Get the wall clock timestamp and internally log `target_positions`.
        wall_clock_timestamp = self._get_wall_clock_time()
        _LOG.debug("wall_clock_timestamp=%s", wall_clock_timestamp)
        self._target_positions[wall_clock_timestamp] = target_positions
        # Generate orders from target positions.
        _LOG.debug(
            "\n%s",
            hprint.frame(
                "Generating orders: timestamp=%s" % wall_clock_timestamp,
                char1="#",
            ),
        )
        # Enter position between now and the next `order_duration_in_mins` minutes.
        # Create a config for `Order`.
        timestamp_start = wall_clock_timestamp
        timestamp_end = wall_clock_timestamp + self._offset_min
        order_dict = {
            "type_": self._order_dict["order_type"],
            "creation_timestamp": wall_clock_timestamp,
            "start_timestamp": timestamp_start,
            "end_timestamp": timestamp_end,
        }
        orders = self._generate_orders(
            target_positions[["holdings_shares", "target_trades_shares"]],
            order_dict,
        )
        # Convert orders to a string representation and internally log.
        orders_as_str = omorder.orders_to_string(orders)
        self._orders[wall_clock_timestamp] = orders_as_str
        return orders

    def _generate_orders(
        self,
        shares_df: pd.DataFrame,
        order_dict: Dict[str, Any],
    ) -> List[omorder.Order]:
        """
        Turn a series of asset_id / shares to trade into a list of orders.

        :param shares_df: dataframe indexed by `asset_id`. Contains columns
            `curr_num_shares` and `diff_num_shares`. May contain zero rows.
        :param order_dict: common parameters used to initialize `Order`
        :return: a list of nontrivial orders (i.e., no zero-share orders)
        """
        _LOG.debug("# Generate orders")
        hdbg.dassert_isinstance(order_dict, dict)
        hdbg.dassert_is_subset(
            ("holdings_shares", "target_trades_shares"), shares_df.columns
        )
        orders: List[omorder.Order] = []
        for asset_id, shares_row in shares_df.iterrows():
            curr_num_shares = shares_row["holdings_shares"]
            diff_num_shares = shares_row["target_trades_shares"]
            hdbg.dassert(
                np.isfinite(curr_num_shares),
                "The curr_num_share value must be finite.",
            )
            if not np.isfinite(diff_num_shares):
                _LOG.debug(
                    "`diff_num_shares`=%f for `asset_id`=%i",
                    diff_num_shares,
                    asset_id,
                )
                diff_num_shares = 0.0
            diff_num_shares = self._enforce_restrictions(
                asset_id, curr_num_shares, diff_num_shares
            )
            if diff_num_shares == 0.0:
                # No need to place trades.
                continue
            order = omorder.Order(
                asset_id=asset_id,
                curr_num_shares=curr_num_shares,
                diff_num_shares=diff_num_shares,
                **order_dict,
            )
            _LOG.debug("order=%s", order.order_id)
            orders.append(order)
        _LOG.debug("Number of orders generated=%i", len(orders))
        return orders

    def _enforce_restrictions(
        self,
        asset_id: int,
        curr_num_shares: float,
        diff_num_shares: float,
    ) -> float:
        if self._restrictions is None:
            return diff_num_shares
        filter_ = self._restrictions["asset_id"] == asset_id
        restrictions = self._restrictions[filter_]
        if restrictions.empty:
            return diff_num_shares
        # Enforce "is_buy_restricted".
        if (
            restrictions.loc["is_buy_restricted"]
            and curr_num_shares >= 0
            and diff_num_shares > 0
        ):
            diff_num_shares = 0.0
        # Enforce "is_buy_cover_restricted".
        if (
            restrictions.loc["is_buy_cover_restricted"]
            and curr_num_shares < 0
            and diff_num_shares > 0
        ):
            diff_num_shares = 0.0
        # Enforce "is_sell_short_restricted".
        if (
            restrictions.loc["is_sell_short_restricted"]
            and curr_num_shares <= 0
            and diff_num_shares < 0
        ):
            diff_num_shares = 0.0
        # Enforce "is_sell_long_restricted".
        if (
            restrictions.loc["is_sell_long_restricted"]
            and curr_num_shares > 0
            and diff_num_shares < 0
        ):
            diff_num_shares = 0.0
        _LOG.warning("Enforcing restriction for asset_id=%i", asset_id)
        return diff_num_shares<|MERGE_RESOLUTION|>--- conflicted
+++ resolved
@@ -372,17 +372,10 @@
                 quantization=self._share_quantization,
                 asset_id_to_decimals=asset_ids_to_decimals,
             )
-<<<<<<< HEAD
-            if False and backend == "cc_pomo":
-                # Verify that all orders are above the notional limit.
-                #  Note: orders that are below the minimal amount of asset
-                #  for the exchange are modified to go slightly above the limit.
-=======
-            if backend == "cc_pomo":
+            if False backend == "cc_pomo":
                 # Apply notional limits to all the orders.
                 #  Note: target amount of order shares is set to 0 if its actual
                 #  values are below limits.
->>>>>>> 04e364cf
                 df = occoputi.apply_cc_limits(
                     df, self._portfolio.broker, self._log_dir
                 )
