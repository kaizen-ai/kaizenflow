--- conflicted
+++ resolved
@@ -176,11 +176,7 @@
         ath_end_time,
         trading_start_time,
         trading_end_time,
-<<<<<<< HEAD
-        # TODO(gp): Pass liquidate_at_trading_end_time
-=======
         liquidate_at_trading_end_time,
->>>>>>> ff0c942d
     )
     # Get execution mode ("real_time" or "batch").
     execution_mode = hdict.typed_get(config, "execution_mode", expected_type=str)
