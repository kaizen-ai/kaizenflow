--- conflicted
+++ resolved
@@ -554,7 +554,6 @@
 
         Returns order with ccxt ID appended if the submission was successful, None otherwise.
         """
-<<<<<<< HEAD
         # Max number of order submission retries.
         _MAX_ORDER_SUBMIT_RETRIES = 3
         submitted_order: Optional[omorder.Order] = None
@@ -565,23 +564,6 @@
         symbol = self._asset_id_to_symbol_mapping[order.asset_id]
         side = "buy" if order.diff_num_shares > 0 else "sell"
         for _ in range(_MAX_ORDER_SUBMIT_RETRIES):
-=======
-        self.last_order_execution_ts = pd.Timestamp.now()
-        sent_orders: List[omorder.Order] = []
-        for order in orders:
-            if self._stage in ["local", "preprod"]:
-                # Reduce order to a minimal possible amount.
-                #  This is done to avoid "Margin is insufficient" error
-                #  in testnet.
-                order = self._force_minimal_order(order)
-            else:
-                # Verify that order is not below the minimal amount.
-                order = self._check_order_limit(order)
-            _LOG.info("Submitted order: %s", str(order))
-            # TODO(Juraj): perform bunch of assertions for order attributes.
-            symbol = self._asset_id_to_symbol_mapping[order.asset_id]
-            side = "buy" if order.diff_num_shares > 0 else "sell"
->>>>>>> 7506970c
             try:
                 order_resp = self._exchange.createOrder(
                     symbol=symbol,
