"""
An implementation of broker class for CCXT.

Import as:

import oms.ccxt_broker as occxbrok
"""

import logging
from typing import Any, Dict, List, Optional

import ccxt
import pandas as pd

import helpers.hasyncio as hasynci
import helpers.hdatetime as hdateti
import helpers.hdbg as hdbg
import helpers.hsecrets as hsecret
import im_v2.common.universe.full_symbol as imvcufusy
import im_v2.common.universe.universe as imvcounun
import im_v2.common.universe.universe_utils as imvcuunut
import market_data as mdata
import oms.broker as ombroker
import oms.order as omorder

_LOG = logging.getLogger(__name__)


class CcxtBroker(ombroker.Broker):
    # class CcxtBroker(ombroker.DatabaseBroker):
    def __init__(
        self,
        exchange_id: str,
        universe_version: str,
        mode: str,
        portfolio_id: str,
        contract_type: str,
        *args: Any,
        **kwargs: Any,
    ) -> None:
        super().__init__(*args, **kwargs)
        """
        Constructor.

        :param exchange: name of the exchange to initialize the broker for
        :param universe_version: version of the universe to use
        :param mode: supported values: "test", "prod", if "test", launches the broker
         in sandbox environment (not supported for every exchange),
         if "prod" launches with production API.
        :param contract_type: "spot" or "futures"
        """
        super().__init__(*args, **kwargs)
        hdbg.dassert_in(mode, ["prod", "test"])
        self._mode = mode
        self._exchange_id = exchange_id
        hdbg.dassert_in(contract_type, ["spot", "futures"])
        self._contract_type = contract_type
        self._exchange = self._log_into_exchange()
        self._assert_order_methods_presence()
        # Enable mapping back from asset ids when placing orders.
        self._asset_id_to_symbol_mapping = self._build_asset_id_to_symbol_mapping(
            universe_version
        )
        self._symbol_to_asset_id_mapping = {
            symbol: asset
            for asset, symbol in self._asset_id_to_symbol_mapping.items()
        }
        # Will be used to determine timestamp since when to fetch orders.
        self.last_order_execution_ts: Optional[pd.Timestamp] = None
        # TODO(Juraj): not sure how to generalize this coinbasepro-specific parameter.
        self._portfolio_id = portfolio_id
        self._sent_orders = None

    @staticmethod
    def convert_ccxt_order_to_oms_order(
        ccxt_order: Dict[Any, Any]
    ) -> omorder.Order:
        """ """
        asset_id = ccxt_order["asset_id"]
        type_ = "market"
        creation_timestamp = hdateti.convert_unix_epoch_to_timestamp(
            ccxt_order["timestamp"]
        )
        start_timestamp = creation_timestamp
        end_timestamp = hdateti.convert_unix_epoch_to_timestamp(
            int(ccxt_order["info"]["updateTime"])
        ) + pd.DateOffset(minutes=1)
        curr_num_shares = float(ccxt_order["info"]["origQty"])
        diff_num_shares = ccxt_order["filled"]
        oms_order = omorder.Order(
            creation_timestamp,
            asset_id,
            type_,
            start_timestamp,
            end_timestamp,
            curr_num_shares,
            diff_num_shares,
        )
        return oms_order

<<<<<<< HEAD
    def get_fills(
        self,
        # sent_orders: List[omorder.Order] = None
    ) -> List[ombroker.Fill]:
=======
    @staticmethod
    def convert_ccxt_order_to_oms_order(
        ccxt_order: Dict[Any, Any]
    ) -> omorder.Order:
        """
        Convert sent CCXT orders to oms.Order class.

        Example of an input:
        {'info':
         {'orderId': '3101620940',
            'symbol': 'BTCUSDT',
            'status': 'FILLED',
            'clientOrderId': '***REMOVED***',
            'price': '0',
            'avgPrice': '23480.20000',
            'origQty': '0.001',
            'executedQty': '0.001',
            'cumQuote': '23.48020',
            'timeInForce': 'GTC',
            'type': 'MARKET',
            'reduceOnly': False,
            'closePosition': False,
            'side': 'BUY',
            'positionSide': 'BOTH',
            'stopPrice': '0',
            'workingType': 'CONTRACT_PRICE',
            'priceProtect': False, 'origType':
            'MARKET', 'time': '1659465769012',
            'updateTime': '1659465769012'},
            'id': '3101620940',
            'clientOrderId': '***REMOVED***',
            'timestamp': 1659465769012,
            'datetime': '2022-08-02T18:42:49.012Z',
            'lastTradeTimestamp': None,
            'symbol': 'BTC/USDT',
            'type': 'market',
            'timeInForce': 'IOC',
            'postOnly': False,
            'side': 'buy',
            'price': 23480.2,
            'stopPrice': None,
            'amount': 0.001,
            'cost': 23.4802,
            'average': 23480.2,
            'filled': 0.001,
            'remaining': 0.0,
            'status': 'closed',
            'fee': None,
            'trades': [],
            'fees': [],
            'asset_id': 1467591036
            }
        """
        asset_id = ccxt_order["asset_id"]
        type_ = "market"
        # Select creation and start date.
        creation_timestamp = hdateti.convert_unix_epoch_to_timestamp(
            ccxt_order["timestamp"]
        )
        start_timestamp = creation_timestamp
        # Get an offset end timestamp.
        end_timestamp = hdateti.convert_unix_epoch_to_timestamp(
            int(ccxt_order["info"]["updateTime"])
        ) + pd.DateOffset(minutes=1)
        # Get the amount of shares filled.
        curr_num_shares = float(ccxt_order["info"]["origQty"])
        diff_num_shares = ccxt_order["filled"]
        oms_order = omorder.Order(
            creation_timestamp,
            asset_id,
            type_,
            start_timestamp,
            end_timestamp,
            curr_num_shares,
            diff_num_shares,
        )
        return oms_order

    def get_fills(self) -> List[ombroker.Fill]:
>>>>>>> 07ac875c
        """
        Return list of fills from the last order execution.

        :param sent_orders: a list of orders submitted by Broker
        :return: a list of filled orders
        """
<<<<<<< HEAD
=======
        # Load previously sent orders from class state.
>>>>>>> 07ac875c
        sent_orders = self._sent_orders
        fills: List[ombroker.Fill] = []
        if sent_orders is None:
            return fills
        _LOG.info("Inside asset_ids")
        asset_ids = [sent_order.asset_id for sent_order in sent_orders]
        if self.last_order_execution_ts:
            # Load orders for each given symbol.
            for asset_id in asset_ids:
                symbol = self._asset_id_to_symbol_mapping[asset_id]
                orders = self._exchange.fetch_orders(
                    since=hdateti.convert_timestamp_to_unix_epoch(
                        self.last_order_execution_ts,
                    ),
                    symbol=symbol,
                )
                # Select closed orders.
                for order in orders:
                    if order["status"] == "closed":
                        # Select order matching to CCXT exchange id.
                        filled_order = [
                            order
                            for sent_order in sent_orders
                            if sent_order.ccxt_id == order["id"]
                        ][0]
                        # Assign an `asset_id` to the filled order.
                        filled_order["asset_id"] = asset_id
<<<<<<< HEAD
=======
                        # Convert CCXT `dict` order to oms.Order.
                        #  TODO(Danya): bind together self._sent_orders and CCXT response
                        #  so we can avoid this conversion while keeping the fill status.
>>>>>>> 07ac875c
                        filled_order = self.convert_ccxt_order_to_oms_order(
                            filled_order
                        )
                        # Create a Fill object.
                        fill = ombroker.Fill(
                            filled_order,
                            hdateti.convert_unix_epoch_to_timestamp(
                                order["timestamp"]
                            ),
                            num_shares=order["amount"],
                            price=order["price"],
                        )
                        fills.append(fill)
        return fills

    def get_total_balance(self) -> Dict[str, float]:
        """
        Fetch total available balance via CCXT.

        Example of total balance output:

        {'BNB': 0.0, 'USDT': 5026.22494667, 'BUSD': 1000.10001}

        :return: total balance
        """
        hdbg.dassert(self._exchange.has["fetchBalance"], msg="")
        # Fetch all balance data.
        balance = self._exchange.fetchBalance()
        # Select total balance.
        total_balance = balance["total"]
        return total_balance

    def get_open_positions(self) -> List[Dict[Any, Any]]:
        """
        Select all open futures positions.

        Selects all possible positions and filters out those
        with a non-0 amount.
        Example of an output:

        [{'info': {'symbol': 'BTCUSDT',
            'positionAmt': '-0.200',
            'entryPrice': '23590.549',
            'markPrice': '23988.40000000',
            'unRealizedProfit': '-79.57020000',
            'liquidationPrice': '68370.47429432',
            'leverage': '20',
            'maxNotionalValue': '250000',
            'marginType': 'cross',
            'isolatedMargin': '0.00000000',
            'isAutoAddMargin': 'false',
            'positionSide': 'BOTH',
            'notional': '-4797.68000000',
            'isolatedWallet': '0',
            'updateTime': '1659028521933'},
            'symbol': 'BTC/USDT',
            'contracts': 0.2,
            'contractSize': 1.0,
            'unrealizedPnl': -79.5702,
            'leverage': 20.0,
            'liquidationPrice': 68370.47429432,
            'collateral': 9092.72600745,
            'notional': 4797.68,
            'markPrice': 23988.4,
            'entryPrice': 23590.549,
            'timestamp': 1659028521933,
            'initialMargin': 239.884,
            'initialMarginPercentage': 0.05,
            'maintenanceMargin': 47.9768,
            'maintenanceMarginPercentage': 0.01,
            'marginRatio': 0.0053,
            'datetime': '2022-07-28T17:15:21.933Z',
            'marginType': 'cross',
            'side': 'short',
            'hedged': False,
            'percentage': -33.17}]

        :return: open positions at the exchange.
        """
        hdbg.dassert(
            self._contract_type == "futures",
            "Open positions can be fetched only for futures contracts.",
        )
        # Fetch all open positions.
        positions = self._exchange.fetchPositions()
        open_positions = []
        for position in positions:
            # Get the quantity of assets on short/long positions.
            position_amount = float(position["info"]["positionAmt"])
            if position_amount != 0:
                open_positions.append(position)
        return open_positions

    @staticmethod
    def _convert_currency_pair_to_ccxt_format(currency_pair: str) -> str:
        """
        Convert full symbol to CCXT format.

        Example: "BTC_USDT" -> "BTC/USDT"
        """
        currency_pair = currency_pair.replace("_", "/")
        return currency_pair

    def _assert_order_methods_presence(self) -> None:
        """
        Assert that the requested exchange supports all methods necessary to
        make placing/fetching orders possible.
        """
        methods = ["createOrder", "fetchClosedOrders"]
        abort = False
        for method in methods:
            if not self._exchange.has[method]:
                _LOG.error(
                    "Method %s is unsupported for %s.", method, self._exchange_id
                )
                abort = True
        if abort:
            raise ValueError(
                f"The {self._exchange_id} exchange is not fully supported for placing orders."
            )

    async def _submit_orders(
        self,
        orders: List[omorder.Order],
        wall_clock_timestamp: pd.Timestamp,
        *,
        dry_run: bool,
    ) -> str:  # List[omorder.Order]:
        """
        Submit orders.
        """
        self.last_order_execution_ts = pd.Timestamp.now()
        sent_orders: List[str] = []
        for order in orders:
            # TODO(Juraj): perform bunch of assertions for order attributes.
            symbol = self._asset_id_to_symbol_mapping[order.asset_id]
            side = "buy" if order.diff_num_shares > 0 else "sell"
            order_resp = self._exchange.createOrder(
                symbol=symbol,
                # type=order.type_,
                type="market",
                side=side,
                amount=abs(order.diff_num_shares),
                # id = order.order_id,
                # id=order.order_id,
                # TODO(Juraj): maybe it is possible to somehow abstract this to a general behavior
                # but most likely the method will need to be overriden per each exchange
                # to accommodate endpoint specific behavior.
                params={
                    "portfolio_id": self._portfolio_id,
                    "client_oid": order.order_id,
                },
            )
            order.ccxt_id = order_resp["id"]
            sent_orders.append(order)
            _LOG.info(order_resp)
<<<<<<< HEAD
=======
        # Save sent CCXT orders to class state.
>>>>>>> 07ac875c
        self._sent_orders = sent_orders
        return None

    def _build_asset_id_to_symbol_mapping(
        self, universe_version: str
    ) -> Dict[int, str]:
        """
        Build asset id to full symbol mapping.

        Example:

        {
            1528092593: 'BAKE/USDT',
            8968126878: 'BNB/USDT',
            1182743717: 'BTC/BUSD',
        }
        """
        # Get full symbol universe.
        full_symbol_universe = imvcounun.get_vendor_universe(
            "CCXT", "trade", version=universe_version, as_full_symbol=True
        )
        # Filter symbols of the exchange corresponding to this instance.
        full_symbol_universe = list(
            filter(
                lambda s: s.startswith(self._exchange_id), full_symbol_universe
            )
        )
        # Build mapping.
        asset_id_to_full_symbol_mapping = (
            imvcuunut.build_numerical_to_string_id_mapping(full_symbol_universe)
        )
        asset_id_to_symbol_mapping: Dict[int, str] = {}
        for asset_id, symbol in asset_id_to_full_symbol_mapping.items():
            # Select currency pair.
            currency_pair = imvcufusy.parse_full_symbol(symbol)[1]
            # Transform to CCXT format, e.g. 'BTC_USDT' -> 'BTC/USDT'.
            ccxt_symbol = self._convert_currency_pair_to_ccxt_format(
                currency_pair
            )
            asset_id_to_symbol_mapping[asset_id] = ccxt_symbol
        return asset_id_to_symbol_mapping

    async def _wait_for_accepted_orders(
        self,
        file_name: str,
    ) -> None:
        _ = file_name

    def _log_into_exchange(self) -> ccxt.Exchange:
        """
        Log into coinbasepro and return the corresponding `ccxt.Exchange`
        object.
        """
        # Select credentials for provided exchange.
        if self._mode == "test":
            secrets_id = self._exchange_id + "_sandbox"
        else:
            secrets_id = self._exchange_id
        exchange_params = hsecret.get_secret(secrets_id)
        # Enable rate limit.
        exchange_params["rateLimit"] = True
        # Log into futures/spot market.
        if self._contract_type == "futures":
            exchange_params["options"] = {"defaultType": "future"}
        # Create a CCXT Exchange class object.
        ccxt_exchange = getattr(ccxt, self._exchange_id)
        exchange = ccxt_exchange(exchange_params)
        if self._mode == "test":
            exchange.set_sandbox_mode(True)
            _LOG.warning("Running in sandbox mode")
        hdbg.dassert(
            exchange.checkRequiredCredentials(),
            msg="Required credentials not passed",
        )
        return exchange


def get_CcxtBroker_prod_instance1(
    market_data: mdata.MarketData,
    strategy_id: str,
    liveness: str,
    instance_type: str,
    order_duration_in_mins: int,
    order_extra_params: Optional[Dict[str, Any]],
) -> CcxtBroker:
    """
    Build an `CcxtBroker` for production.
    """
    # TODO(gp): This is function of liveness.
    exchange_id = "binance"
    universe_version = "v5"
    mode = "test"
    contract_type = "futures"
    portfolio_id = "ck_portfolio_1"
    # Build CkBroker.
    get_wall_clock_time = market_data.get_wall_clock_time
    poll_kwargs = hasynci.get_poll_kwargs(get_wall_clock_time, timeout_in_secs=60)
    broker = CcxtBroker(
        exchange_id,
        universe_version,
        mode,
        portfolio_id,
        contract_type,
        strategy_id=strategy_id,
        market_data=market_data,
        # liveness=liveness,
        # instance_type=instance_type,
        # TODO(gp): This param should be moved from Ig to the base class Broker.
        # order_duration_in_mins=order_duration_in_mins,
        # order_extra_params=order_extra_params,
        # poll_kwargs=poll_kwargs,
        # timestamp_col=timestamp_col,
    )
    return broker<|MERGE_RESOLUTION|>--- conflicted
+++ resolved
@@ -98,12 +98,6 @@
         )
         return oms_order
 
-<<<<<<< HEAD
-    def get_fills(
-        self,
-        # sent_orders: List[omorder.Order] = None
-    ) -> List[ombroker.Fill]:
-=======
     @staticmethod
     def convert_ccxt_order_to_oms_order(
         ccxt_order: Dict[Any, Any]
@@ -183,17 +177,13 @@
         return oms_order
 
     def get_fills(self) -> List[ombroker.Fill]:
->>>>>>> 07ac875c
         """
         Return list of fills from the last order execution.
 
         :param sent_orders: a list of orders submitted by Broker
         :return: a list of filled orders
         """
-<<<<<<< HEAD
-=======
         # Load previously sent orders from class state.
->>>>>>> 07ac875c
         sent_orders = self._sent_orders
         fills: List[ombroker.Fill] = []
         if sent_orders is None:
@@ -221,12 +211,9 @@
                         ][0]
                         # Assign an `asset_id` to the filled order.
                         filled_order["asset_id"] = asset_id
-<<<<<<< HEAD
-=======
                         # Convert CCXT `dict` order to oms.Order.
                         #  TODO(Danya): bind together self._sent_orders and CCXT response
                         #  so we can avoid this conversion while keeping the fill status.
->>>>>>> 07ac875c
                         filled_order = self.convert_ccxt_order_to_oms_order(
                             filled_order
                         )
@@ -383,10 +370,7 @@
             order.ccxt_id = order_resp["id"]
             sent_orders.append(order)
             _LOG.info(order_resp)
-<<<<<<< HEAD
-=======
         # Save sent CCXT orders to class state.
->>>>>>> 07ac875c
         self._sent_orders = sent_orders
         return None
 
