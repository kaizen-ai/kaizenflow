--- conflicted
+++ resolved
@@ -13,7 +13,6 @@
 import ccxt
 import pandas as pd
 
-import helpers.hasyncio as hasynci
 import helpers.hdatetime as hdateti
 import helpers.hdbg as hdbg
 import helpers.hsecrets as hsecret
@@ -28,7 +27,6 @@
 
 
 class CcxtBroker(ombroker.Broker):
-#class CcxtBroker(ombroker.DatabaseBroker):
     def __init__(
         self,
         exchange_id: str,
@@ -76,18 +74,11 @@
             symbol: asset
             for asset, symbol in self._asset_id_to_symbol_mapping.items()
         }
-        # There are no sent orders when the class is instantiated.
-        self._sent_orders = None
         # Set minimal order limits.
         self._minimal_order_limits = self._get_minimal_order_limits()
         # Used to determine timestamp since when to fetch orders.
         self.last_order_execution_ts: Optional[pd.Timestamp] = None
-<<<<<<< HEAD
-        # TODO(Juraj): not sure how to generalize this coinbasepro-specific parameter.
-        self._portfolio_id = portfolio_id
-=======
         # Set up empty sent orders for the first run of the system.
->>>>>>> 741392c9
         self._sent_orders = None
 
     @staticmethod
