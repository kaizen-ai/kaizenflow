"""
An implementation of broker class for CCXT.

Import as:

import oms.ccxt_broker as occxbrok
"""

import logging
import re
from typing import Any, Dict, List, Optional, Tuple

import ccxt
import pandas as pd

import helpers.hdatetime as hdateti
import helpers.hdbg as hdbg
import helpers.hprint as hprint
import helpers.hsecrets as hsecret
import im_v2.common.universe.full_symbol as imvcufusy
import im_v2.common.universe.universe as imvcounun
import im_v2.common.universe.universe_utils as imvcuunut
import market_data as mdata
import oms.broker as ombroker
import oms.order as omorder
import math

_LOG = logging.getLogger(__name__)


class CcxtBroker(ombroker.Broker):
    def __init__(
        self,
        exchange_id: str,
        universe_version: str,
        stage: str,
        account_type: str,
        portfolio_id: str,
        contract_type: str,
        # TODO(gp): @all *args should go first according to our convention of
        #  appending params to the parent class constructor.
        secret_id: int = 1,
        *args: Any,
        **kwargs: Any,
    ) -> None:
        super().__init__(*args, **kwargs)
        """
        Constructor.

        :param exchange_id: name of the exchange to initialize the broker for
            (e.g., Binance)
        :param universe_version: version of the universe to use
        :param stage:
            - "preprod" preproduction stage
            - "local" debugging stage
        :param account_type:
            - "trading" launches the broker in trading environment
            - "sandbox" launches the broker in sandbox environment (not supported for
              every exchange)
        :param contract_type: "spot" or "futures"
        :param secret_id: the number id of the secret
        """
        super().__init__(*args, **kwargs)
        self._exchange_id = exchange_id
        #
        hdbg.dassert_in(stage, ["local", "preprod"])
        self._stage = stage
        hdbg.dassert_in(account_type, ["trading", "sandbox"])
        self._account_type = account_type
        self._secret_id = secret_id
        # TODO(Juraj): not sure how to generalize this coinbasepro-specific parameter.
        self._portfolio_id = portfolio_id
        #
        hdbg.dassert_in(contract_type, ["spot", "futures"])
        self._contract_type = contract_type
        #
        self._exchange = self._log_into_exchange()
        self._assert_order_methods_presence()
        # Enable mapping back from asset ids when placing orders.
        self._universe_version = universe_version
        self._asset_id_to_symbol_mapping = (
            self._build_asset_id_to_symbol_mapping()
        )
        self._symbol_to_asset_id_mapping = {
            symbol: asset
            for asset, symbol in self._asset_id_to_symbol_mapping.items()
        }
        # Set minimal order limits.
        self._minimal_order_limits = self._get_minimal_order_limits()
        # Used to determine timestamp since when to fetch orders.
        self.last_order_execution_ts: Optional[pd.Timestamp] = None
        # Set up empty sent orders for the first run of the system.
        self._sent_orders = None

    def get_fills(self) -> List[ombroker.Fill]:
        """
        Return list of fills from the last order execution.

        :return: a list of filled orders
        """
        # Load previously sent orders from class state.
        sent_orders = self._sent_orders
        fills: List[ombroker.Fill] = []
        if sent_orders is None:
            return fills
        _LOG.info("Inside asset_ids")
        asset_ids = [sent_order.asset_id for sent_order in sent_orders]
        if self.last_order_execution_ts:
            # Load orders for each given symbol.
            for asset_id in asset_ids:
                symbol = self._asset_id_to_symbol_mapping[asset_id]
                orders = self._exchange.fetch_orders(
                    since=hdateti.convert_timestamp_to_unix_epoch(
                        self.last_order_execution_ts,
                    ),
                    symbol=symbol,
                )
                # Select closed orders.
                for order in orders:
                    if order["status"] == "closed":
                        # Select order matching to CCXT exchange id.
                        filled_order = [
                            order
                            for sent_order in sent_orders
                            if sent_order.ccxt_id == order["id"]
                        ][0]
                        # Assign an `asset_id` to the filled order.
                        filled_order["asset_id"] = asset_id
                        # Convert CCXT `dict` order to oms.Order.
                        #  TODO(Danya): bind together self._sent_orders and CCXT response
                        #  so we can avoid this conversion while keeping the fill status.
                        filled_order = self._convert_ccxt_order_to_oms_order(
                            filled_order
                        )
                        # Create a Fill object.
                        fill = ombroker.Fill(
                            filled_order,
                            hdateti.convert_unix_epoch_to_timestamp(
                                order["timestamp"]
                            ),
                            num_shares=order["amount"],
                            price=order["price"],
                        )
                        fills.append(fill)
        return fills

    def get_total_balance(self) -> Dict[str, float]:
        """
        Fetch total available balance via CCXT.

        Example of total balance output:

        {'BNB': 0.0, 'USDT': 5026.22494667, 'BUSD': 1000.10001}

        :return: total balance
        """
        hdbg.dassert(self._exchange.has["fetchBalance"], msg="")
        # Fetch all balance data.
        balance = self._exchange.fetchBalance()
        # Select total balance.
        total_balance = balance["total"]
        return total_balance

    def get_open_positions(self) -> List[Dict[Any, Any]]:
        """
        Select all open futures positions.

        Selects all possible positions and filters out those
        with a non-0 amount.
        Example of an output:

        [{'info': {'symbol': 'BTCUSDT',
            'positionAmt': '-0.200',
            'entryPrice': '23590.549',
            'markPrice': '23988.40000000',
            'unRealizedProfit': '-79.57020000',
            'liquidationPrice': '68370.47429432',
            'leverage': '20',
            'maxNotionalValue': '250000',
            'marginType': 'cross',
            'isolatedMargin': '0.00000000',
            'isAutoAddMargin': 'false',
            'positionSide': 'BOTH',
            'notional': '-4797.68000000',
            'isolatedWallet': '0',
            'updateTime': '1659028521933'},
            'symbol': 'BTC/USDT',
            'contracts': 0.2,
            'contractSize': 1.0,
            'unrealizedPnl': -79.5702,
            'leverage': 20.0,
            'liquidationPrice': 68370.47429432,
            'collateral': 9092.72600745,
            'notional': 4797.68,
            'markPrice': 23988.4,
            'entryPrice': 23590.549,
            'timestamp': 1659028521933,
            'initialMargin': 239.884,
            'initialMarginPercentage': 0.05,
            'maintenanceMargin': 47.9768,
            'maintenanceMarginPercentage': 0.01,
            'marginRatio': 0.0053,
            'datetime': '2022-07-28T17:15:21.933Z',
            'marginType': 'cross',
            'side': 'short',
            'hedged': False,
            'percentage': -33.17}]

        :return: open positions at the exchange.
        """
        hdbg.dassert(
            self._contract_type == "futures",
            "Open positions can be fetched only for futures contracts.",
        )
        # Fetch all open positions.
        positions = self._exchange.fetchPositions()
        open_positions = []
        for position in positions:
            # Get the quantity of assets on short/long positions.
            position_amount = float(position["info"]["positionAmt"])
            if position_amount != 0:
                open_positions.append(position)
        return open_positions

    @staticmethod
    def _convert_ccxt_order_to_oms_order(
        ccxt_order: Dict[Any, Any]
    ) -> omorder.Order:
        """
        Convert sent CCXT orders to oms.Order class.

        Example of an input `ccxt_order`:
        ```
        {'info': {'orderId': '3101620940',
                'symbol': 'BTCUSDT',
                'status': 'FILLED',
                'clientOrderId': '***REMOVED***',
                'price': '0',
                'avgPrice': '23480.20000',
                'origQty': '0.001',
                'executedQty': '0.001',
                'cumQuote': '23.48020',
                'timeInForce': 'GTC',
                'type': 'MARKET',
                'reduceOnly': False,
                'closePosition': False,
                'side': 'BUY',
                'positionSide': 'BOTH',
                'stopPrice': '0',
                'workingType': 'CONTRACT_PRICE',
                'priceProtect': False,
                'origType': 'MARKET',
                'time': '1659465769012',
                'updateTime': '1659465769012'},
        'id': '3101620940',
        'clientOrderId': '***REMOVED***',
        'timestamp': 1659465769012,
        'datetime': '2022-08-02T18:42:49.012Z',
        'lastTradeTimestamp': None,
        'symbol': 'BTC/USDT',
        'type': 'market',
        'timeInForce': 'IOC',
        'postOnly': False,
        'side': 'buy',
        'price': 23480.2,
        'stopPrice': None,
        'amount': 0.001,
        'cost': 23.4802,
        'average': 23480.2,
        'filled': 0.001,
        'remaining': 0.0,
        'status': 'closed',
        'fee': None,
        'trades': [],
        'fees': [],
        'asset_id': 1467591036}
        ```
        """
        asset_id = ccxt_order["asset_id"]
        type_ = "market"
        # Select creation and start date.
        creation_timestamp = hdateti.convert_unix_epoch_to_timestamp(
            ccxt_order["timestamp"]
        )
        start_timestamp = creation_timestamp
        # Get an offset end timestamp.
        #  Note: `updateTime` is the timestamp of the latest order status change,
        #  so for filled orders this is a moment when the order is filled.
        end_timestamp = hdateti.convert_unix_epoch_to_timestamp(
            int(ccxt_order["info"]["updateTime"])
        )
        # Add 1 minute to end timestamp.
        # This is done since in CCXT testnet the orders are filled instantaneously.
        end_timestamp += pd.DateOffset(minutes=1)
        # Get the amount of shares filled.
        curr_num_shares = float(ccxt_order["info"]["origQty"])
        diff_num_shares = ccxt_order["filled"]
        oms_order = omorder.Order(
            creation_timestamp,
            asset_id,
            type_,
            start_timestamp,
            end_timestamp,
            curr_num_shares,
            diff_num_shares,
        )
        return oms_order

    @staticmethod
    def _convert_currency_pair_to_ccxt_format(currency_pair: str) -> str:
        """
        Convert full symbol to CCXT format.

        Example: "BTC_USDT" -> "BTC/USDT"
        """
        currency_pair = currency_pair.replace("_", "/")
        return currency_pair

    @staticmethod
    def _check_binance_code_error(e: Exception, error_code: int) -> bool:
        """
        Check if the exception matches the expected error code.

        Example of a Binance exception:
        {"code":-4131,
        "msg":"The counterparty's best price does not meet the PERCENT_PRICE filter limit."}

        :param e: Binance exception raised by CCXT
        :param error_code: expected error code, e.g. -4131
        :return: whether error code is contained in error message
        """
        error_message = str(e)
        error_regex = f'"code":{error_code},'
        return bool(re.search(error_regex, error_message))

    def _check_minimal_limit(self, order: omorder.Order) -> omorder.Order:
        """
        Check if the order matches the minimum quantity for the asset.

        The functions checks both the flat amount of the asset and the total
        cost of the asset in the order. If the order amount does not match,
        the order is changed to be slightly above the minimal amount.

        :param order: order to be submitted
        """
        # Load all limits for the asset.
        asset_limits = self._minimal_order_limits[order.asset_id]
        order_amount = order.diff_num_shares
        required_amount = asset_limits["min_amount"]
        # Get the last price for the asset.
        last_price = self._get_last_market_price(order.asset_id)
        if last_price * required_amount <= 10:
            required_amount = (10 / last_price) * 2
        # Calculate the total cost of the order based on the last price.
        # # Verify that the order total cost is not below minimum.
        # min_cost = asset_limits["min_cost"]
        # # if total_cost < min_cost:
        #     # Set amount based on minimal notional price.
        #     #  Note: the amount is rounded up to closest integer
        #     #  to cover for possible inaccuracy in market cost.
        # required_amount = (min_cost / last_price) * 3
        # _LOG.warning(
        #     "Amount of asset in order is below minimal base: %s. \
        #     Setting to following amount based on notional limit: %s",
        #     order_amount,
        #     required_amount,
        # )
        # Change number of shares to minimal amount.
        if order.diff_num_shares < 0:
            order.diff_num_shares = -required_amount
        else:
            order.diff_num_shares = required_amount
        return order

    def _get_last_market_price(self, asset_id: int) -> float:
        """
        Load the latest price for the given ticker.
        """
        symbol = self._asset_id_to_symbol_mapping[asset_id]
        last_price = self._exchange.fetch_ticker(symbol)["last"]
        return last_price

    def _get_minimal_order_limits(self) -> Dict[int, Any]:
        """
        Load minimal amount and total cost for the given exchange.

        The numbers are determined by loading the market metadata from CCXT.

        Example:
        {'active': True,
        'base': 'ADA',
        'baseId': 'ADA',
        'contract': True,
        'contractSize': 1.0,
        'delivery': False,
        'expiry': None,
        'expiryDatetime': None,
        'feeSide': 'get',
        'future': True,
        'id': 'ADAUSDT',
        'info': {'baseAsset': 'ADA',
                'baseAssetPrecision': '8',
                'contractType': 'PERPETUAL',
                'deliveryDate': '4133404800000',
                'filters': [{'filterType': 'PRICE_FILTER',
                            'maxPrice': '25.56420',
                            'minPrice': '0.01530',
                            'tickSize': '0.00010'},
                            {'filterType': 'LOT_SIZE',
                            'maxQty': '10000000',
                            'minQty': '1',
                            'stepSize': '1'},
                            {'filterType': 'MARKET_LOT_SIZE',
                            'maxQty': '10000000',
                            'minQty': '1',
                            'stepSize': '1'},
                            {'filterType': 'MAX_NUM_ORDERS', 'limit': '200'},
                            {'filterType': 'MAX_NUM_ALGO_ORDERS', 'limit': '10'},
                            {'filterType': 'MIN_NOTIONAL', 'notional': '10'},
                            {'filterType': 'PERCENT_PRICE',
                            'multiplierDecimal': '4',
                            'multiplierDown': '0.9000',
                            'multiplierUp': '1.1000'}],
                'liquidationFee': '0.020000',
                'maintMarginPercent': '2.5000',
                'marginAsset': 'USDT',
                'marketTakeBound': '0.10',
                'onboardDate': '1569398400000',
                'orderTypes': ['LIMIT',
                                'MARKET',
                                'STOP',
                                'STOP_MARKET',
                                'TAKE_PROFIT',
                                'TAKE_PROFIT_MARKET',
                                'TRAILING_STOP_MARKET'],
                'pair': 'ADAUSDT',
                'pricePrecision': '5',
                'quantityPrecision': '0',
                'quoteAsset': 'USDT',
                'quotePrecision': '8',
                'requiredMarginPercent': '5.0000',
                'settlePlan': '0',
                'status': 'TRADING',
                'symbol': 'ADAUSDT',
                'timeInForce': ['GTC', 'IOC', 'FOK', 'GTX'],
                'triggerProtect': '0.0500',
                'underlyingSubType': ['HOT'],
                'underlyingType': 'COIN'},
        'inverse': False,
        'limits': {'amount': {'max': 10000000.0, 'min': 1.0},
                    'cost': {'max': None, 'min': 10.0},
                    'leverage': {'max': None, 'min': None},
                    'market': {'max': 10000000.0, 'min': 1.0},
                    'price': {'max': 25.5642, 'min': 0.0153}},
        'linear': True,
        'lowercaseId': 'adausdt',
        'maker': 0.0002,
        'margin': False,
        'option': False,
        'optionType': None,
        'percentage': True,
        'precision': {'amount': 0, 'base': 8, 'price': 4, 'quote': 8},
        'quote': 'USDT',
        'quoteId': 'USDT',
        'settle': 'USDT',
        'settleId': 'USDT',
        'spot': False,
        'strike': None,
        'swap': True,
        'symbol': 'ADA/USDT',
        'taker': 0.0004,
        'tierBased': False,
        'type': 'future'}
        """
        minimal_order_limits: Dict[str, Any] = {}
        # Load market information from CCXT.
        exchange_markets = self._exchange.load_markets()
        for asset_id, symbol in self._asset_id_to_symbol_mapping.items():
            minimal_order_limits[asset_id] = {}
            limits = exchange_markets[symbol]["limits"]
            # Get the minimal amount of asset in the order.
            amount_limit = limits["amount"]["min"]
            minimal_order_limits[asset_id]["min_amount"] = amount_limit
            # Get the minimal cost of asset in the order.
            notional_limit = limits["cost"]["min"]
            minimal_order_limits[asset_id]["min_cost"] = notional_limit
        return minimal_order_limits

    def _assert_order_methods_presence(self) -> None:
        """
        Assert that the requested exchange supports all methods necessary to
        make placing/fetching orders possible.
        """
        methods = ["createOrder", "fetchClosedOrders"]
        abort = False
        for method in methods:
            if not self._exchange.has[method]:
                _LOG.error(
                    "Method %s is unsupported for %s.", method, self._exchange_id
                )
                abort = True
        if abort:
            raise ValueError(
                f"The {self._exchange_id} exchange is not fully supported for placing orders."
            )

    async def _submit_orders(
        self,
        orders: List[omorder.Order],
        wall_clock_timestamp: pd.Timestamp,
        *,
        dry_run: bool,
    ) -> Tuple[str, pd.DataFrame]:
        """
        Submit orders.
        """
        self.last_order_execution_ts = pd.Timestamp.now()
        sent_orders: List[omorder.Order] = []
        for order in orders:
            # Verify that order conforms
            order = self._check_minimal_limit(order)
            _LOG.info("Submitted order: %s", str(order))
            # TODO(Juraj): perform bunch of assertions for order attributes.
            symbol = self._asset_id_to_symbol_mapping[order.asset_id]
            side = "buy" if order.diff_num_shares > 0 else "sell"
            try:
                order_resp = self._exchange.createOrder(
                    symbol=symbol,
                    type="market",
                    side=side,
                    amount=abs(order.diff_num_shares),
                    # id = order.order_id,
                    # id=order.order_id,
                    # TODO(Juraj): maybe it is possible to somehow abstract this to a general behavior
                    # but most likely the method will need to be overriden per each exchange
                    # to accomodate endpoint specific behavior.
                    params={
                        "portfolio_id": self._portfolio_id,
                        "client_oid": order.order_id,
                    },
                )
                order.ccxt_id = order_resp["id"]
                sent_orders.append(order)
                _LOG.info(hprint.to_str("order_resp"))
            except Exception as e:
                # Check the Binance API er
                if self._check_binance_code_error(e, -4131):
                    # If the error is connected to liquidity, continue submitting orders.
                    _LOG.warning(
                        "PERCENT_PRICE error has been raised. The Exception was:\n%s\nContinuing...",
                        e,
                    )
                else:
                    raise e
        # Save sent CCXT orders to class state.
        self._sent_orders = sent_orders
<<<<<<< HEAD
        return str(order_resp), pd.DataFrame()
=======
        # TODO(Grisha): what should we use as `receipt` for CCXT? For equities IIUC
        # we use a file name.
        submitted_order_id = self._get_next_submitted_order_id()
        receipt = f"filename_{submitted_order_id}.txt"
        # Combine all orders in a df.
        order_dicts = [order.to_dict() for order in sent_orders]
        order_df = pd.DataFrame(order_dicts)
        return receipt, order_df
>>>>>>> 82e28af8

    def _build_asset_id_to_symbol_mapping(
        self,
    ) -> Dict[int, str]:
        """
        Build asset id to full symbol mapping.

        E.g.,
        ```
        {
            1528092593: 'BAKE/USDT',
            8968126878: 'BNB/USDT',
            1182743717: 'BTC/BUSD',
        }
        ```
        """
        # Get full symbol universe.
        full_symbol_universe = imvcounun.get_vendor_universe(
            "CCXT", "trade", version=self._universe_version, as_full_symbol=True
        )
        # Filter symbols of the exchange corresponding to this instance.
        full_symbol_universe = list(
            filter(
                lambda s: s.startswith(self._exchange_id), full_symbol_universe
            )
        )
        # Build mapping.
        asset_id_to_full_symbol_mapping = (
            imvcuunut.build_numerical_to_string_id_mapping(full_symbol_universe)
        )
        asset_id_to_symbol_mapping: Dict[int, str] = {}
        for asset_id, symbol in asset_id_to_full_symbol_mapping.items():
            # Select currency pair.
            currency_pair = imvcufusy.parse_full_symbol(symbol)[1]
            # Transform to CCXT format, e.g. 'BTC_USDT' -> 'BTC/USDT'.
            ccxt_symbol = self._convert_currency_pair_to_ccxt_format(
                currency_pair
            )
            asset_id_to_symbol_mapping[asset_id] = ccxt_symbol
        return asset_id_to_symbol_mapping

    async def _wait_for_accepted_orders(
        self,
        file_name: str,
    ) -> None:
        _ = file_name

    def _log_into_exchange(self) -> ccxt.Exchange:
        """
        Log into coinbasepro and return the corresponding `ccxt.Exchange`
        object.
        """
        # Construct secrets ID, e.g. `***REMOVED***`.
        secrets_id = f"{self._exchange_id}.{self._stage}.{self._account_type}.{str(self._secret_id)}"
        # Select credentials for provided exchange.
        exchange_params = hsecret.get_secret(secrets_id)
        # Enable rate limit.
        exchange_params["rateLimit"] = True
        # Log into futures/spot market.
        if self._contract_type == "futures":
            exchange_params["options"] = {"defaultType": "future"}
        # Create a CCXT Exchange class object.
        ccxt_exchange = getattr(ccxt, self._exchange_id)
        exchange = ccxt_exchange(exchange_params)
        if self._account_type == "sandbox":
            exchange.set_sandbox_mode(True)
            _LOG.warning("Running in sandbox mode")
        hdbg.dassert(
            exchange.checkRequiredCredentials(),
            msg="Required credentials not passed",
        )
        return exchange


def get_CcxtBroker_prod_instance1(
    market_data: mdata.MarketData,
    strategy_id: str,
) -> CcxtBroker:
    """
    Build an `CcxtBroker` for production.
    """
    exchange_id = "binance"
    universe_version = "v5"
    stage = "local"
    account_type = "sandbox"
    contract_type = "futures"
    portfolio_id = "ccxt_portfolio_1"
    broker = CcxtBroker(
        exchange_id,
        universe_version,
        stage,
        account_type,
        portfolio_id,
        contract_type,
        strategy_id=strategy_id,
        market_data=market_data,
    )
    return broker<|MERGE_RESOLUTION|>--- conflicted
+++ resolved
@@ -554,9 +554,6 @@
                     raise e
         # Save sent CCXT orders to class state.
         self._sent_orders = sent_orders
-<<<<<<< HEAD
-        return str(order_resp), pd.DataFrame()
-=======
         # TODO(Grisha): what should we use as `receipt` for CCXT? For equities IIUC
         # we use a file name.
         submitted_order_id = self._get_next_submitted_order_id()
@@ -565,7 +562,6 @@
         order_dicts = [order.to_dict() for order in sent_orders]
         order_df = pd.DataFrame(order_dicts)
         return receipt, order_df
->>>>>>> 82e28af8
 
     def _build_asset_id_to_symbol_mapping(
         self,
