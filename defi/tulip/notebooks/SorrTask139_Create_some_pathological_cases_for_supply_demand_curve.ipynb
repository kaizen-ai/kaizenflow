--- conflicted
+++ resolved
@@ -2,14 +2,9 @@
  "cells": [
   {
    "cell_type": "code",
-   "execution_count": 1,
-   "id": "36db1d0e",
-   "metadata": {
-    "ExecuteTime": {
-     "end_time": "2023-05-19T17:13:38.815661Z",
-     "start_time": "2023-05-19T17:13:37.874991Z"
-    }
-   },
+   "execution_count": null,
+   "id": "23166037",
+   "metadata": {},
    "outputs": [],
    "source": [
     "%load_ext autoreload\n",
@@ -25,120 +20,32 @@
     "import defi.dao_cross.supply_demand as ddcrsede\n",
     "import helpers.hdbg as hdbg\n",
     "import helpers.henv as henv\n",
-<<<<<<< HEAD
     "import helpers.hprint as hprint\n",
     "import defi.tulip.implementation.order as dtuimor\n",
     "import defi.tulip.implementation.supply_demand as dtuimsd"
-=======
-    "import helpers.hprint as hprint"
->>>>>>> 9819fd11
-   ]
-  },
-  {
-   "cell_type": "code",
-   "execution_count": 2,
-   "id": "e9c26205",
-   "metadata": {
-    "ExecuteTime": {
-     "end_time": "2023-05-19T17:13:43.533958Z",
-     "start_time": "2023-05-19T17:13:38.818385Z"
-    }
-   },
-   "outputs": [
-    {
-     "name": "stdout",
-     "output_type": "stream",
-     "text": [
-      "Collecting pulp\n",
-      "  Downloading PuLP-2.7.0-py3-none-any.whl (14.3 MB)\n",
-      "\u001b[K     |████████████████████████████████| 14.3 MB 12.6 MB/s eta 0:00:01\n",
-      "\u001b[?25hInstalling collected packages: pulp\n",
-      "Successfully installed pulp-2.7.0\n"
-     ]
-    }
-   ],
+   ]
+  },
+  {
+   "cell_type": "code",
+   "execution_count": null,
+   "id": "8f46924a",
+   "metadata": {},
+   "outputs": [],
    "source": [
     "try:\n",
     "    import pulp\n",
     "except ImportError:\n",
     "    !sudo /bin/bash -c \"(source /venv/bin/activate; pip install pulp)\"\n",
     "    import pulp\n",
-<<<<<<< HEAD
     "import defi.tulip.implementation.optimize as dtuimopt"
-=======
-    "\n",
-    "import defi.dao_cross.optimize as ddacropt"
->>>>>>> 9819fd11
-   ]
-  },
-  {
-   "cell_type": "code",
-   "execution_count": 3,
-   "id": "0eb3cb72",
-   "metadata": {
-    "ExecuteTime": {
-     "end_time": "2023-05-19T17:13:45.396487Z",
-     "start_time": "2023-05-19T17:13:43.536676Z"
-    },
-    "scrolled": true
-   },
-   "outputs": [
-    {
-     "name": "stdout",
-     "output_type": "stream",
-     "text": [
-      "\u001b[0m\u001b[36mINFO\u001b[0m: > cmd='/venv/lib/python3.8/site-packages/ipykernel_launcher.py -f /home/.local/share/jupyter/runtime/kernel-a5d681f0-cb86-45df-8352-9134303656d1.json'\n",
-      "WARNING: Running in Jupyter\n",
-      "DEBUG Effective logging level=10\n",
-      "DEBUG Shut up 28 modules: matplotlib.axis, matplotlib.pyplot, matplotlib.font_manager, asyncio, matplotlib._constrained_layout, matplotlib.style, matplotlib.axes._axes, matplotlib.lines, matplotlib.mathtext, matplotlib.category, matplotlib.dviread, matplotlib.texmanager, matplotlib.ticker, matplotlib.dates, matplotlib._afm, matplotlib._layoutgrid, matplotlib.axes._base, matplotlib, matplotlib.image, matplotlib.figure, matplotlib.backend_bases, matplotlib.style.core, matplotlib.text, matplotlib.textpath, matplotlib.axes, matplotlib.colorbar, matplotlib.artist, matplotlib.gridspec\n",
-      "DEBUG > (cd . && cd \"$(git rev-parse --show-toplevel)/..\" && (git rev-parse --is-inside-work-tree | grep -q true)) 2>&1\n",
-      "DEBUG > (git rev-parse --show-toplevel) 2>&1\n",
-      "\u001b[31m-----------------------------------------------------------------------------\n",
-      "This code is not in sync with the container:\n",
-      "code_version='1.4.1' != container_version='1.4.0'\n",
-      "-----------------------------------------------------------------------------\n",
-      "You need to:\n",
-      "- merge origin/master into your branch with `invoke git_merge_master`\n",
-      "- pull the latest container with `invoke docker_pull`\u001b[0m\n",
-      "DEBUG > (git branch --show-current) 2>&1\n",
-      "DEBUG > (git rev-parse --short HEAD) 2>&1\n",
-      "DEBUG > (git log --date=local --oneline --graph --date-order --decorate --pretty=format:'%h %<(8)%aN%  %<(65)%s (%>(14)%ar) %ad %<(10)%d' -3) 2>&1\n",
-      "INFO  # Git\n",
-      "  branch_name='SorrTask154_Follow_ups'\n",
-      "  hash='72156df71'\n",
-      "  # Last commits:\n",
-      "    * 72156df71 Toma Jordania SorrTask205: rename dao_cross to tulip (#264)                     (  28 hours ago) Thu May 18 13:11:44 2023  (HEAD -> SorrTask154_Follow_ups, origin/master, origin/HEAD, master)\n",
-      "    * cf5e8e57e Toma Jordania SorrTask150: fix twap adapter + adapter contract (#225)           (    2 days ago) Wed May 17 14:46:26 2023           \n",
-      "    * 417374d6a DanilYachmenev Sorr task142 unknown host when running from a local machine (#250) (    3 days ago) Tue May 16 18:35:46 2023           \n",
-      "# Machine info\n",
-      "  system=Linux\n",
-      "  node name=3b0a9b65b7bc\n",
-      "  release=5.15.0-1033-aws\n",
-      "  version=#37~20.04.1-Ubuntu SMP Fri Mar 17 11:39:30 UTC 2023\n",
-      "  machine=x86_64\n",
-      "  processor=x86_64\n",
-      "  cpu count=8\n",
-      "  cpu freq=scpufreq(current=2499.998, min=0.0, max=0.0)\n",
-      "  memory=svmem(total=33292873728, available=27998887936, percent=15.9, used=4830470144, free=7553826816, active=7793004544, inactive=14413643776, buffers=1756160000, cached=19152416768, shared=2424832, slab=3233935360)\n",
-      "  disk usage=sdiskusage(total=156052275200, used=51519758336, free=104515739648, percent=33.0)\n",
-      "# Packages\n",
-      "  python: 3.8.10\n",
-      "  cvxopt: 1.3.0\n",
-      "  cvxpy: 1.2.2\n",
-      "  gluonnlp: ?\n",
-      "  gluonts: 0.6.7\n",
-      "  joblib: 1.2.0\n",
-      "  mxnet: 1.9.1\n",
-      "  numpy: 1.23.4\n",
-      "  pandas: 1.5.1\n",
-      "  pyarrow: 10.0.0\n",
-      "  scipy: 1.9.3\n",
-      "  seaborn: 0.12.1\n",
-      "  sklearn: 1.1.3\n",
-      "  statsmodels: 0.13.5\n"
-     ]
-    }
-   ],
+   ]
+  },
+  {
+   "cell_type": "code",
+   "execution_count": null,
+   "id": "fb174ddc",
+   "metadata": {},
+   "outputs": [],
    "source": [
     "hdbg.init_logger(verbosity=logging.DEBUG)\n",
     "\n",
@@ -151,7 +58,7 @@
   },
   {
    "cell_type": "markdown",
-   "id": "1023c274",
+   "id": "d4a0f3c7",
    "metadata": {},
    "source": [
     "# Pathological cases"
@@ -159,27 +66,17 @@
   },
   {
    "cell_type": "markdown",
-   "id": "00b5be6d",
-   "metadata": {
-    "ExecuteTime": {
-     "end_time": "2023-04-20T23:17:01.134049Z",
-     "start_time": "2023-04-20T23:17:01.111611Z"
-    }
-   },
+   "id": "497856c3",
+   "metadata": {},
    "source": [
     "## Get orders and set prices."
    ]
   },
   {
    "cell_type": "code",
-   "execution_count": 62,
-   "id": "82f6c701",
-   "metadata": {
-    "ExecuteTime": {
-     "end_time": "2023-05-19T18:00:23.614075Z",
-     "start_time": "2023-05-19T18:00:23.585983Z"
-    }
-   },
+   "execution_count": null,
+   "id": "48fb0cb7",
+   "metadata": {},
    "outputs": [],
    "source": [
     "base_token = \"BTC\"\n",
@@ -188,36 +85,10 @@
   },
   {
    "cell_type": "code",
-   "execution_count": 63,
-   "id": "a585270c",
-   "metadata": {
-    "ExecuteTime": {
-     "end_time": "2023-05-19T18:00:23.830071Z",
-     "start_time": "2023-05-19T18:00:23.795217Z"
-    }
-   },
-   "outputs": [
-    {
-     "data": {
-      "text/plain": [
-       "ETH\n",
-       "0.0    1.500\n",
-       "1.0    1.500\n",
-       "1.0    2.000\n",
-       "2.0    2.000\n",
-       "2.0    3.000\n",
-       "3.0    3.000\n",
-       "3.0    3.500\n",
-       "4.0    3.500\n",
-       "4.0    4.375\n",
-       "Name: BTC.supply, dtype: float64"
-      ]
-     },
-     "execution_count": 63,
-     "metadata": {},
-     "output_type": "execute_result"
-    }
-   ],
+   "execution_count": null,
+   "id": "54a4a450",
+   "metadata": {},
+   "outputs": [],
    "source": [
     "quantities = [0.0, 1.0, 1.0, 2.0, 2.0, 3.0, 3.0, 4.0, 4.0]\n",
     "limit_prices = [1.5, 1.5, 2.0, 2.0, 3.0, 3.0, 3.5, 3.5, 4.375]\n",
@@ -235,148 +106,22 @@
   },
   {
    "cell_type": "code",
-   "execution_count": 66,
-   "id": "87d15a78",
-   "metadata": {
-    "ExecuteTime": {
-     "end_time": "2023-05-19T18:00:35.681930Z",
-     "start_time": "2023-05-19T18:00:35.626451Z"
-    }
-   },
-   "outputs": [
-    {
-     "data": {
-      "text/html": [
-       "<div>\n",
-       "<style scoped>\n",
-       "    .dataframe tbody tr th:only-of-type {\n",
-       "        vertical-align: middle;\n",
-       "    }\n",
-       "\n",
-       "    .dataframe tbody tr th {\n",
-       "        vertical-align: top;\n",
-       "    }\n",
-       "\n",
-       "    .dataframe thead th {\n",
-       "        text-align: right;\n",
-       "    }\n",
-       "</style>\n",
-       "<table border=\"1\" class=\"dataframe\">\n",
-       "  <thead>\n",
-       "    <tr style=\"text-align: right;\">\n",
-       "      <th></th>\n",
-       "      <th>timestamp</th>\n",
-       "      <th>action</th>\n",
-       "      <th>quantity</th>\n",
-       "      <th>base_token</th>\n",
-       "      <th>limit_price</th>\n",
-       "      <th>quote_token</th>\n",
-       "      <th>deposit_address</th>\n",
-       "    </tr>\n",
-       "  </thead>\n",
-       "  <tbody>\n",
-       "    <tr>\n",
-       "      <th>0</th>\n",
-       "      <td>2023-05-19 18:00:35.657358+00:00</td>\n",
-       "      <td>sell</td>\n",
-       "      <td>1</td>\n",
-       "      <td>BTC</td>\n",
-       "      <td>1.5</td>\n",
-       "      <td>ETH</td>\n",
-       "      <td>2</td>\n",
-       "    </tr>\n",
-       "    <tr>\n",
-       "      <th>1</th>\n",
-       "      <td>2023-05-19 18:00:35.657440+00:00</td>\n",
-       "      <td>sell</td>\n",
-       "      <td>1</td>\n",
-       "      <td>BTC</td>\n",
-       "      <td>2.0</td>\n",
-       "      <td>ETH</td>\n",
-       "      <td>1</td>\n",
-       "    </tr>\n",
-       "    <tr>\n",
-       "      <th>2</th>\n",
-       "      <td>2023-05-19 18:00:35.657453+00:00</td>\n",
-       "      <td>sell</td>\n",
-       "      <td>1</td>\n",
-       "      <td>BTC</td>\n",
-       "      <td>3.0</td>\n",
-       "      <td>ETH</td>\n",
-       "      <td>5</td>\n",
-       "    </tr>\n",
-       "    <tr>\n",
-       "      <th>3</th>\n",
-       "      <td>2023-05-19 18:00:35.657461+00:00</td>\n",
-       "      <td>sell</td>\n",
-       "      <td>1</td>\n",
-       "      <td>BTC</td>\n",
-       "      <td>3.5</td>\n",
-       "      <td>ETH</td>\n",
-       "      <td>4</td>\n",
-       "    </tr>\n",
-       "  </tbody>\n",
-       "</table>\n",
-       "</div>"
-      ],
-      "text/plain": [
-       "                         timestamp action  quantity base_token  limit_price quote_token  deposit_address\n",
-       "0 2023-05-19 18:00:35.657358+00:00   sell         1        BTC          1.5         ETH                2\n",
-       "1 2023-05-19 18:00:35.657440+00:00   sell         1        BTC          2.0         ETH                1\n",
-       "2 2023-05-19 18:00:35.657453+00:00   sell         1        BTC          3.0         ETH                5\n",
-       "3 2023-05-19 18:00:35.657461+00:00   sell         1        BTC          3.5         ETH                4"
-      ]
-     },
-     "execution_count": 66,
-     "metadata": {},
-     "output_type": "execute_result"
-    }
-   ],
-   "source": [
-<<<<<<< HEAD
+   "execution_count": null,
+   "id": "1e81fcca",
+   "metadata": {},
+   "outputs": [],
+   "source": [
     "supply_orders1 = dtuimsd.convert_discrete_curve_to_limit_orders(discrete_supply_curve)\n",
     "supply_orders_df1 = dtuimor.convert_orders_to_dataframe(supply_orders1)\n",
-=======
-    "supply_orders1 = ddcrsede.convert_discrete_curve_to_limit_orders(\n",
-    "    discrete_supply_curve\n",
-    ")\n",
-    "supply_orders_df1 = ddacrord.convert_orders_to_dataframe(supply_orders1)\n",
->>>>>>> 9819fd11
     "supply_orders_df1"
    ]
   },
   {
    "cell_type": "code",
-   "execution_count": 67,
-   "id": "58c0bc91",
-   "metadata": {
-    "ExecuteTime": {
-     "end_time": "2023-05-19T18:00:37.518418Z",
-     "start_time": "2023-05-19T18:00:37.488577Z"
-    }
-   },
-   "outputs": [
-    {
-     "data": {
-      "text/plain": [
-       "ETH\n",
-       "0.0    3.5\n",
-       "1.0    3.5\n",
-       "1.0    2.5\n",
-       "2.0    2.5\n",
-       "2.0    2.0\n",
-       "3.0    2.0\n",
-       "3.0    1.5\n",
-       "4.0    1.5\n",
-       "4.0    0.0\n",
-       "Name: BTC.demand, dtype: float64"
-      ]
-     },
-     "execution_count": 67,
-     "metadata": {},
-     "output_type": "execute_result"
-    }
-   ],
+   "execution_count": null,
+   "id": "ab9465bd",
+   "metadata": {},
+   "outputs": [],
    "source": [
     "quantities = [0.0, 1.0, 1.0, 2.0, 2.0, 3.0, 3.0, 4.0, 4.0]\n",
     "limit_prices = [3.5, 3.5, 2.5, 2.5, 2.0, 2.0, 1.5, 1.5, 0.0]\n",
@@ -394,267 +139,78 @@
   },
   {
    "cell_type": "code",
-   "execution_count": 68,
-   "id": "ed657c58",
-   "metadata": {
-    "ExecuteTime": {
-     "end_time": "2023-05-19T18:00:38.417989Z",
-     "start_time": "2023-05-19T18:00:38.372851Z"
-    }
-   },
-   "outputs": [
-    {
-     "data": {
-      "text/html": [
-       "<div>\n",
-       "<style scoped>\n",
-       "    .dataframe tbody tr th:only-of-type {\n",
-       "        vertical-align: middle;\n",
-       "    }\n",
-       "\n",
-       "    .dataframe tbody tr th {\n",
-       "        vertical-align: top;\n",
-       "    }\n",
-       "\n",
-       "    .dataframe thead th {\n",
-       "        text-align: right;\n",
-       "    }\n",
-       "</style>\n",
-       "<table border=\"1\" class=\"dataframe\">\n",
-       "  <thead>\n",
-       "    <tr style=\"text-align: right;\">\n",
-       "      <th></th>\n",
-       "      <th>timestamp</th>\n",
-       "      <th>action</th>\n",
-       "      <th>quantity</th>\n",
-       "      <th>base_token</th>\n",
-       "      <th>limit_price</th>\n",
-       "      <th>quote_token</th>\n",
-       "      <th>deposit_address</th>\n",
-       "    </tr>\n",
-       "  </thead>\n",
-       "  <tbody>\n",
-       "    <tr>\n",
-       "      <th>0</th>\n",
-       "      <td>2023-05-19 18:00:38.401008+00:00</td>\n",
-       "      <td>buy</td>\n",
-       "      <td>1</td>\n",
-       "      <td>BTC</td>\n",
-       "      <td>3.5</td>\n",
-       "      <td>ETH</td>\n",
-       "      <td>2</td>\n",
-       "    </tr>\n",
-       "    <tr>\n",
-       "      <th>1</th>\n",
-       "      <td>2023-05-19 18:00:38.401053+00:00</td>\n",
-       "      <td>buy</td>\n",
-       "      <td>1</td>\n",
-       "      <td>BTC</td>\n",
-       "      <td>2.5</td>\n",
-       "      <td>ETH</td>\n",
-       "      <td>1</td>\n",
-       "    </tr>\n",
-       "    <tr>\n",
-       "      <th>2</th>\n",
-       "      <td>2023-05-19 18:00:38.401064+00:00</td>\n",
-       "      <td>buy</td>\n",
-       "      <td>1</td>\n",
-       "      <td>BTC</td>\n",
-       "      <td>2.0</td>\n",
-       "      <td>ETH</td>\n",
-       "      <td>5</td>\n",
-       "    </tr>\n",
-       "    <tr>\n",
-       "      <th>3</th>\n",
-       "      <td>2023-05-19 18:00:38.401073+00:00</td>\n",
-       "      <td>buy</td>\n",
-       "      <td>1</td>\n",
-       "      <td>BTC</td>\n",
-       "      <td>1.5</td>\n",
-       "      <td>ETH</td>\n",
-       "      <td>4</td>\n",
-       "    </tr>\n",
-       "  </tbody>\n",
-       "</table>\n",
-       "</div>"
-      ],
-      "text/plain": [
-       "                         timestamp action  quantity base_token  limit_price quote_token  deposit_address\n",
-       "0 2023-05-19 18:00:38.401008+00:00    buy         1        BTC          3.5         ETH                2\n",
-       "1 2023-05-19 18:00:38.401053+00:00    buy         1        BTC          2.5         ETH                1\n",
-       "2 2023-05-19 18:00:38.401064+00:00    buy         1        BTC          2.0         ETH                5\n",
-       "3 2023-05-19 18:00:38.401073+00:00    buy         1        BTC          1.5         ETH                4"
-      ]
-     },
-     "execution_count": 68,
-     "metadata": {},
-     "output_type": "execute_result"
-    }
-   ],
-   "source": [
-<<<<<<< HEAD
+   "execution_count": null,
+   "id": "ea90b71d",
+   "metadata": {},
+   "outputs": [],
+   "source": [
     "demand_orders1 = dtuimsd.convert_discrete_curve_to_limit_orders(discrete_demand_curve)\n",
     "demand_orders_df1 = dtuimor.convert_orders_to_dataframe(demand_orders1)\n",
-=======
-    "demand_orders1 = ddcrsede.convert_discrete_curve_to_limit_orders(\n",
-    "    discrete_demand_curve\n",
-    ")\n",
-    "demand_orders_df1 = ddacrord.convert_orders_to_dataframe(demand_orders1)\n",
->>>>>>> 9819fd11
     "demand_orders_df1"
    ]
   },
   {
    "cell_type": "code",
-   "execution_count": 69,
-   "id": "137417df",
+   "execution_count": null,
+   "id": "322bd390",
+   "metadata": {},
+   "outputs": [],
+   "source": [
+    "prices = {\"BTC\": 1, \"ETH\": 2}"
+   ]
+  },
+  {
+   "cell_type": "markdown",
+   "id": "6da6a438",
+   "metadata": {},
+   "source": [
+    "## Multiple intersection points at quantity Q'"
+   ]
+  },
+  {
+   "cell_type": "code",
+   "execution_count": null,
+   "id": "255e332a",
+   "metadata": {},
+   "outputs": [],
+   "source": [
+    "type_ = \"supply\"\n",
+    "supply_curve1 = dtuimsd.get_supply_demand_discrete_curve(type_, supply_orders_df1)\n",
+    "supply_curve1"
+   ]
+  },
+  {
+   "cell_type": "code",
+   "execution_count": null,
+   "id": "dbc9f5d9",
+   "metadata": {},
+   "outputs": [],
+   "source": [
+    "supply_orders_ = dtuimsd.convert_discrete_curve_to_limit_orders(supply_curve1)"
+   ]
+  },
+  {
+   "cell_type": "code",
+   "execution_count": null,
+   "id": "7185e75e",
    "metadata": {
-    "ExecuteTime": {
-     "end_time": "2023-05-19T18:00:40.232788Z",
-     "start_time": "2023-05-19T18:00:40.206867Z"
-    }
-   },
-   "outputs": [],
-   "source": [
-    "prices = {\"BTC\": 1, \"ETH\": 2}"
-   ]
-  },
-  {
-   "cell_type": "markdown",
-   "id": "47cb4802",
-   "metadata": {},
-   "source": [
-    "## Multiple intersection points at quantity Q'"
-   ]
-  },
-  {
-   "cell_type": "code",
-   "execution_count": 70,
-   "id": "43072bea",
-   "metadata": {
-    "ExecuteTime": {
-     "end_time": "2023-05-19T18:00:43.868207Z",
-     "start_time": "2023-05-19T18:00:43.839021Z"
-    }
-   },
-   "outputs": [
-    {
-     "data": {
-      "text/plain": [
-       "ETH\n",
-       "0    1.500\n",
-       "1    1.500\n",
-       "1    2.000\n",
-       "2    2.000\n",
-       "2    3.000\n",
-       "3    3.000\n",
-       "3    3.500\n",
-       "4    3.500\n",
-       "4    4.375\n",
-       "Name: BTC.supply, dtype: float64"
-      ]
-     },
-     "execution_count": 70,
-     "metadata": {},
-     "output_type": "execute_result"
-    }
-   ],
-   "source": [
-    "type_ = \"supply\"\n",
-<<<<<<< HEAD
-    "supply_curve1 = dtuimsd.get_supply_demand_discrete_curve(type_, supply_orders_df1)\n",
-=======
-    "supply_curve1 = ddcrsede.get_supply_demand_discrete_curve(\n",
-    "    type_, supply_orders_df1\n",
-    ")\n",
->>>>>>> 9819fd11
-    "supply_curve1"
-   ]
-  },
-  {
-   "cell_type": "code",
-   "execution_count": 71,
-   "id": "82b4eb0b",
-   "metadata": {
-    "ExecuteTime": {
-     "end_time": "2023-05-19T18:00:57.685280Z",
-     "start_time": "2023-05-19T18:00:57.654240Z"
-    }
-   },
-   "outputs": [],
-   "source": [
-    "supply_orders_ = dtuimsd.convert_discrete_curve_to_limit_orders(supply_curve1)"
-   ]
-  },
-  {
-   "cell_type": "code",
-   "execution_count": 72,
-   "id": "1881feb1",
-   "metadata": {
-    "ExecuteTime": {
-     "end_time": "2023-05-19T18:00:59.268169Z",
-     "start_time": "2023-05-19T18:00:59.235051Z"
-    },
     "run_control": {
      "marked": false
     }
    },
-   "outputs": [
-    {
-     "data": {
-      "text/plain": [
-       "ETH\n",
-       "0    3.5\n",
-       "1    3.5\n",
-       "1    2.5\n",
-       "2    2.5\n",
-       "2    2.0\n",
-       "3    2.0\n",
-       "3    1.5\n",
-       "4    1.5\n",
-       "4    0.0\n",
-       "Name: BTC.demand, dtype: float64"
-      ]
-     },
-     "execution_count": 72,
-     "metadata": {},
-     "output_type": "execute_result"
-    }
-   ],
+   "outputs": [],
    "source": [
     "type_ = \"demand\"\n",
-<<<<<<< HEAD
     "demand_curve1 = dtuimsd.get_supply_demand_discrete_curve(type_, demand_orders_df1)\n",
-=======
-    "demand_curve1 = ddcrsede.get_supply_demand_discrete_curve(\n",
-    "    type_, demand_orders_df1\n",
-    ")\n",
->>>>>>> 9819fd11
     "demand_curve1"
    ]
   },
   {
    "cell_type": "code",
-   "execution_count": 73,
-   "id": "0d66115d",
-   "metadata": {
-    "ExecuteTime": {
-     "end_time": "2023-05-19T18:01:00.697280Z",
-     "start_time": "2023-05-19T18:01:00.410889Z"
-    }
-   },
-   "outputs": [
-    {
-     "data": {
-      "image/png": "iVBORw0KGgoAAAANSUhEUgAABjgAAAGxCAYAAADf+7/5AAAAOXRFWHRTb2Z0d2FyZQBNYXRwbG90bGliIHZlcnNpb24zLjYuMiwgaHR0cHM6Ly9tYXRwbG90bGliLm9yZy8o6BhiAAAACXBIWXMAAA9hAAAPYQGoP6dpAAAnhUlEQVR4nO3dfYxc9Xkv8GdevNjYHq/NNe4NTgNGxThgg2kaB6FAjUgb2lS0IlGt3gAilBcVh+AKCdNCUqvc1qJCVeKAIxvzWpJAW900pYYWpdSoUCmFNlDRQmzcJrzIBkHXu/au92Xm3D9SHC9ev8zsrmce/PlIaGfPzBk9u3z188x895xTKoqiCAAAAAAAgETK7R4AAAAAAACgWQoOAAAAAAAgHQUHAAAAAACQjoIDAAAAAABIR8EBAAAAAACko+AAAAAAAADSUXAAAAAAAADpKDgAAAAAAIB0FBwAAAAAAEA61XYPEBFRFEU0GkW7x+g45XLJ74XUZJjM5JfM5JfM5JfM5JfM5JfM5JfM5Hds5XIpSqXSYR/XEQVHo1HEu+/uafcYHaVaLcfs2dOjt7c/RkYa7R4HmibDZCa/ZCa/ZCa/ZCa/ZCa/ZCa/ZCa/BzdnzvSoVA5fcDhFFQAAAAAAkI6CAwAAAAAASEfBAQAAAAAApKPgAAAAAAAA0lFwAAAAAAAA6Sg4AAAAAACAdBQcAAAAAABAOgoOAAAAAAAgHQUHAAAAAACQjoIDAAAAAABIR8EBAAAAAACko+AAAAAAAADSUXAAAAAAAADpKDgAAAAAAOAoK4oiiqJo9xipVds9AAAAAAAAHEuKoojbH3g+qtVKrP4/S9s9TloKDgAAAAAAOIqGhhux9fVd+25XyqU2T5STU1QBAAAAAADpKDgAAAAAAIB0FBwAAAAAAEA6Cg4AAAAAACAdBQcAAAAAAJCOggMAAAAAAEhHwQEAAAAAAKSj4AAAAAAAANJRcAAAAAAAAOkoOAAAAAAAgHQUHAAAAAAAQDoKDgAAAAAAIB0FBwAAAAAAkI6CAwAAAAAASEfBAQAAAAAApKPgAAAAAAAA0lFwAAAAAAAA6Sg4AAAAAACAdBQcAAAAAABAOgoOAAAAAAAgHQUHAAAAAACQjoIDAAAAAABIR8EBAAAAAACko+AAAAAAAADSGVfBsWfPnjj//PNj4cKF8W//9m8TNRMAAAAAAMAhjavguPvuu6Ner0/ULAAAAAAAAEek5YLj1VdfjW9+85vxxS9+cSLnAQAAAAAAOKyWC47bb789VqxYEaeccspEzgMAAAAAAHBY1VZ2euKJJ+KHP/xhrFu3Ll566aWJGaTqeuf7q1TKo75CNjJMZvJLZvJLZvJLZvJLZvJLZvJLVvVGse92uVKKqgy3pOmCY2BgINauXRurVq2KGTNmTMgQ5XIpZs+ePiHP9UFTq01r9wgwLjJMZvJLZvJLZvJLZvJLZvJLZvJLNnsHR/bdrs2cFlOPa+lYhGNe07+19evXxwknnBCXXnrphA3RaBTR29s/Yc/3QVCplKNWmxa9vQNRrzfaPQ40TYbJTH7JTH7JTH7JTH7JTH7JTH7JanCovu92b99ADPQ7gmN/tdq0Izoyq6mC44033oh777037rrrrujr64uIiP7+/n1f9+zZE9Ont3YkxsiIBWgs9XrD74bUZJjM5JfM5JfM5JfM5JfM5JfM5Jds9s9ro17ESCG/rWiq4Hj99ddjeHg4rrnmmgPuu/zyy+Oss86KRx99dMKGAwAAAAAAGEtTBceiRYviwQcfHLXtP/7jP+KP//iPY82aNbF48eIJHQ4AAAAAAGAsTRUctVotli1bNuZ9Z5xxRpxxxhkTMhQAAAAAAMChuHIJAAAAAACQTlNHcIxl2bJl8corr0zELAAAAAAAAEfEERwAAAAAAEA6Cg4AAAAAACAdBQcAAAAAAJCOggMAAAAAAEhHwQEAAAAAAKSj4AAAAAAAANJRcAAAAAAAAOkoOAAAAAAAgHQUHAAAAAAAQDoKDgAAAAAAIB0FBwAAAAAAkI6CAwAAAAAASEfBAQAAAAAApKPgAAAAAAAA0lFwAAAAAAAA6Sg4AAAAAACAdBQcAAAAAABAOgoOAAAAAAAgHQUHAAAAAACQjoIDAAAAAABIR8EBAAAAAACko+AAAAAAAADSUXAAAAAAAADpKDgAAAAAAIB0FBwAAAAAAEA6Cg4AAAAAACAdBQcAAAAAAJCOggMAAAAAAEhHwQEAAAAAAKSj4AAAAAAAANKptnsAxlYURTSG9kYxPBjFSKPd40DTiqIcjaGKDJNSUZSjKI5v9xgAAHBUFEURewdHYnCoHiPev5FMvSG/5DQ4XG/3CB8ICo4OVBRF9P2//xs9O7a2exQYl552DwDjMDD/9Jj2a7e0ewwAAJhURVHE7Q88H1tf39XuUQCgaU5RBQBjGHz95YiRoXaPAQAAk2pouKHcAGijRSfPia4pPqZvlSM4OlCpVIqZv3FrdM+oRk9Pv8PrSKlaLUd39/EyTDrFyGDseeiGdo8BAABH3ddXnR+VUqndY0BTfP5AZtVqOeadODN6evojomj3OCkpODpUqVSKctfUKE2pR6lkcSafUrUswwAAAIkcN6USlbKCg1yq1XJMPa4ax3XJL/lUq+UoKZbHxbEvAAAAAABAOgoOAAAAAAAgHQUHAAAAAACQjoIDAAAAAABIR8EBAAAAAACko+AAAAAAAADSUXAAAAAAAADpKDgAAAAAAIB0FBwAAAAAAEA6Cg4AAAAAACAdBQcAAAAAAJCOggMAAAAAAEhHwQEAAAAAAKSj4AAAAAAAANJRcAAAAAAAAOkoOAAAAAAAgHQUHAAAAAAAQDoKDgAAAAAAIB0FBwAAAAAAkI6CAwAAAAAASEfBAQAAAAAApKPgAAAAAAAA0lFwAAAAAAAA6Sg4AAAAAACAdBQcAAAAAABAOgoOAAAAAAAgHQUHAAAAAACQjoIDAAAAAABIR8EBAAAAAACko+AAAAAAAADSUXAAAAAAAADpKDgAAAAAAIB0qs08eMuWLbFx48bYtm1b7N69O+bNmxcXXXRRrFy5MmbOnDlZMwIAAAAAAIzSVMHR09MTS5Ysicsuuyy6u7tj69atsW7duti6dWvce++9kzUjAAAAAADAKE0VHJdccsmo75ctWxZdXV1x2223xc6dO2PevHkTOhwAAAAAAMBYmio4xtLd3R0REcPDw+N9KgAA4BhWFEXsHRyJwaF6jIw02j0ONKXekF9yGhyut3sEAGhZSwVHvV6PkZGR2LZtW9x1111x4YUXxvz588c3SNX1zvdXqZRHfYVsZJisiuKnma1USlEqyzC5WH/JqiiKuP3B52Praz3tHgXgmFWulKLqNQTJeP1LZvI7fi0VHMuXL4+dO3dGRMQnP/nJuPPOO8c1RLlcitmzp4/rOT6oarVp7R4BxkWGyaYxVIme/7k9c+a0KHdNbec40DLrL9nsHRxRbgC00aKT58TcE2ZEqVRq9yjQEq9/yUx+W9dSwbFhw4YYGBiIbdu2xfr16+O6666L++67LyqVSktDNBpF9Pb2t7TvB1WlUo5abVr09g5Eve7wZvKRYbIqhgf33e7rG4hG2SH75GL9JavBoZ+ut3ffdEFMcQQdyZQrpajNnBa9fQPRqBftHgeaUq6UYu4JM6Kvb6/XD6Tj9S+Zye/B1WrTjujIlpYKjtNPPz0iIpYuXRqLFy+OSy65JJ588sn49Kc/3crTRUQ4R+lB1OsNvxtSk2GyKfbLa71eRL0hv+Rk/SWb/fM6pVyOStlfEJNLtVKOqcdVY6C/HCOF9ZdcqpVylEolrx9ITX7JTH5bN+4/i1q4cGFMmTIlfvzjH0/EPAAAAAAAAIc17oLjhRdeiOHh4XFfZBwAAAAAAOBINXWKqpUrV8aZZ54ZCxcujKlTp8bLL78cmzZtioULF8ZFF100WTMCAAAAAACM0lTBsWTJkti8eXNs2LAhiqKIk046KT73uc/FVVddFV1dXZM1IwAAAAAAwChNFRzXXHNNXHPNNZM1CwAAAAAAwBEZ9zU4AAAAAAAAjjYFBwAAAAAAkI6CAwAAAAAASEfBAQAAAAAApKPgAAAAAAAA0lFwAAAAAAAA6Sg4AAAAAACAdBQcAAAAAABAOgoOAAAAAAAgHQUHAAAAAACQjoIDAAAAAABIR8EBAAAAAACko+AAAAAAAADSUXAAAAAAAADpKDgAAAAAAIB0FBwAAAAAAEA6Cg4AAAAAACAdBQcAAAAAAJCOggMAAAAAAEhHwQEAAAAAAKSj4AAAAAAAANJRcAAAAAAAAOkoOAAAAAAAgHQUHAAAAAAAQDoKDgAAAAAAIB0FBwAAAAAAkI6CAwAAAAAASEfBAQAAAAAApKPgAAAAAAAA0lFwAAAAAAAA6VTbPQAAdKpieDCKUqPdY0BTiqIcjaHKT/I7Ir/kUQzXoyuGY8hbFAAA4Ah59wAAB7Hr/pXtHgFa0tPuAaBFfzInYvvw3CiK5RFRavc4AABAh3OKKgDYX7UrKj/zc+2eAuCYtWDK2xEjQ+0eAwAASMARHACwn1KpFDN/49bonlGNnp7+GHGKH5KpVsvR3X28/JLOYH9/DD+yqt1jAAAAiSg4AOB9SqVSlLumRmlKPUquwUEypWpZfsmpWm/3BAAAQDJOUQUAAAAAAKSj4AAAAAAAANJRcAAAAAAAAOkoOAAAAAAAgHQUHAAAAAAAQDoKDgAAAAAAIB0FBwAAAAAAkI6CAwAAAAAASEfBAQAAAAAApKPgAAAAAAAA0lFwAAAAAAAA6Sg4AAAAAACAdBQcAAAAAABAOgoOAAAAAAAgHQUHAAAAAACQjoIDAAAAAABIR8EBAAAAAACko+AAAAAAAADSUXAAAAAAAADpKDgAAAAAAIB0FBwAAAAAAEA6Cg4AAAAAACAdBQcAAAAAAJCOggMAAAAAAEhHwQEAAAAAAKSj4AAAAAAAANJRcAAAAAAAAOkoOAAAAAAAgHQUHAAAAAAAQDoKDgAAAAAAIB0FBwAAAAAAkI6CAwAAAAAASKfazIMff/zx+O53vxsvvfRS9Pb2xkc+8pG47LLL4tJLL41SqTRZMwIAAAAAAIzSVMFx//33x0knnRSrV6+O2bNnx7PPPhu33XZb7NixI1auXDlZMwIAAAAAAIzSVMGxfv36mDNnzr7vzz333Ojp6Yn77rsvfud3fifKZWe8AgAAAAAAJl9TBcf+5cZ7Fi1aFI8++mj09/fHjBkzJmwwAGiXoihi7+BIDA7VY2Sk0e5xoCn1hvyS09BIPfad9HZkMIqyU+CSS1GUozFUiWJ4MArrL8kURTmK4vh2jwEATWuq4BjL888/H/PmzRt3uVGtOvpjf5VKedRXyEaGyaooirj9wedj62s97R4F4JjSFcPxJ//z91QDD3+pvcNAi3raPQCMw8D802PGr/++z2dIx+cPZCa/4zeuguO5556LzZs3x8033zyuIcrlUsyePX1cz/FBVatNa/cIMC4yTDZ7B0eUGwBtMBTV2D48NxZMebvdowAckwZffzn+97RylLumtnsUaInPH8hMflvXcsGxY8eOWLVqVSxbtiwuv/zycQ3RaBTR29s/ruf4oKlUylGrTYve3oGo1x3eTD4yTFaDQ/V9t+++6YKY4vpSJFOulKI2c1r09g1Eo160exxoSql8Yfyv2pTYvXtv1OWXZCqVUsycOS36+gbkl1SK4cHYdf/KiIjo6xuIRrl+mD2gs/j8gczk9+BqtWlHdGRLSwVHb29vXH311dHd3R3r1q2bkIuLO0f02Or1ht8Nqckw2eyf1ynlclScA55kqpVyTD2uGgP95RgprL/kUq2Wo3LctGj0N6LekF9yKZV/8pfvjXJdfkmlKP00r/V6Ib+k5fMHMpPf1jVdcOzduzeuvfba6Ovri0ceeSRmzpw5GXMBAAAAAAAcVFMFx8jISNx4442xffv2ePjhh2PevHmTNRcAAAAAAMBBNVVwrFmzJp566qlYvXp17N69O37wgx/su++jH/1odHV1TfR8AAAAAAAAB2iq4HjmmWciImLt2rUH3Pe9730v5s+fPzFTAQAAAAAAHEJTBcff//3fT9YcAAAAAAAAR6zc7gEAAAAAAACapeAAAAAAAADSUXAAAAAAAADpKDgAAAAAAIB0FBwAAAAAAEA6Cg4AAAAAACAdBQcAAAAAAJCOggMAAAAAAEhHwQEAAAAAAKSj4AAAAAAAANJRcAAAAAAAAOkoOAAAAAAAgHQUHAAAAAAAQDoKDgAAAAAAIB0FBwAAAAAAkI6CAwAAAAAASEfBAQAAAAAApKPgAAAAAAAA0lFwAAAAAAAA6Sg4AAAAAACAdBQcAAAAAABAOgoOAAAAAAAgHQUHAAAAAACQjoIDAAAAAABIR8EBAAAAAACko+AAAAAAAADSUXAAAAAAAADpKDgAAAAAAIB0FBwAAAAAAEA6Cg4AAAAAACCdarsHYGxFUcTewZEYHKrHyEij3eNA0+oNGSanweF6u0cAAIC2KIYHoyh5/0YuRVGOxlDlJ/n1+QPJFEU5iuL4do+RmoKjAxVFEbc/8HxsfX1Xu0cBAAAAjhG77l/Z7hGgJT3tHgDGYWD+6THt125p9xhpOUUVAIxh0clzomuKfyYBAPiAq3ZF5Wd+rt1TAByzBl9/OWJkqN1jpOUIjg5UKpXi1is+FsdPnxo9Pf1O70NK1Wo5uruPl2FSqlbLMe/EmdHT0x8RRbvHAQCASVMqlWLmb9wa3TOq3r+Rks8fyKoYGYw9D93Q7jHSU3B0qFKpFFOPq8ZxXZWolEvtHgeaVq2WZZi0qtVylEpyCwDAsaFUKkW5a2qUptSj5BocJFOqluUXjmHOvQEAAAAAAKSj4AAAAAAAANJRcAAAAAAAAOkoOAAAAAAAgHQUHAAAAAAAQDoKDgAAAAAAIB0FBwAAAAAAkI6CAwAAAAAASEfBAQAAAAAApKPgAAAAAAAA0lFwAAAAAAAA6Sg4AAAAAACAdBQcAAAAAABAOgoOAAAAAAAgHQUHAAAAAACQjoIDAAAAAABIR8EBAAAAAACko+AAAAAAAADSUXAAAAAAAADpKDgAAAAAAIB0FBwAAAAAAEA6Cg4AAAAAACAdBQcAAAAAAJCOggMAAAAAAEhHwQEAAAAAAKSj4AAAAAAAANJRcAAAAAAAAOkoOAAAAAAAgHQUHAAAAAAAQDoKDgAAAAAAIB0FBwAAAAAAkI6CAwAAAAAASKfa7A4/+tGPYtOmTfHCCy/E1q1bY8GCBfHYY49NxmwAAAAAAABjarrg2Lp1a2zZsiXOOuusaDQaURTFZMwFAAAAAABwUE2fourCCy+MLVu2xNe+9rU444wzJmMmAAAAAACAQ2q64CiXXbYDAAAAAABor6ZPUTVZqlXFyf4qlfKor5CNDJOZ/JKZ/JKZ/JKZ/JKZ/JKZ/JJVUfw0s5VKKUoOLGhJRxQc5XIpZs+e3u4xOlKtNq3dI8C4yDCZyS+ZyS+ZyS+ZyS+ZyS+ZyS/ZNIYq0fM/t2fOnBblrqntHCetjig4Go0ienv72z1GR6lUylGrTYve3oGo1xvtHgeaJsNkJr9kJr9kJr9kJr9kJr9kJr9kVQwP7rvd1zcQjXK9jdN0nlpt2hEdmdURBUdExMiIBWgs9XrD74bUZJjM5JfM5JfM5JfM5JfM5JfM5Jdsiv3yWq8XUW/Ibyuc2AsAAAAAAEhHwQEAAAAAAKTT9CmqBgYGYsuWLRER8cYbb8Tu3bvjiSeeiIiIj3/84zFnzpyJnRAAAAAAAOB9mi443nnnnfjSl740att73z/44IOxbNmyiZkMAAAAAADgIJouOObPnx+vvPLKZMwCAAAAAABwRFyDAwAAAAAASEfBAQAAAAAApKPgAAAAAAAA0lFwAAAAAAAA6Sg4AAAAAACAdBQcAAAAAABAOgoOAAAAAAAgHQUHAAAAAACQjoIDAAAAAABIR8EBAAAAAACko+AAAAAAAADSUXAAAAAAAADpKDgAAAAAAIB0FBwAAAAAAEA6Cg4AAAAAACAdBQcAAAAAAJCOggMAAAAAAEhHwQEAAAAAAKSj4AAAAAAAANJRcAAAAAAAAOkoOAAAAAAAgHQUHAAAAAAAQDoKDgAAAAAAIB0FBwAAAAAAkI6CAwAAAAAASEfBAQAAAAAApKPgAAAAAAAA0lFwAAAAAAAA6Sg4AAAAAACAdBQcAAAAAABAOgoOAAAAAAAgHQUHAAAAAACQjoIDAAAAAABIR8EBAAAAAACko+AAAAAAAADSUXAAAAAAAADpKDgAAAAAAIB0FBwAAAAAAEA6Cg4AAAAAACAdBQcAAAAAAJCOggMAAAAAAEhHwQEAAAAAAKSj4AAAAAAAANJRcAAAAAAAAOkoOAAAAAAAgHQUHAAAAAAAQDoKDgAAAAAAIB0FBwAAAAAAkI6CAwAAAAAASEfBAQAAAAAApKPgAAAAAAAA0lFwAAAAAAAA6Sg4AAAAAACAdBQcAAAAAABAOgoOAAAAAAAgHQUHAAAAAACQjoIDAAAAAABIR8EBAAAAAACko+AAAAAAAADSUXAAAAAAAADpKDgAAAAAAIB0FBwAAAAAAEA6Cg4AAAAAACAdBQcAAAAAAJCOggMAAAAAAEhHwQEAAAAAAKSj4AAAAAAAANJpuuB49dVX48orr4yzzz47zjvvvLjjjjtiaGhoMmYDAAAAAAAYU7WZB+/atSuuuOKKOPnkk2PdunWxc+fOWLt2bezduze+/OUvT9aMAAAAAAAAozRVcHz729+OPXv2xNe//vXo7u6OiIh6vR5r1qyJa6+9NubNmzcZMwIAAAAAAIzS1Cmqnn766Tj33HP3lRsRERdffHE0Go145plnJno2AAAAAACAMTV1BMf27dvj0ksvHbWtVqvF3LlzY/v27eMbpOp65/urVMqjvkI2Mkxm8ktm8ktm8ktm8ktm8ktm8ktWRfHTzFYqpSiVZbgVTRUcvb29UavVDtg+a9as2LVrV8tDlMulmD17esv7f5DVatPaPQKMiwyTmfySmfySmfySmfySmfySmfySTVEcHwPzT4+IiNqc7iiVSm2eKKemCo7J0mgU0dvb3+4xOkqlUo5abVr09g5Evd5o9zjQNBkmM/klM/klM/klM/klM/klM/klsxm//vtRq02Lvr698vs+tdq0Izoyq6mCo1arRV9f3wHbd+3aFbNmzWrmqQ4wMuJ/4Fjq9YbfDanJMJnJL5nJL5nJL5nJL5nJL5nJLxlVq+UolUryOw5NndhrwYIFB1xro6+vL95+++1YsGDBhA4GAAAAAABwME0VHOeff348++yz0dvbu2/bE088EeVyOc4777wJHw4AAAAAAGAsTRUcK1asiOnTp8f1118f//iP/xh/+Zd/GXfccUesWLEi5s2bN1kzAgAAAAAAjNJUwTFr1qx44IEHolKpxPXXXx933nlnfPazn43Vq1dP1nwAAAAAAAAHaOoi4xERp556atx///2TMAoAAAAAAMCRaeoIDgAAAAAAgE6g4AAAAAAAANJRcAAAAAAAAOkoOAAAAAAAgHQUHAAAAAAAQDoKDgAAAAAAIB0FBwAAAAAAkI6CAwAAAAAASEfBAQAAAAAApFMqiqJo9xBFUUSj0fYxOk6lUo56vdHuMaBlMkxm8ktm8ktm8ktm8ktm8ktm8ktm8ju2crkUpVLpsI/riIIDAAAAAACgGU5RBQAAAAAApKPgAAAAAAAA0lFwAAAAAAAA6Sg4AAAAAACAdBQcAAAAAABAOgoOAAAAAAAgHQUHAAAAAACQjoIDAAAAAABIR8EBAAAAAACko+AAAAAAAADSUXAAAAAAAADpKDgAAAAAAIB0qu0e4Fj06quvxu233x7/+q//GtOnT49LLrkkbrzxxujq6jrkfkVRxMaNG+Ob3/xmvPvuu7Fo0aK45ZZb4uyzzz46g0O0nt8LL7ww3njjjQO2v/jii3HcccdN1rgwyo9+9KPYtGlTvPDCC7F169ZYsGBBPPbYY4fdz/pLJ2g1v9ZfOsHjjz8e3/3ud+Oll16K3t7e+MhHPhKXXXZZXHrppVEqlQ66n/WXTtBqfq2/dIItW7bExo0bY9u2bbF79+6YN29eXHTRRbFy5cqYOXPmIff98z//87jnnnvizTffjFNOOSVWrVoVy5cvP0qTQ+v5veyyy+L73//+Ads3b94cp5566mSODAe1Z8+euPjii2Pnzp3xF3/xF7F48eKDPtZr4OYoOI6yXbt2xRVXXBEnn3xyrFu3Lnbu3Blr166NvXv3xpe//OVD7rtx48b42te+FjfddFMsXLgwHn744fjCF74Qf/VXfxUf/vCHj9JPwLFsPPmNiPjlX/7l+MIXvjBq2+GKEZhIW7dujS1btsRZZ50VjUYjiqI4ov2sv3SCVvMbYf2l/e6///446aSTYvXq1TF79ux49tln47bbbosdO3bEypUrD7qf9ZdO0Gp+I6y/tF9PT08sWbIkLrvssuju7o6tW7fGunXrYuvWrXHvvfcedL+/+Zu/idtuuy2uu+66+MQnPhGbN2+OlStXxsMPP+wDNo6aVvMbEXHOOefEzTffPGrb/PnzJ3NcOKS777476vX6ET3Wa+AmFRxV3/jGN4qzzz67+O///u9927797W8XixYtKnbs2HHQ/fbu3Vucc845xZ133rlv2+DgYLF8+fLiK1/5yiRODD/Van6LoiiWL19erFmzZpInhEOr1+v7bt98883Fr/7qrx52H+svnaKV/BaF9ZfO8M477xyw7dZbby3OOeecUdnen/WXTtFKfovC+kvneuSRR4rTTjvtkO/hfumXfqn43d/93VHbfvM3f7P47d/+7ckeDw7pSPL7+c9/vrjmmmuO4lRwaNu2bSvOPvvs4lvf+lZx2mmnFS+++OJBH+s1cPNcg+Moe/rpp+Pcc8+N7u7ufdsuvvjiaDQa8cwzzxx0v3/5l3+J3bt3x8UXX7xvW1dXV3zqU5+Kp59+ejJHhn1azS90inK5+X/2rL90ilbyC51izpw5B2xbtGhR7N69O/r7+8fcx/pLp2glv9DJ3ns/Nzw8POb9r732WvzXf/3XqPU3IuJXfuVX4p/+6Z9iaGhoskeEgzpcfqET3X777bFixYo45ZRTDvtYr4Gb553yUbZ9+/ZYsGDBqG21Wi3mzp0b27dvP+R+EXHAvqeeemq8+eabsXfv3okfFt6n1fy+56//+q/jzDPPjKVLl8bVV18dr7zyymSNChPG+ssHgfWXTvT888/HvHnzYsaMGWPeb/2lkx0uv++x/tIp6vV6DA4OxksvvRR33XVXXHjhhQc9Xc976+/7P4g79dRTY3h4OF577bVJnxf210x+3/P9738/zj777Fi8eHF8/vOfj3/+538+StPCaE888UT88Ic/jOuvv/6IHu81cPNcg+Mo6+3tjVqtdsD2WbNmxa5duw65X1dX1wEXo6vValEURezatSumTp064fPC/lrNb8RPLrK4ZMmS+NCHPhSvvfZafOMb34jf+q3fiu985zvOH0hHs/6SnfWXTvTcc8/F5s2bDzg39v6sv3SqI8lvhPWXzrJ8+fLYuXNnRER88pOfjDvvvPOgj33vvd373/u99/3h3vvBRGsmvxERv/ALvxCXXHJJnHzyyfHWW2/Fpk2b4sorr4yHHnooli5dejRGhoiIGBgYiLVr18aqVasO+0cR7/EauHkKDuCouPXWW/fd/tjHPhbnnXdeXHzxxbFp06b4gz/4g/YNBvABZ/2l0+zYsSNWrVoVy5Yti8svv7zd40BTmsmv9ZdOsmHDhhgYGIht27bF+vXr47rrrov77rsvKpVKu0eDw2o2vzfccMOo73/xF38xPvOZz8Tdd98dGzduPBojQ0RErF+/Pk444YS49NJL2z3KB5qC4yir1WrR19d3wPZdu3bFrFmzDrnf0NBQDA4Ojmrwent7o1QqHXJfmCit5ncsJ554Yvz8z/98vPTSSxM1HkwK6y8fNNZf2qm3tzeuvvrq6O7ujnXr1h3y2jLWXzpNM/kdi/WXdjr99NMjImLp0qWxePHiuOSSS+LJJ5+MT3/60wc89r31ta+vL+bOnbtve29v76j74WhpJr9jOf744+OCCy6Iv/3bv53MMWGUN954I+69996466679n2W9t61u/r7+2PPnj0xffr0A/bzGrh5Co6jbMGCBQdcq6Cvry/efvvtA86t9v79IiL+8z//c9/CHvGT87J96EMfcmgSR0Wr+YXMrL8AE2Pv3r1x7bXXRl9fXzzyyCMxc+bMQz7e+ksnaTa/0MkWLlwYU6ZMiR//+Mdj3v/e+vv+azBu3749pkyZ4hRrtNXh8gud4vXXX4/h4eG45pprDrjv8ssvj7POOiseffTRA+7zGrh5LjJ+lJ1//vnx7LPP7vvLh4ifXGymXC7Heeedd9D9zjnnnJgxY0Y8/vjj+7YNDw/H3/3d38X5558/qTPDe1rN71h27twZzz//fCxevHiix4QJZf3lg8b6SzuMjIzEjTfeGNu3b4977rkn5s2bd9h9rL90ilbyOxbrL53ihRdeiOHh4YNepPnDH/5wnHzyyfHEE0+M2r558+Y499xzo6ur62iMCWM6XH7H0t/fH//wD/9g/eWoWrRoUTz44IOj/rvlllsiImLNmjXxla98Zcz9vAZuniM4jrIVK1bEQw89FNdff31ce+21sXPnzrjjjjtixYoVo14oX3HFFfHmm2/Gk08+GRERxx13XFx77bWxbt26mDNnTpx22mnxrW99K3p6euKqq65q14/DMabV/D722GPx1FNPxQUXXBAnnnhivPbaa7Fhw4aoVCpx5ZVXtuvH4Rg0MDAQW7ZsiYifHC66e/fufW/cPv7xj8ecOXOsv3SsVvJr/aVTrFmzJp566qlYvXp17N69O37wgx/su++jH/1odHV1WX/pWK3k1/pLp1i5cmWceeaZsXDhwpg6dWq8/PLLsWnTpli4cGFcdNFFERHxe7/3e/Gd73wn/v3f/33ffl/84hfjpptuip/92Z+NZcuWxebNm+PFF1+MP/uzP2vXj8IxqJX8Pvfcc3HPPffEpz71qTjppJPirbfeivvuuy/efvvt+OpXv9rOH4djTK1Wi2XLlo153xlnnBFnnHFGRPgMeCIoOI6yWbNmxQMPPBB/+Id/GNdff31Mnz49PvvZz8aqVatGPa7RaES9Xh+17eqrr46iKOLee++Nd999NxYtWhSbNm1yeChHTav5nT9/frz11lvxR3/0R9HX1xczZ86MT3ziE3HDDTfIL0fVO++8E1/60pdGbXvv+wcffDCWLVtm/aVjtZJf6y+d4plnnomIiLVr1x5w3/e+972YP3++9ZeO1Up+rb90iiVLlsTmzZtjw4YNURRFnHTSSfG5z30urrrqqn1HYoy1/n7mM5+JgYGB2LhxY2zYsCFOOeWU+PrXvx5Lly5tx4/BMaqV/M6dOzeGh4fjT//0T6OnpyemTZsWS5cujTVr1sSSJUva9aPAQXkNPH6loiiKdg8BAAAAAADQDNfgAAAAAAAA0lFwAAAAAAAA6Sg4AAAAAACAdBQcAAAAAABAOgoOAAAAAAAgHQUHAAAAAACQjoIDAAAAAABIR8EBAAAAAACko+AAAAAAAADSUXAAAAAAAADpKDgAAAAAAIB0FBwAAAAAAEA6/x/ya5LKna1kMwAAAABJRU5ErkJggg==\n",
-      "text/plain": [
-       "<Figure size 2000x500 with 1 Axes>"
-      ]
-     },
-     "metadata": {},
-     "output_type": "display_data"
-    }
-   ],
+   "execution_count": null,
+   "id": "942a3441",
+   "metadata": {},
+   "outputs": [],
    "source": [
     "plt.plot(supply_curve1)\n",
     "plt.plot(demand_curve1)\n",
@@ -663,185 +219,14 @@
   },
   {
    "cell_type": "code",
-   "execution_count": 74,
-   "id": "a30962fe",
+   "execution_count": null,
+   "id": "af598734",
    "metadata": {
-    "ExecuteTime": {
-     "end_time": "2023-05-19T18:01:02.571604Z",
-     "start_time": "2023-05-19T18:01:02.470470Z"
-    },
     "run_control": {
      "marked": false
     }
    },
-   "outputs": [
-    {
-     "name": "stdout",
-     "output_type": "stream",
-     "text": [
-      "DEBUG orders=[timestamp=2023-05-19 18:00:35.657358+00:00 action=sell quantity=1.0 base_token=BTC limit_price=1.5 quote_token=ETH deposit_address=2 wallet_address=2, timestamp=2023-05-19 18:00:35.657440+00:00 action=sell quantity=1.0 base_token=BTC limit_price=2.0 quote_token=ETH deposit_address=1 wallet_address=1, timestamp=2023-05-19 18:00:35.657453+00:00 action=sell quantity=1.0 base_token=BTC limit_price=3.0 quote_token=ETH deposit_address=5 wallet_address=5, timestamp=2023-05-19 18:00:35.657461+00:00 action=sell quantity=1.0 base_token=BTC limit_price=3.5 quote_token=ETH deposit_address=4 wallet_address=4, timestamp=2023-05-19 18:00:38.401008+00:00 action=buy quantity=1.0 base_token=BTC limit_price=3.5 quote_token=ETH deposit_address=2 wallet_address=2, timestamp=2023-05-19 18:00:38.401053+00:00 action=buy quantity=1.0 base_token=BTC limit_price=2.5 quote_token=ETH deposit_address=1 wallet_address=1, timestamp=2023-05-19 18:00:38.401064+00:00 action=buy quantity=1.0 base_token=BTC limit_price=2.0 quote_token=ETH deposit_address=5 wallet_address=5, timestamp=2023-05-19 18:00:38.401073+00:00 action=buy quantity=1.0 base_token=BTC limit_price=1.5 quote_token=ETH deposit_address=4 wallet_address=4]\n",
-      "DEBUG prices={'BTC': 1, 'ETH': 2}\n",
-      "DEBUG /venv/lib/python3.8/site-packages/pulp/solverdir/cbc/linux/64/cbc /tmp/a28f74f193d64cbf9c905d45182e4165-pulp.mps max timeMode elapsed branch printingOptions all solution /tmp/a28f74f193d64cbf9c905d45182e4165-pulp.sol \n"
-     ]
-    },
-    {
-     "data": {
-      "text/html": [
-       "<div>\n",
-       "<style scoped>\n",
-       "    .dataframe tbody tr th:only-of-type {\n",
-       "        vertical-align: middle;\n",
-       "    }\n",
-       "\n",
-       "    .dataframe tbody tr th {\n",
-       "        vertical-align: top;\n",
-       "    }\n",
-       "\n",
-       "    .dataframe thead th {\n",
-       "        text-align: right;\n",
-       "    }\n",
-       "</style>\n",
-       "<table border=\"1\" class=\"dataframe\">\n",
-       "  <thead>\n",
-       "    <tr style=\"text-align: right;\">\n",
-       "      <th></th>\n",
-       "      <th>timestamp</th>\n",
-       "      <th>action</th>\n",
-       "      <th>quantity</th>\n",
-       "      <th>base_token</th>\n",
-       "      <th>limit_price</th>\n",
-       "      <th>quote_token</th>\n",
-       "      <th>deposit_address</th>\n",
-       "      <th>q_pi_star</th>\n",
-       "      <th>q_tau_star</th>\n",
-       "      <th>effective_price</th>\n",
-       "    </tr>\n",
-       "  </thead>\n",
-       "  <tbody>\n",
-       "    <tr>\n",
-       "      <th>0</th>\n",
-       "      <td>2023-05-19 18:00:35.657358+00:00</td>\n",
-       "      <td>sell</td>\n",
-       "      <td>1</td>\n",
-       "      <td>BTC</td>\n",
-       "      <td>1.5</td>\n",
-       "      <td>ETH</td>\n",
-       "      <td>2</td>\n",
-       "      <td>1.0</td>\n",
-       "      <td>2.0</td>\n",
-       "      <td>2.0</td>\n",
-       "    </tr>\n",
-       "    <tr>\n",
-       "      <th>1</th>\n",
-       "      <td>2023-05-19 18:00:35.657440+00:00</td>\n",
-       "      <td>sell</td>\n",
-       "      <td>1</td>\n",
-       "      <td>BTC</td>\n",
-       "      <td>2.0</td>\n",
-       "      <td>ETH</td>\n",
-       "      <td>1</td>\n",
-       "      <td>1.0</td>\n",
-       "      <td>2.0</td>\n",
-       "      <td>2.0</td>\n",
-       "    </tr>\n",
-       "    <tr>\n",
-       "      <th>2</th>\n",
-       "      <td>2023-05-19 18:00:35.657453+00:00</td>\n",
-       "      <td>sell</td>\n",
-       "      <td>1</td>\n",
-       "      <td>BTC</td>\n",
-       "      <td>3.0</td>\n",
-       "      <td>ETH</td>\n",
-       "      <td>5</td>\n",
-       "      <td>0.0</td>\n",
-       "      <td>0.0</td>\n",
-       "      <td>NaN</td>\n",
-       "    </tr>\n",
-       "    <tr>\n",
-       "      <th>3</th>\n",
-       "      <td>2023-05-19 18:00:35.657461+00:00</td>\n",
-       "      <td>sell</td>\n",
-       "      <td>1</td>\n",
-       "      <td>BTC</td>\n",
-       "      <td>3.5</td>\n",
-       "      <td>ETH</td>\n",
-       "      <td>4</td>\n",
-       "      <td>0.0</td>\n",
-       "      <td>0.0</td>\n",
-       "      <td>NaN</td>\n",
-       "    </tr>\n",
-       "    <tr>\n",
-       "      <th>4</th>\n",
-       "      <td>2023-05-19 18:00:38.401008+00:00</td>\n",
-       "      <td>buy</td>\n",
-       "      <td>1</td>\n",
-       "      <td>BTC</td>\n",
-       "      <td>3.5</td>\n",
-       "      <td>ETH</td>\n",
-       "      <td>2</td>\n",
-       "      <td>1.0</td>\n",
-       "      <td>2.0</td>\n",
-       "      <td>2.0</td>\n",
-       "    </tr>\n",
-       "    <tr>\n",
-       "      <th>5</th>\n",
-       "      <td>2023-05-19 18:00:38.401053+00:00</td>\n",
-       "      <td>buy</td>\n",
-       "      <td>1</td>\n",
-       "      <td>BTC</td>\n",
-       "      <td>2.5</td>\n",
-       "      <td>ETH</td>\n",
-       "      <td>1</td>\n",
-       "      <td>1.0</td>\n",
-       "      <td>2.0</td>\n",
-       "      <td>2.0</td>\n",
-       "    </tr>\n",
-       "    <tr>\n",
-       "      <th>6</th>\n",
-       "      <td>2023-05-19 18:00:38.401064+00:00</td>\n",
-       "      <td>buy</td>\n",
-       "      <td>1</td>\n",
-       "      <td>BTC</td>\n",
-       "      <td>2.0</td>\n",
-       "      <td>ETH</td>\n",
-       "      <td>5</td>\n",
-       "      <td>0.0</td>\n",
-       "      <td>0.0</td>\n",
-       "      <td>NaN</td>\n",
-       "    </tr>\n",
-       "    <tr>\n",
-       "      <th>7</th>\n",
-       "      <td>2023-05-19 18:00:38.401073+00:00</td>\n",
-       "      <td>buy</td>\n",
-       "      <td>1</td>\n",
-       "      <td>BTC</td>\n",
-       "      <td>1.5</td>\n",
-       "      <td>ETH</td>\n",
-       "      <td>4</td>\n",
-       "      <td>0.0</td>\n",
-       "      <td>0.0</td>\n",
-       "      <td>NaN</td>\n",
-       "    </tr>\n",
-       "  </tbody>\n",
-       "</table>\n",
-       "</div>"
-      ],
-      "text/plain": [
-       "                         timestamp action  quantity base_token  limit_price quote_token  deposit_address  q_pi_star  q_tau_star  effective_price\n",
-       "0 2023-05-19 18:00:35.657358+00:00   sell         1        BTC          1.5         ETH                2        1.0         2.0              2.0\n",
-       "1 2023-05-19 18:00:35.657440+00:00   sell         1        BTC          2.0         ETH                1        1.0         2.0              2.0\n",
-       "2 2023-05-19 18:00:35.657453+00:00   sell         1        BTC          3.0         ETH                5        0.0         0.0              NaN\n",
-       "3 2023-05-19 18:00:35.657461+00:00   sell         1        BTC          3.5         ETH                4        0.0         0.0              NaN\n",
-       "4 2023-05-19 18:00:38.401008+00:00    buy         1        BTC          3.5         ETH                2        1.0         2.0              2.0\n",
-       "5 2023-05-19 18:00:38.401053+00:00    buy         1        BTC          2.5         ETH                1        1.0         2.0              2.0\n",
-       "6 2023-05-19 18:00:38.401064+00:00    buy         1        BTC          2.0         ETH                5        0.0         0.0              NaN\n",
-       "7 2023-05-19 18:00:38.401073+00:00    buy         1        BTC          1.5         ETH                4        0.0         0.0              NaN"
-      ]
-     },
-     "metadata": {},
-     "output_type": "display_data"
-    }
-   ],
+   "outputs": [],
    "source": [
     "all_orders1 = supply_orders1 + demand_orders1\n",
     "daocross_results1 = dtuimopt.run_daocross_solver(all_orders1, prices)\n",
@@ -850,204 +235,10 @@
   },
   {
    "cell_type": "code",
-   "execution_count": 75,
-   "id": "1123b553",
-   "metadata": {
-    "ExecuteTime": {
-     "end_time": "2023-05-19T18:01:04.171964Z",
-     "start_time": "2023-05-19T18:01:04.079559Z"
-    }
-   },
-   "outputs": [
-    {
-     "name": "stdout",
-     "output_type": "stream",
-     "text": [
-      "DEBUG orders=[timestamp=2023-05-19 18:00:35.657358+00:00 action=sell quantity=1.0 base_token=BTC limit_price=1.5 quote_token=ETH deposit_address=2 wallet_address=2, timestamp=2023-05-19 18:00:35.657440+00:00 action=sell quantity=1.0 base_token=BTC limit_price=2.0 quote_token=ETH deposit_address=1 wallet_address=1, timestamp=2023-05-19 18:00:35.657453+00:00 action=sell quantity=1.0 base_token=BTC limit_price=3.0 quote_token=ETH deposit_address=5 wallet_address=5, timestamp=2023-05-19 18:00:35.657461+00:00 action=sell quantity=1.0 base_token=BTC limit_price=3.5 quote_token=ETH deposit_address=4 wallet_address=4, timestamp=2023-05-19 18:00:38.401008+00:00 action=buy quantity=1.0 base_token=BTC limit_price=3.5 quote_token=ETH deposit_address=2 wallet_address=2, timestamp=2023-05-19 18:00:38.401053+00:00 action=buy quantity=1.0 base_token=BTC limit_price=2.5 quote_token=ETH deposit_address=1 wallet_address=1, timestamp=2023-05-19 18:00:38.401064+00:00 action=buy quantity=1.0 base_token=BTC limit_price=2.0 quote_token=ETH deposit_address=5 wallet_address=5, timestamp=2023-05-19 18:00:38.401073+00:00 action=buy quantity=1.0 base_token=BTC limit_price=1.5 quote_token=ETH deposit_address=4 wallet_address=4]\n",
-      "DEBUG /venv/lib/python3.8/site-packages/pulp/solverdir/cbc/linux/64/cbc /tmp/0b9792a3e14a4dc2898779809f7e128f-pulp.mps max timeMode elapsed branch printingOptions all solution /tmp/0b9792a3e14a4dc2898779809f7e128f-pulp.sol \n",
-      "Welcome to the CBC MILP Solver \n",
-      "Version: 2.10.3 \n",
-      "Build Date: Dec 15 2019 \n",
-      "\n",
-      "command line - /venv/lib/python3.8/site-packages/pulp/solverdir/cbc/linux/64/cbc /tmp/0b9792a3e14a4dc2898779809f7e128f-pulp.mps max timeMode elapsed branch printingOptions all solution /tmp/0b9792a3e14a4dc2898779809f7e128f-pulp.sol (default strategy 1)\n",
-      "At line 2 NAME          MODEL\n",
-      "At line 3 ROWS\n",
-      "At line 23 COLUMNS\n",
-      "At line 80 RHS\n",
-      "At line 99 BOUNDS\n",
-      "At line 100 ENDATA\n",
-      "Problem MODEL has 18 rows, 16 columns and 40 elements\n",
-      "Coin0008I MODEL read with 0 errors\n",
-      "Option for timeMode changed from cpu to elapsed\n",
-      "Presolve 2 (-16) rows, 8 (-8) columns and 16 (-24) elements\n",
-      "0  Obj -0 Dual inf 26.999992 (8)\n",
-      "2  Obj 25.75\n",
-      "Optimal - objective value 25.75\n",
-      "After Postsolve, objective 25.75, infeasibilities - dual 0 (0), primal 0 (0)\n",
-      "Optimal objective 25.75 - 2 iterations time 0.002, Presolve 0.00\n",
-      "Option for printingOptions changed from normal to all\n",
-      "Total time (CPU seconds):       0.00   (Wallclock seconds):       0.00\n",
-      "\n"
-     ]
-    },
-    {
-     "data": {
-      "text/html": [
-       "<div>\n",
-       "<style scoped>\n",
-       "    .dataframe tbody tr th:only-of-type {\n",
-       "        vertical-align: middle;\n",
-       "    }\n",
-       "\n",
-       "    .dataframe tbody tr th {\n",
-       "        vertical-align: top;\n",
-       "    }\n",
-       "\n",
-       "    .dataframe thead th {\n",
-       "        text-align: right;\n",
-       "    }\n",
-       "</style>\n",
-       "<table border=\"1\" class=\"dataframe\">\n",
-       "  <thead>\n",
-       "    <tr style=\"text-align: right;\">\n",
-       "      <th></th>\n",
-       "      <th>timestamp</th>\n",
-       "      <th>action</th>\n",
-       "      <th>quantity</th>\n",
-       "      <th>base_token</th>\n",
-       "      <th>limit_price</th>\n",
-       "      <th>quote_token</th>\n",
-       "      <th>deposit_address</th>\n",
-       "      <th>q_pi_star</th>\n",
-       "      <th>q_tau_star</th>\n",
-       "      <th>effective_price</th>\n",
-       "    </tr>\n",
-       "  </thead>\n",
-       "  <tbody>\n",
-       "    <tr>\n",
-       "      <th>0</th>\n",
-       "      <td>2023-05-19 18:00:35.657358+00:00</td>\n",
-       "      <td>sell</td>\n",
-       "      <td>1</td>\n",
-       "      <td>BTC</td>\n",
-       "      <td>1.5</td>\n",
-       "      <td>ETH</td>\n",
-       "      <td>2</td>\n",
-       "      <td>1.00</td>\n",
-       "      <td>1.500</td>\n",
-       "      <td>1.5</td>\n",
-       "    </tr>\n",
-       "    <tr>\n",
-       "      <th>1</th>\n",
-       "      <td>2023-05-19 18:00:35.657440+00:00</td>\n",
-       "      <td>sell</td>\n",
-       "      <td>1</td>\n",
-       "      <td>BTC</td>\n",
-       "      <td>2.0</td>\n",
-       "      <td>ETH</td>\n",
-       "      <td>1</td>\n",
-       "      <td>1.00</td>\n",
-       "      <td>2.000</td>\n",
-       "      <td>2.0</td>\n",
-       "    </tr>\n",
-       "    <tr>\n",
-       "      <th>2</th>\n",
-       "      <td>2023-05-19 18:00:35.657453+00:00</td>\n",
-       "      <td>sell</td>\n",
-       "      <td>1</td>\n",
-       "      <td>BTC</td>\n",
-       "      <td>3.0</td>\n",
-       "      <td>ETH</td>\n",
-       "      <td>5</td>\n",
-       "      <td>1.00</td>\n",
-       "      <td>3.000</td>\n",
-       "      <td>3.0</td>\n",
-       "    </tr>\n",
-       "    <tr>\n",
-       "      <th>3</th>\n",
-       "      <td>2023-05-19 18:00:35.657461+00:00</td>\n",
-       "      <td>sell</td>\n",
-       "      <td>1</td>\n",
-       "      <td>BTC</td>\n",
-       "      <td>3.5</td>\n",
-       "      <td>ETH</td>\n",
-       "      <td>4</td>\n",
-       "      <td>0.75</td>\n",
-       "      <td>2.625</td>\n",
-       "      <td>3.5</td>\n",
-       "    </tr>\n",
-       "    <tr>\n",
-       "      <th>4</th>\n",
-       "      <td>2023-05-19 18:00:38.401008+00:00</td>\n",
-       "      <td>buy</td>\n",
-       "      <td>1</td>\n",
-       "      <td>BTC</td>\n",
-       "      <td>3.5</td>\n",
-       "      <td>ETH</td>\n",
-       "      <td>2</td>\n",
-       "      <td>1.00</td>\n",
-       "      <td>3.500</td>\n",
-       "      <td>3.5</td>\n",
-       "    </tr>\n",
-       "    <tr>\n",
-       "      <th>5</th>\n",
-       "      <td>2023-05-19 18:00:38.401053+00:00</td>\n",
-       "      <td>buy</td>\n",
-       "      <td>1</td>\n",
-       "      <td>BTC</td>\n",
-       "      <td>2.5</td>\n",
-       "      <td>ETH</td>\n",
-       "      <td>1</td>\n",
-       "      <td>1.00</td>\n",
-       "      <td>2.500</td>\n",
-       "      <td>2.5</td>\n",
-       "    </tr>\n",
-       "    <tr>\n",
-       "      <th>6</th>\n",
-       "      <td>2023-05-19 18:00:38.401064+00:00</td>\n",
-       "      <td>buy</td>\n",
-       "      <td>1</td>\n",
-       "      <td>BTC</td>\n",
-       "      <td>2.0</td>\n",
-       "      <td>ETH</td>\n",
-       "      <td>5</td>\n",
-       "      <td>1.00</td>\n",
-       "      <td>2.000</td>\n",
-       "      <td>2.0</td>\n",
-       "    </tr>\n",
-       "    <tr>\n",
-       "      <th>7</th>\n",
-       "      <td>2023-05-19 18:00:38.401073+00:00</td>\n",
-       "      <td>buy</td>\n",
-       "      <td>1</td>\n",
-       "      <td>BTC</td>\n",
-       "      <td>1.5</td>\n",
-       "      <td>ETH</td>\n",
-       "      <td>4</td>\n",
-       "      <td>0.75</td>\n",
-       "      <td>1.125</td>\n",
-       "      <td>1.5</td>\n",
-       "    </tr>\n",
-       "  </tbody>\n",
-       "</table>\n",
-       "</div>"
-      ],
-      "text/plain": [
-       "                         timestamp action  quantity base_token  limit_price quote_token  deposit_address  q_pi_star  q_tau_star  effective_price\n",
-       "0 2023-05-19 18:00:35.657358+00:00   sell         1        BTC          1.5         ETH                2       1.00       1.500              1.5\n",
-       "1 2023-05-19 18:00:35.657440+00:00   sell         1        BTC          2.0         ETH                1       1.00       2.000              2.0\n",
-       "2 2023-05-19 18:00:35.657453+00:00   sell         1        BTC          3.0         ETH                5       1.00       3.000              3.0\n",
-       "3 2023-05-19 18:00:35.657461+00:00   sell         1        BTC          3.5         ETH                4       0.75       2.625              3.5\n",
-       "4 2023-05-19 18:00:38.401008+00:00    buy         1        BTC          3.5         ETH                2       1.00       3.500              3.5\n",
-       "5 2023-05-19 18:00:38.401053+00:00    buy         1        BTC          2.5         ETH                1       1.00       2.500              2.5\n",
-       "6 2023-05-19 18:00:38.401064+00:00    buy         1        BTC          2.0         ETH                5       1.00       2.000              2.0\n",
-       "7 2023-05-19 18:00:38.401073+00:00    buy         1        BTC          1.5         ETH                4       0.75       1.125              1.5"
-      ]
-     },
-     "metadata": {},
-     "output_type": "display_data"
-    }
-   ],
+   "execution_count": null,
+   "id": "aaa485bd",
+   "metadata": {},
+   "outputs": [],
    "source": [
     "daoswap_results1 = dtuimopt.run_daoswap_solver(all_orders1)\n",
     "display(daoswap_results1)"
@@ -1055,7 +246,7 @@
   },
   {
    "cell_type": "markdown",
-   "id": "f0206657",
+   "id": "92f520cc",
    "metadata": {},
    "source": [
     "## Multiple intersection points at price P'"
@@ -1063,103 +254,10 @@
   },
   {
    "cell_type": "code",
-   "execution_count": 76,
-   "id": "3a94e33a",
-   "metadata": {
-    "ExecuteTime": {
-     "end_time": "2023-05-19T18:01:04.999008Z",
-     "start_time": "2023-05-19T18:01:04.956925Z"
-    }
-   },
-   "outputs": [
-    {
-     "data": {
-      "text/html": [
-       "<div>\n",
-       "<style scoped>\n",
-       "    .dataframe tbody tr th:only-of-type {\n",
-       "        vertical-align: middle;\n",
-       "    }\n",
-       "\n",
-       "    .dataframe tbody tr th {\n",
-       "        vertical-align: top;\n",
-       "    }\n",
-       "\n",
-       "    .dataframe thead th {\n",
-       "        text-align: right;\n",
-       "    }\n",
-       "</style>\n",
-       "<table border=\"1\" class=\"dataframe\">\n",
-       "  <thead>\n",
-       "    <tr style=\"text-align: right;\">\n",
-       "      <th></th>\n",
-       "      <th>timestamp</th>\n",
-       "      <th>action</th>\n",
-       "      <th>quantity</th>\n",
-       "      <th>base_token</th>\n",
-       "      <th>limit_price</th>\n",
-       "      <th>quote_token</th>\n",
-       "      <th>deposit_address</th>\n",
-       "    </tr>\n",
-       "  </thead>\n",
-       "  <tbody>\n",
-       "    <tr>\n",
-       "      <th>0</th>\n",
-       "      <td>2023-05-19 18:01:04.983997+00:00</td>\n",
-       "      <td>sell</td>\n",
-       "      <td>2</td>\n",
-       "      <td>BTC</td>\n",
-       "      <td>1.5</td>\n",
-       "      <td>ETH</td>\n",
-       "      <td>2</td>\n",
-       "    </tr>\n",
-       "    <tr>\n",
-       "      <th>1</th>\n",
-       "      <td>2023-05-19 18:01:04.984055+00:00</td>\n",
-       "      <td>sell</td>\n",
-       "      <td>2</td>\n",
-       "      <td>BTC</td>\n",
-       "      <td>2.0</td>\n",
-       "      <td>ETH</td>\n",
-       "      <td>1</td>\n",
-       "    </tr>\n",
-       "    <tr>\n",
-       "      <th>2</th>\n",
-       "      <td>2023-05-19 18:01:04.984067+00:00</td>\n",
-       "      <td>sell</td>\n",
-       "      <td>2</td>\n",
-       "      <td>BTC</td>\n",
-       "      <td>3.0</td>\n",
-       "      <td>ETH</td>\n",
-       "      <td>5</td>\n",
-       "    </tr>\n",
-       "    <tr>\n",
-       "      <th>3</th>\n",
-       "      <td>2023-05-19 18:01:04.984075+00:00</td>\n",
-       "      <td>sell</td>\n",
-       "      <td>2</td>\n",
-       "      <td>BTC</td>\n",
-       "      <td>3.5</td>\n",
-       "      <td>ETH</td>\n",
-       "      <td>4</td>\n",
-       "    </tr>\n",
-       "  </tbody>\n",
-       "</table>\n",
-       "</div>"
-      ],
-      "text/plain": [
-       "                         timestamp action  quantity base_token  limit_price quote_token  deposit_address\n",
-       "0 2023-05-19 18:01:04.983997+00:00   sell         2        BTC          1.5         ETH                2\n",
-       "1 2023-05-19 18:01:04.984055+00:00   sell         2        BTC          2.0         ETH                1\n",
-       "2 2023-05-19 18:01:04.984067+00:00   sell         2        BTC          3.0         ETH                5\n",
-       "3 2023-05-19 18:01:04.984075+00:00   sell         2        BTC          3.5         ETH                4"
-      ]
-     },
-     "execution_count": 76,
-     "metadata": {},
-     "output_type": "execute_result"
-    }
-   ],
+   "execution_count": null,
+   "id": "e1120fc1",
+   "metadata": {},
+   "outputs": [],
    "source": [
     "quantity_const = 1.0\n",
     "supply_orders2 = dtuimsd.convert_discrete_curve_to_limit_orders(\n",
@@ -1172,70 +270,22 @@
   },
   {
    "cell_type": "code",
-   "execution_count": 77,
-   "id": "172d3a8f",
-   "metadata": {
-    "ExecuteTime": {
-     "end_time": "2023-05-19T18:01:06.038004Z",
-     "start_time": "2023-05-19T18:01:06.006449Z"
-    }
-   },
-   "outputs": [
-    {
-     "data": {
-      "text/plain": [
-       "ETH\n",
-       "0    1.500\n",
-       "2    1.500\n",
-       "2    2.000\n",
-       "4    2.000\n",
-       "4    3.000\n",
-       "6    3.000\n",
-       "6    3.500\n",
-       "8    3.500\n",
-       "8    4.375\n",
-       "Name: BTC.supply, dtype: float64"
-      ]
-     },
-     "execution_count": 77,
-     "metadata": {},
-     "output_type": "execute_result"
-    }
-   ],
+   "execution_count": null,
+   "id": "82dccd9b",
+   "metadata": {},
+   "outputs": [],
    "source": [
     "type_ = \"supply\"\n",
-<<<<<<< HEAD
     "supply_curve2 = dtuimsd.get_supply_demand_discrete_curve(type_, supply_orders_df2)\n",
-=======
-    "supply_curve2 = ddcrsede.get_supply_demand_discrete_curve(\n",
-    "    type_, supply_orders_df2\n",
-    ")\n",
->>>>>>> 9819fd11
     "supply_curve2"
    ]
   },
   {
    "cell_type": "code",
-   "execution_count": 78,
-   "id": "506f037f",
-   "metadata": {
-    "ExecuteTime": {
-     "end_time": "2023-05-19T18:01:08.245747Z",
-     "start_time": "2023-05-19T18:01:07.937440Z"
-    }
-   },
-   "outputs": [
-    {
-     "data": {
-      "image/png": "iVBORw0KGgoAAAANSUhEUgAABjgAAAGxCAYAAADf+7/5AAAAOXRFWHRTb2Z0d2FyZQBNYXRwbG90bGliIHZlcnNpb24zLjYuMiwgaHR0cHM6Ly9tYXRwbG90bGliLm9yZy8o6BhiAAAACXBIWXMAAA9hAAAPYQGoP6dpAAAmE0lEQVR4nO3df4zXhX348dfn8zlOEPhwYCiNksyi2wmI4GZKCUoruqwmOro5N7Lv0LWu4CqtJf1u0nyrho1vJWbuuw6Fllb80ems6Wy2WiTt1NBNlya1LalOKz+SKiYQMz3u4I7j7vN5f//oSmWA3OcO+r6XfTwSc3ef+5FXzlc+vv087/1+V4qiKAIAAAAAACCRatkDAAAAAAAAtErgAAAAAAAA0hE4AAAAAACAdAQOAAAAAAAgHYEDAAAAAABIR+AAAAAAAADSETgAAAAAAIB0BA4AAAAAACAdgQMAAAAAAEinrewBIiKKoohmsyh7jFGnWq34vZCaHSYz+0tm9pfM7C+Z2V8ys79kZn/JzP4eX7VaiUqlctKvGxWBo9ks4s03D5Y9xqjS1laNyZPHR3d3bwwONsseB1pmh8nM/pKZ/SUz+0tm9pfM7C+Z2V8ys78nNmXK+KjVTh44XKIKAAAAAABIR+AAAAAAAADSETgAAAAAAIB0BA4AAAAAACAdgQMAAAAAAEhH4AAAAAAAANIROAAAAAAAgHQEDgAAAAAAIB2BAwAAAAAASEfgAAAAAAAA0hE4AAAAAACAdAQOAAAAAAAgHYEDAAAAAABIR+AAAAAAAIBfsqIooiiKssdIra3sAQAAAAAA4FdJURSx9sHno62tFqv/18Vlj5OWwAEAAAAAAL9EhweasWPP/iPv16qVkifKySWqAAAAAACAdAQOAAAAAAAgHYEDAAAAAABIR+AAAAAAAADSETgAAAAAAIB0BA4AAAAAACAdgQMAAAAAAEhH4AAAAAAAANIROAAAAAAAgHQEDgAAAAAAIB2BAwAAAAAASEfgAAAAAAAA0hE4AAAAAACAdAQOAAAAAAAgHYEDAAAAAABIR+AAAAAAAADSETgAAAAAAIB0BA4AAAAAACAdgQMAAAAAAEhH4AAAAAAAANIROAAAAAAAgHQEDgAAAAAAIB2BAwAAAAAASEfgAAAAAAAA0hlR4Dh48GAsWrQoOjs748c//vGpmgkAAAAAAOAdjShwbNiwIRqNxqmaBQAAAAAAYEiGHTh27doVjzzySHzyk588lfMAAAAAAACc1LADx9q1a2Pp0qXxvve971TOAwAAAAAAcFJtw/mmrVu3xiuvvBLr16+PF1988dQM0uZ+529Xq1WPegvZ2GEys79kZn/JzP6Smf0lM/tLZvaXrBrN4sj71Vol2uzwsLQcOPr6+mLdunWxatWqmDBhwikZolqtxOTJ40/Jz3q3qdfHlT0CjIgdJjP7S2b2l8zsL5nZXzKzv2Rmf8nmUP/gkffrE8fF2DOGdS7Cr7yWf2sbN26Ms846K6699tpTNkSzWUR3d+8p+3nvBrVaNer1cdHd3ReNRrPscaBldpjM7C+Z2V8ys79kZn/JzP6Smf0lq/7DjSPvd/f0RV+vMzjerl4fN6Qzs1oKHK+//nps3rw57r333ujp6YmIiN7e3iNvDx48GOPHD+9MjMFBT0DH02g0/W5IzQ6Tmf0lM/tLZvaXzOwvmdlfMrO/ZPP2fW02ihgs7O9wtBQ49uzZEwMDA7F8+fJjPnf99dfH3Llz47HHHjtlwwEAAAAAABxPS4Fj5syZ8dBDDx312EsvvRR33nlnrFmzJubMmXNKhwMAAAAAADielgJHvV6P+fPnH/dzs2fPjtmzZ5+SoQAAAAAAAN6JO5cAAAAAAADptHQGx/HMnz8/fvKTn5yKWQAAAAAAAIbEGRwAAAAAAEA6AgcAAAAAAJCOwAEAAAAAAKQjcAAAAAAAAOkIHAAAAAAAQDoCBwAAAAAAkI7AAQAAAAAApCNwAAAAAAAA6QgcAAAAAABAOgIHAAAAAACQjsABAAAAAACkI3AAAAAAAADpCBwAAAAAAEA6AgcAAAAAAJCOwAEAAAAAAKQjcAAAAAAAAOkIHAAAAAAAQDoCBwAAAAAAkI7AAQAAAAAApCNwAAAAAAAA6QgcAAAAAABAOgIHAAAAAACQjsABAAAAAACkI3AAAAAAAADpCBwAAAAAAEA6AgcAAAAAAJCOwAEAAAAAAKQjcAAAAAAAAOkIHAAAAAAAQDoCBwAAAAAAkE5b2QNwfEVRRPPwoSgG+qMYbJY9DrSsKKpRFGeWPQYAAAAnURRFHOofjP7DjRj0GgTJNJr2l5z6Bxplj/CuIHCMQkVRRM83/m907d1R9igwIn3TL4hx13y27DEAAAA4gaIoYu2Dz8eOPfvLHgUAWuYSVcBp07/n5YjBw2WPAQAAwAkcHmiKGwAlmnnulGgf42X64XIGxyhUqVRi4u99LjomtEVXV6/T60inGOyPg1/9VNljAAAA0IJ7Vi2KWqVS9hjQkra2anR0nOk1NFJqa6vGtPdMjK6u3ogoyh4nJYFjlKpUKlFtHxuVMY2oVDw5AwAAAKfXGWNqUasKHOTS1laNsWe0xRnt9pd82tqqURGWR8S5LwAAAAAAQDoCBwAAAAAAkI7AAQAAAAAApCNwAAAAAAAA6QgcAAAAAABAOgIHAAAAAACQjsABAAAAAACkI3AAAAAAAADpCBwAAAAAAEA6AgcAAAAAAJCOwAEAAAAAAKQjcAAAAAAAAOkIHAAAAAAAQDoCBwAAAAAAkI7AAQAAAAAApCNwAAAAAAAA6QgcAAAAAABAOgIHAAAAAACQjsABAAAAAACkI3AAAAAAAADpCBwAAAAAAEA6AgcAAAAAAJCOwAEAAAAAAKQjcAAAAAAAAOkIHAAAAAAAQDoCBwAAAAAAkI7AAQAAAAAApCNwAAAAAAAA6QgcAAAAAABAOgIHAAAAAACQjsABAAAAAACkI3AAAAAAAADptLXyxdu2bYsvf/nLsXPnzjhw4EBMmzYtrrzyyli5cmVMnDjxdM0IAAAAAABwlJYCR1dXV1x00UWxbNmy6OjoiB07dsT69etjx44dsXnz5tM1IwAAAAAAwFFaChxLliw56uP58+dHe3t73HbbbbFv376YNm3aKR0OAAAAAADgeFoKHMfT0dEREREDAwMj/VEAAMCvsKIo4lD/YPQfbsTgYLPscaAljab9Jaf+gUbZIwDAsA0rcDQajRgcHIydO3fGvffeG4sXL47p06ePbJA29zt/u1qtetRbyKQofrG3tVolKlV7TC6eg8nM/pJVURSx9qHnY8drXWWPAvArq1qrRJtjCJJx/Etm9nfkhhU4Lr/88ti3b19ERFx22WVx9913j2iIarUSkyePH9HPeLeq18eVPQK0rHm4Fl3//f7EieOi2j62zHFg2DwHk5n9JZtD/YPiBkCJZp47JaaeNSEqlUrZo8CwOP4lM/s7fMMKHJs2bYq+vr7YuXNnbNy4MW666aa4//77o1arDWuIZrOI7u7eYX3vu1WtVo16fVx0d/dFo+H0ZnIpBvqPvN/T0xfNqlOeycVzMJnZX7LqP/yL44UN//uDMcYZoCRTrVWiPnFcdPf0RbNRlD0OtKRaq8TUsyZET88hxw+k4/iXzOzvidXr44Z0ZsuwAscFF1wQEREXX3xxzJkzJ5YsWRLf+c534sMf/vBwflxEhGuUnkCj0fS7IZ3ibTvbaBTRaNphcvIcTGb2l2zevq9jqtWoVf0FMbm01aox9oy26OutxmDh+Zdc2mrVqFQqjh9Izf6Smf0dvhH/WVRnZ2eMGTMmXn311VMxDwAAAAAAwEmNOHBs3749BgYGRnyTcQAAAAAAgKFq6RJVK1eujAsvvDA6Oztj7Nix8fLLL8d9990XnZ2dceWVV56uGQEAAAAAAI7SUuC46KKLYsuWLbFp06YoiiLOOeecuO666+LGG2+M9vb20zUjAAAAAADAUVoKHMuXL4/ly5efrlkAAAAAAACGZMT34AAAAAAAAPhlEzgAAAAAAIB0BA4AAAAAACAdgQMAAAAAAEhH4AAAAAAAANIROAAAAAAAgHQEDgAAAAAAIB2BAwAAAAAASEfgAAAAAAAA0hE4AAAAAACAdAQOAAAAAAAgHYEDAAAAAABIR+AAAAAAAADSETgAAAAAAIB0BA4AAAAAACAdgQMAAAAAAEhH4AAAAAAAANIROAAAAAAAgHQEDgAAAAAAIB2BAwAAAAAASEfgAAAAAAAA0hE4AAAAAACAdAQOAAAAAAAgHYEDAAAAAABIR+AAAAAAAADSETgAAAAAAIB0BA4AAAAAACAdgQMAAAAAAEhH4AAAAAAAANIROAAAAAAAgHTayh4AeHcrBvqjqDTLHgNaUhTVKIozyx4DAAAAgHcgcACn1f4HVpY9AgxL3/QLYtw1ny17DAAAAABOwCWqgFOvrT1q7/31sqeAEenf83LE4OGyxwAAAADgBJzBAZxylUolJv7e56JjQlt0dfXG4KBLVJFHMdgfB7/6qbLHAAAAAOAkBA7gtKhUKlFtHxuVMY2ouAcHAAAAAHCKuUQVAAAAAACQjsABAAAAAACkI3AAAAAAAADpCBwAAAAAAEA6AgcAAAAAAJCOwAEAAAAAAKQjcAAAAAAAAOkIHAAAAAAAQDoCBwAAAAAAkI7AAQAAAAAApCNwAAAAAAAA6QgcAAAAAABAOgIHAAAAAACQjsABAAAAAACkI3AAAAAAAADpCBwAAAAAAEA6AgcAAAAAAJCOwAEAAAAAAKQjcAAAAAAAAOkIHAAAAAAAQDoCBwAAAAAAkI7AAQAAAAAApCNwAAAAAAAA6QgcAAAAAABAOgIHAAAAAACQjsABAAAAAACkI3AAAAAAAADpCBwAAAAAAEA6AgcAAAAAAJCOwAEAAAAAAKQjcAAAAAAAAOkIHAAAAAAAQDptrXzxk08+Gf/yL/8SL774YnR3d8ev/dqvxbJly+Laa6+NSqVyumYEAAAAAAA4SkuB44EHHohzzjknVq9eHZMnT47nnnsubrvttti7d2+sXLnydM0IAAAAAABwlJYCx8aNG2PKlClHPl6wYEF0dXXF/fffH5/4xCeiWnXFKwAAAAAA4PRrKXC8PW783MyZM+Oxxx6L3t7emDBhwikbDADK1t/bG4MxpuwxoCVtbdXoG9ce/YcbMTjYLHscGLL+gUbZIwAAAMm0FDiO5/nnn49p06aNOG60tTn74+1qtepRbyEbO0xWzeYv7inV9/AtJU4CwzMQES8OTI0v9Hw4ItwjjZyqtUq0OYYgGce/ZGZ/ycz+kpn9HbkRBY7vf//7sWXLlrj11ltHNES1WonJk8eP6Ge8W9Xr48oeAUbEDpNN36H2+OHA1Jgx5o2yR4FhmzHmjWiPwTjsDCQSmnnulJh61oSoVAQ6cnL8S2b2l8zsL5nZ3+GrFEVRDOcb9+7dG9ddd12cd955sXnz5hHdf6PRaEZ3d9+wv//dqFarRr0+Lrq7+6LRcHkJ8rHDZNV/uBEfv+vpaI/B+H+3XBZj3F+KTAb7j5x5NP5jX4qi2l7yQNCaaq0SU8+aED09hxw/kI7jXzKzv2Rmf8nM/p5YvT5uSGe2DOsMju7u7vj4xz8eHR0dsX79+lNyc3HXiD6+RqPpd0NqdphsfravlTgcY6L9jHFRq/oLYvIo3ravY2rVaPgLeJJpq1WjUqk4fiA1+0tm9pfM7C+Z2d/hazlwHDp0KFasWBE9PT3xta99LSZOnHg65gIAAAAAADihlgLH4OBgfPrTn47du3fHww8/HNOmTTtdcwEAAAAAAJxQS4FjzZo18cwzz8Tq1avjwIED8aMf/ejI52bNmhXt7a7zDAAAAAAAnH4tBY5nn302IiLWrVt3zOeeeuqpmD59+qmZCgAAAAAA4B20FDiefvrp0zUHAAAAAADAkFXLHgAAAAAAAKBVAgcAAAAAAJCOwAEAAAAAAKQjcAAAAAAAAOkIHAAAAAAAQDoCBwAAAAAAkI7AAQAAAAAApCNwAAAAAAAA6QgcAAAAAABAOgIHAAAAAACQjsABAAAAAACkI3AAAAAAAADpCBwAAAAAAEA6AgcAAAAAAJCOwAEAAAAAAKQjcAAAAAAAAOkIHAAAAAAAQDoCBwAAAAAAkI7AAQAAAAAApCNwAAAAAAAA6QgcAAAAAABAOgIHAAAAAACQjsABAAAAAACkI3AAAAAAAADpCBwAAAAAAEA6AgcAAAAAAJCOwAEAAAAAAKQjcAAAAAAAAOkIHAAAAAAAQDoCBwAAAAAAkE5b2QNwfEVRxKH+weg/3IjBwWbZ40DLGk07TE79A42yR4BTohjoj6Li+ZdciqIaRXFm2WMAAABJCByjUFEUsfbB52PHnv1ljwIAJLX/gZVljwDD0jf9ghh3zWfLHgMAAEjAJaoA4Dhmnjsl2sf4zyTJtLVH7b2/XvYUMCL9e16OGDxc9hgAAEACzuAYhSqVSnzuhkvizPFjo6ur1+V9SKmtrRodHWfaYVJqa6vGtPdMjK6u3ogoyh4HhqxSqcTE3/tcdExo8/xLOsVgfxz86qfKHgMAAEhE4BilKpVKjD2jLc5or0WtWil7HGhZW1vVDpNWW1s1KhV7S06VSiWq7WOjMqYRFffgAAAA4F3MtTcAAAAAAIB0BA4AAAAAACAdgQMAAAAAAEhH4AAAAAAAANIROAAAAAAAgHQEDgAAAAAAIB2BAwAAAAAASEfgAAAAAAAA0hE4AAAAAACAdAQOAAAAAAAgHYEDAAAAAABIR+AAAAAAAADSETgAAAAAAIB0BA4AAAAAACAdgQMAAAAAAEhH4AAAAAAAANIROAAAAAAAgHQEDgAAAAAAIB2BAwAAAAAASEfgAAAAAAAA0hE4AAAAAACAdAQOAAAAAAAgHYEDAAAAAABIR+AAAAAAAADSETgAAAAAAIB0BA4AAAAAACAdgQMAAAAAAEhH4AAAAAAAANIROAAAAAAAgHQEDgAAAAAAIB2BAwAAAAAASEfgAAAAAAAA0mlr9Rt++tOfxn333Rfbt2+PHTt2xIwZM+KJJ544HbMBAAAAAAAcV8uBY8eOHbFt27aYO3duNJvNKIridMwFAAAAAABwQi1fomrx4sWxbdu2+Pu///uYPXv26ZgJAAAAAADgHbUcOKpVt+0AAAAAAADK1fIlqk6Xtjbh5O1qtepRbyEbO0xm9pfM7C9ZFcUvdrZWq0TFH1aRjOdfMrO/ZGZ/ycz+jtyoCBzVaiUmTx5f9hijUr0+ruwRYETsMJnZXzKzv2TTPFyLrv9+f+LEcVFtH1vmODBsnn/JzP6Smf0lM/s7fKMicDSbRXR395Y9xqhSq1WjXh8X3d190Wg0yx4HWmaHycz+kpn9JatioP/I+z09fdGsNkqcBlrn+ZfM7C+Z2V8ys78nVq+PG9KZLaMicEREDA76F3g8jUbT74bU7DCZ2V8ys79kU7xtXxuNIhpN+0tOnn/JzP6Smf0lM/s7fC7uBQAAAAAApCNwAAAAAAAA6bR8iaq+vr7Ytm1bRES8/vrrceDAgdi6dWtERLz//e+PKVOmnNoJAQAAAAAA/oeWA8d//dd/xS233HLUYz//+KGHHor58+efmskAAAAAAABOoOXAMX369PjJT35yOmYBAAAAAAAYEvfgAAAAAAAA0hE4AAAAAACAdAQOAAAAAAAgHYEDAAAAAABIR+AAAAAAAADSETgAAAAAAIB0BA4AAAAAACAdgQMAAAAAAEhH4AAAAAAAANIROAAAAAAAgHQEDgAAAAAAIB2BAwAAAAAASEfgAAAAAAAA0hE4AAAAAACAdAQOAAAAAAAgHYEDAAAAAABIR+AAAAAAAADSETgAAAAAAIB0BA4AAAAAACAdgQMAAAAAAEhH4AAAAAAAANIROAAAAAAAgHQEDgAAAAAAIB2BAwAAAAAASEfgAAAAAAAA0hE4AAAAAACAdAQOAAAAAAAgHYEDAAAAAABIR+AAAAAAAADSETgAAAAAAIB0BA4AAAAAACAdgQMAAAAAAEhH4AAAAAAAANIROAAAAAAAgHQEDgAAAAAAIB2BAwAAAAAASEfgAAAAAAAA0hE4AAAAAACAdAQOAAAAAAAgHYEDAAAAAABIR+AAAAAAAADSETgAAAAAAIB0BA4AAAAAACAdgQMAAAAAAEhH4AAAAAAAANIROAAAAAAAgHQEDgAAAAAAIB2BAwAAAAAASEfgAAAAAAAA0hE4AAAAAACAdAQOAAAAAAAgHYEDAAAAAABIR+AAAAAAAADSETgAAAAAAIB0BA4AAAAAACAdgQMAAAAAAEhH4AAAAAAAANIROAAAAAAAgHQEDgAAAAAAIB2BAwAAAAAASEfgAAAAAAAA0hE4AAAAAACAdAQOAAAAAAAgHYEDAAAAAABIR+AAAAAAAADSETgAAAAAAIB0BA4AAAAAACCdlgPHrl274qMf/WjMmzcvFi5cGHfddVccPnz4dMwGAAAAAABwXG2tfPH+/fvjhhtuiHPPPTfWr18f+/bti3Xr1sWhQ4fi9ttvP10zAgAAAAAAHKWlwPHoo4/GwYMH45577omOjo6IiGg0GrFmzZpYsWJFTJs27XTMCAAAAAAAcJSWLlH13e9+NxYsWHAkbkREXHXVVdFsNuPZZ5891bMBAAAAAAAcV0tncOzevTuuvfbaox6r1+sxderU2L1798gGaXO/87er1apHvYVs7DCZ2V8ys79kVRS/2NlarRKVqh0mF8+/ZGZ/ycz+kpn9HbmWAkd3d3fU6/VjHp80aVLs379/2ENUq5WYPHn8sL//3axeH1f2CDAidpjM7C+Z2V+yKYozo2/6BRERUZ/SEZVKpeSJYHg8/5KZ/SUz+0tm9nf4Wgocp0uzWUR3d2/ZY4wqtVo16vVx0d3dF41Gs+xxoGV2mMzsL5nZXzKb8JH/E/X6uOjpOWR/ScfzL5nZXzKzv2Rmf0+sXh83pDNbWgoc9Xo9enp6jnl8//79MWnSpFZ+1DEGB/0LPJ5Go+l3Q2p2mMzsL5nZXzJqa6tGpVKxv6Rmf8nM/pKZ/SUz+zt8LV3ca8aMGcfca6OnpyfeeOONmDFjxikdDAAAAAAA4ERaChyLFi2K5557Lrq7u488tnXr1qhWq7Fw4cJTPhwAAAAAAMDxtBQ4li5dGuPHj4+bb745/v3f/z3+6Z/+Ke66665YunRpTJs27XTNCAAAAAAAcJSWAsekSZPiwQcfjFqtFjfffHPcfffd8Qd/8AexevXq0zUfAAAAAADAMVq6yXhExHnnnRcPPPDAaRgFAAAAAABgaFo6gwMAAAAAAGA0EDgAAAAAAIB0BA4AAAAAACAdgQMAAAAAAEhH4AAAAAAAANIROAAAAAAAgHQEDgAAAAAAIB2BAwAAAAAASEfgAAAAAAAA0qkURVGUPURRFNFslj7GqFOrVaPRaJY9BgybHSYz+0tm9pfM7C+Z2V8ys79kZn/JzP4eX7VaiUqlctKvGxWBAwAAAAAAoBUuUQUAAAAAAKQjcAAAAAAAAOkIHAAAAAAAQDoCBwAAAAAAkI7AAQAAAAAApCNwAAAAAAAA6QgcAAAAAABAOgIHAAAAAACQjsABAAAAAACkI3AAAAAAAADpCBwAAAAAAEA6AgcAAAAAAJCOwDEK7dq1Kz760Y/GvHnzYuHChXHXXXfF4cOHyx4LTuqnP/1p3H777bFkyZKYNWtWXH311WWPBEP25JNPxp//+Z/HokWLYt68ebFkyZL4+te/HkVRlD0anNS2bdviT/7kT+IDH/hAXHjhhXHFFVfEnXfeGT09PWWPBi07ePBgLFq0KDo7O+PHP/5x2ePAO3r88cejs7PzmH/+5m/+puzRYMi+8Y1vxEc+8pGYM2dOzJ8/P/7sz/4sDh06VPZYcFLLli077nNwZ2dnfOtb3yp7PDipp556Kq677rq4+OKL49JLL41bbrklXnvttbLHSqet7AE42v79++OGG26Ic889N9avXx/79u2LdevWxaFDh+L2228vezx4Rzt27Iht27bF3Llzo9lsemGYVB544IE455xzYvXq1TF58uR47rnn4rbbbou9e/fGypUryx4P3lFXV1dcdNFFsWzZsujo6IgdO3bE+vXrY8eOHbF58+ayx4OWbNiwIRqNRtljQEu+8pWvxMSJE498PG3atBKngaHbuHFjfPnLX46bbrop5s2bF2+99Vb8x3/8h+dhUrjjjjviwIEDRz324IMPxre//e1YsGBBSVPB0Hzve9+LlStXxkc+8pFYtWpVdHV1xRe+8IX42Mc+Ft/85jdj7NixZY+YhsAxyjz66KNx8ODBuOeee6KjoyMiIhqNRqxZsyZWrFjhQJlRbfHixXHllVdGRMTq1avjhRdeKHkiGLqNGzfGlClTjny8YMGC6Orqivvvvz8+8YlPRLXqpEdGryVLlhz18fz586O9vT1uu+222Ldvn+MH0ti1a1c88sgjceutt8Ydd9xR9jgwZLNnzz7qOAIy2L17d9xzzz2xYcOG+OAHP3jk8d/5nd8pcSoYuvPPP/+Yxz7zmc/EwoULPScz6n3rW9+Ks88+Oz7/+c9HpVKJiIgpU6bEDTfcEC+88EJccsklJU+Yh1drRpnvfve7sWDBgiNxIyLiqquuimazGc8++2x5g8EQeAGYzI53ADxz5sw4cOBA9Pb2ljARjMzPjyUGBgbKHQRasHbt2li6dGm8733vK3sUgHe9xx9/PKZPn35U3IDMfvCDH8SePXvimmuuKXsUOKnBwcEYP378kbgREUfOBnVFlNZ4NXKU2b17d8yYMeOox+r1ekydOjV2795d0lQAv5qef/75mDZtWkyYMKHsUWBIGo1G9Pf3x4svvhj33ntvLF68OKZPn172WDAkW7dujVdeeSVuvvnmskeBll199dUxc+bMuOKKK+JLX/qSy/uQwvbt2+M3fuM3YsOGDbFgwYK48MILY+nSpbF9+/ayR4NheeKJJ+LMM8+MK664ouxR4KR+//d/P3bt2hUPP/xw9PT0xGuvvRZ/+7d/G7NmzYrf/M3fLHu8VFyiapTp7u6Oer1+zOOTJk2K/fv3lzARwK+m73//+7Fly5a49dZbyx4Fhuzyyy+Pffv2RUTEZZddFnfffXfJE8HQ9PX1xbp162LVqlWiMqlMnTo1PvnJT8bcuXOjUqnE008/HX/3d38X+/btcw9FRr033ngjXnjhhXjllVfijjvuiHHjxsUXv/jF+NjHPhbf/va346yzzip7RBiywcHBePLJJ2Px4sVx5plnlj0OnNQll1wS99xzT3zmM5+Jv/qrv4qIn11F4itf+UrUarWSp8tF4ACA/2Hv3r2xatWqmD9/flx//fVljwNDtmnTpujr64udO3fGxo0b46abbor777/fATKj3saNG+Oss86Ka6+9tuxRoCWXXXZZXHbZZUc+vvTSS+OMM86IBx98MG666aZ4z3veU+J08M6Kooje3t74whe+EBdccEFERMydOzcWL14c//AP/xC33HJLyRPC0D377LPx5ptvxtVXX132KDAkP/jBD+Iv//Iv4w//8A/jQx/6UHR1dcWGDRti+fLl8cgjj7jJeAsEjlGmXq9HT0/PMY/v378/Jk2aVMJEAL9auru74+Mf/3h0dHTE+vXr3VuGVH7+4sTFF18cc+bMiSVLlsR3vvOd+PCHP1zyZHBir7/+emzevDnuvffeI8fBP7/3UW9vbxw8eDDGjx9f5ojQkquuuio2b94cL730ksDBqFav16Ojo+PI8UPEz+7hNWvWrNi5c2eJk0Hrnnjiiejo6IhLL7207FFgSNauXRsf+MAHYvXq1UcemzdvXnzoQx+Kf/7nf44/+qM/KnG6XASOUWbGjBnH3Gujp6cn3njjjWPuzQHAqXXo0KFYsWJF9PT0xNe+9rUjN/iCjDo7O2PMmDHx6quvlj0KvKM9e/bEwMBALF++/JjPXX/99TF37tx47LHHSpgM4N3t/PPPP+FxQn9//y95Ghi+Q4cOxb/+67/G7/7u78aYMWPKHgeGZNeuXcfcL+a9731vTJ482f/DtUjgGGUWLVoUX/ziF4+6F8fWrVujWq3GwoULS54O4N1rcHAwPv3pT8fu3bvj4YcfjmnTppU9EozI9u3bY2BgwE3GGfVmzpwZDz300FGPvfTSS3HnnXfGmjVrYs6cOSVNBsOzZcuWqNVqMWvWrLJHgXd0+eWXx+OPPx4vvfRSzJw5MyIi3nrrrXjxxRfjT//0T8sdDlrw9NNPR29vb1xzzTVljwJDdvbZZ8d//ud/HvXY66+/Hm+99Vacc845JU2Vk8AxyixdujS++tWvxs033xwrVqyIffv2xV133RVLly71YhujXl9fX2zbti0ifvakfODAgdi6dWtERLz//e+PKVOmlDkevKM1a9bEM888E6tXr44DBw7Ej370oyOfmzVrVrS3t5c3HJzEypUr48ILL4zOzs4YO3ZsvPzyy3HfffdFZ2dnXHnllWWPB++oXq/H/Pnzj/u52bNnx+zZs3/JE8HQ3XjjjTF//vzo7OyMiIinnnoqHnvssbj++utj6tSpJU8H7+zKK6+MOXPmxKc+9alYtWpVnHHGGbFp06Zob2+PP/7jPy57PBiyb37zm3H22WfHb/3Wb5U9CgzZ0qVL4/Of/3ysXbs2Fi9eHF1dXUfuS3fVVVeVPV4qlaIoirKH4Gi7du2Kv/7rv44f/vCHMX78+FiyZEmsWrXKi2uMenv27Dnm9Lqfe+ihh0744gWMBosXL47XX3/9uJ976qmn/BU8o9qmTZtiy5Yt8eqrr0ZRFHHOOefEb//2b8eNN94YEyZMKHs8aNn3vve9uP766+PrX/+6MzgY1dauXRv/9m//Fnv37o1msxnnnntuXHfddbFs2bKoVCpljwcn9eabb8add94ZzzzzTAwMDMQll1wSn/3sZ+P8888vezQYkv3798fChQvjhhtuiL/4i78oexwYsqIo4tFHH41//Md/jNdeey3Gjx8f8+bNi1WrVsV5551X9nipCBwAAAAAAEA61bIHAAAAAAAAaJXAAQAAAAAApCNwAAAAAAAA6QgcAAAAAABAOgIHAAAAAACQjsABAAAAAACkI3AAAAAAAADpCBwAAAAAAEA6AgcAAAAAAJCOwAEAAAAAAKQjcAAAAAAAAOkIHAAAAAAAQDr/HyUl3hBLDrCJAAAAAElFTkSuQmCC\n",
-      "text/plain": [
-       "<Figure size 2000x500 with 1 Axes>"
-      ]
-     },
-     "metadata": {},
-     "output_type": "display_data"
-    }
-   ],
+   "execution_count": null,
+   "id": "ebe22a27",
+   "metadata": {},
+   "outputs": [],
    "source": [
     "plt.plot(supply_curve2)\n",
     "plt.plot(demand_curve1)\n",
@@ -1244,182 +294,10 @@
   },
   {
    "cell_type": "code",
-   "execution_count": 79,
-   "id": "bdb30dea",
-   "metadata": {
-    "ExecuteTime": {
-     "end_time": "2023-05-19T18:01:16.564511Z",
-     "start_time": "2023-05-19T18:01:16.488819Z"
-    }
-   },
-   "outputs": [
-    {
-     "name": "stdout",
-     "output_type": "stream",
-     "text": [
-      "DEBUG orders=[timestamp=2023-05-19 18:01:04.983997+00:00 action=sell quantity=2.0 base_token=BTC limit_price=1.5 quote_token=ETH deposit_address=2 wallet_address=2, timestamp=2023-05-19 18:01:04.984055+00:00 action=sell quantity=2.0 base_token=BTC limit_price=2.0 quote_token=ETH deposit_address=1 wallet_address=1, timestamp=2023-05-19 18:01:04.984067+00:00 action=sell quantity=2.0 base_token=BTC limit_price=3.0 quote_token=ETH deposit_address=5 wallet_address=5, timestamp=2023-05-19 18:01:04.984075+00:00 action=sell quantity=2.0 base_token=BTC limit_price=3.5 quote_token=ETH deposit_address=4 wallet_address=4, timestamp=2023-05-19 18:00:38.401008+00:00 action=buy quantity=1.0 base_token=BTC limit_price=3.5 quote_token=ETH deposit_address=2 wallet_address=2, timestamp=2023-05-19 18:00:38.401053+00:00 action=buy quantity=1.0 base_token=BTC limit_price=2.5 quote_token=ETH deposit_address=1 wallet_address=1, timestamp=2023-05-19 18:00:38.401064+00:00 action=buy quantity=1.0 base_token=BTC limit_price=2.0 quote_token=ETH deposit_address=5 wallet_address=5, timestamp=2023-05-19 18:00:38.401073+00:00 action=buy quantity=1.0 base_token=BTC limit_price=1.5 quote_token=ETH deposit_address=4 wallet_address=4]\n",
-      "DEBUG prices={'BTC': 1, 'ETH': 2}\n",
-      "DEBUG /venv/lib/python3.8/site-packages/pulp/solverdir/cbc/linux/64/cbc /tmp/3f1f3d38c046492f9b2260ea9cfeee07-pulp.mps max timeMode elapsed branch printingOptions all solution /tmp/3f1f3d38c046492f9b2260ea9cfeee07-pulp.sol \n"
-     ]
-    },
-    {
-     "data": {
-      "text/html": [
-       "<div>\n",
-       "<style scoped>\n",
-       "    .dataframe tbody tr th:only-of-type {\n",
-       "        vertical-align: middle;\n",
-       "    }\n",
-       "\n",
-       "    .dataframe tbody tr th {\n",
-       "        vertical-align: top;\n",
-       "    }\n",
-       "\n",
-       "    .dataframe thead th {\n",
-       "        text-align: right;\n",
-       "    }\n",
-       "</style>\n",
-       "<table border=\"1\" class=\"dataframe\">\n",
-       "  <thead>\n",
-       "    <tr style=\"text-align: right;\">\n",
-       "      <th></th>\n",
-       "      <th>timestamp</th>\n",
-       "      <th>action</th>\n",
-       "      <th>quantity</th>\n",
-       "      <th>base_token</th>\n",
-       "      <th>limit_price</th>\n",
-       "      <th>quote_token</th>\n",
-       "      <th>deposit_address</th>\n",
-       "      <th>q_pi_star</th>\n",
-       "      <th>q_tau_star</th>\n",
-       "      <th>effective_price</th>\n",
-       "    </tr>\n",
-       "  </thead>\n",
-       "  <tbody>\n",
-       "    <tr>\n",
-       "      <th>0</th>\n",
-       "      <td>2023-05-19 18:01:04.983997+00:00</td>\n",
-       "      <td>sell</td>\n",
-       "      <td>2</td>\n",
-       "      <td>BTC</td>\n",
-       "      <td>1.5</td>\n",
-       "      <td>ETH</td>\n",
-       "      <td>2</td>\n",
-       "      <td>1.0</td>\n",
-       "      <td>2.0</td>\n",
-       "      <td>2.0</td>\n",
-       "    </tr>\n",
-       "    <tr>\n",
-       "      <th>1</th>\n",
-       "      <td>2023-05-19 18:01:04.984055+00:00</td>\n",
-       "      <td>sell</td>\n",
-       "      <td>2</td>\n",
-       "      <td>BTC</td>\n",
-       "      <td>2.0</td>\n",
-       "      <td>ETH</td>\n",
-       "      <td>1</td>\n",
-       "      <td>2.0</td>\n",
-       "      <td>4.0</td>\n",
-       "      <td>2.0</td>\n",
-       "    </tr>\n",
-       "    <tr>\n",
-       "      <th>2</th>\n",
-       "      <td>2023-05-19 18:01:04.984067+00:00</td>\n",
-       "      <td>sell</td>\n",
-       "      <td>2</td>\n",
-       "      <td>BTC</td>\n",
-       "      <td>3.0</td>\n",
-       "      <td>ETH</td>\n",
-       "      <td>5</td>\n",
-       "      <td>0.0</td>\n",
-       "      <td>0.0</td>\n",
-       "      <td>NaN</td>\n",
-       "    </tr>\n",
-       "    <tr>\n",
-       "      <th>3</th>\n",
-       "      <td>2023-05-19 18:01:04.984075+00:00</td>\n",
-       "      <td>sell</td>\n",
-       "      <td>2</td>\n",
-       "      <td>BTC</td>\n",
-       "      <td>3.5</td>\n",
-       "      <td>ETH</td>\n",
-       "      <td>4</td>\n",
-       "      <td>0.0</td>\n",
-       "      <td>0.0</td>\n",
-       "      <td>NaN</td>\n",
-       "    </tr>\n",
-       "    <tr>\n",
-       "      <th>4</th>\n",
-       "      <td>2023-05-19 18:00:38.401008+00:00</td>\n",
-       "      <td>buy</td>\n",
-       "      <td>1</td>\n",
-       "      <td>BTC</td>\n",
-       "      <td>3.5</td>\n",
-       "      <td>ETH</td>\n",
-       "      <td>2</td>\n",
-       "      <td>1.0</td>\n",
-       "      <td>2.0</td>\n",
-       "      <td>2.0</td>\n",
-       "    </tr>\n",
-       "    <tr>\n",
-       "      <th>5</th>\n",
-       "      <td>2023-05-19 18:00:38.401053+00:00</td>\n",
-       "      <td>buy</td>\n",
-       "      <td>1</td>\n",
-       "      <td>BTC</td>\n",
-       "      <td>2.5</td>\n",
-       "      <td>ETH</td>\n",
-       "      <td>1</td>\n",
-       "      <td>1.0</td>\n",
-       "      <td>2.0</td>\n",
-       "      <td>2.0</td>\n",
-       "    </tr>\n",
-       "    <tr>\n",
-       "      <th>6</th>\n",
-       "      <td>2023-05-19 18:00:38.401064+00:00</td>\n",
-       "      <td>buy</td>\n",
-       "      <td>1</td>\n",
-       "      <td>BTC</td>\n",
-       "      <td>2.0</td>\n",
-       "      <td>ETH</td>\n",
-       "      <td>5</td>\n",
-       "      <td>1.0</td>\n",
-       "      <td>2.0</td>\n",
-       "      <td>2.0</td>\n",
-       "    </tr>\n",
-       "    <tr>\n",
-       "      <th>7</th>\n",
-       "      <td>2023-05-19 18:00:38.401073+00:00</td>\n",
-       "      <td>buy</td>\n",
-       "      <td>1</td>\n",
-       "      <td>BTC</td>\n",
-       "      <td>1.5</td>\n",
-       "      <td>ETH</td>\n",
-       "      <td>4</td>\n",
-       "      <td>0.0</td>\n",
-       "      <td>0.0</td>\n",
-       "      <td>NaN</td>\n",
-       "    </tr>\n",
-       "  </tbody>\n",
-       "</table>\n",
-       "</div>"
-      ],
-      "text/plain": [
-       "                         timestamp action  quantity base_token  limit_price quote_token  deposit_address  q_pi_star  q_tau_star  effective_price\n",
-       "0 2023-05-19 18:01:04.983997+00:00   sell         2        BTC          1.5         ETH                2        1.0         2.0              2.0\n",
-       "1 2023-05-19 18:01:04.984055+00:00   sell         2        BTC          2.0         ETH                1        2.0         4.0              2.0\n",
-       "2 2023-05-19 18:01:04.984067+00:00   sell         2        BTC          3.0         ETH                5        0.0         0.0              NaN\n",
-       "3 2023-05-19 18:01:04.984075+00:00   sell         2        BTC          3.5         ETH                4        0.0         0.0              NaN\n",
-       "4 2023-05-19 18:00:38.401008+00:00    buy         1        BTC          3.5         ETH                2        1.0         2.0              2.0\n",
-       "5 2023-05-19 18:00:38.401053+00:00    buy         1        BTC          2.5         ETH                1        1.0         2.0              2.0\n",
-       "6 2023-05-19 18:00:38.401064+00:00    buy         1        BTC          2.0         ETH                5        1.0         2.0              2.0\n",
-       "7 2023-05-19 18:00:38.401073+00:00    buy         1        BTC          1.5         ETH                4        0.0         0.0              NaN"
-      ]
-     },
-     "metadata": {},
-     "output_type": "display_data"
-    }
-   ],
+   "execution_count": null,
+   "id": "b479a2ef",
+   "metadata": {},
+   "outputs": [],
    "source": [
     "all_orders2 = supply_orders2 + demand_orders1\n",
     "daocross_results2 = dtuimopt.run_daocross_solver(all_orders2, prices)\n",
@@ -1428,204 +306,10 @@
   },
   {
    "cell_type": "code",
-   "execution_count": 80,
-   "id": "edc40ed1",
-   "metadata": {
-    "ExecuteTime": {
-     "end_time": "2023-05-19T18:01:21.076092Z",
-     "start_time": "2023-05-19T18:01:20.991225Z"
-    }
-   },
-   "outputs": [
-    {
-     "name": "stdout",
-     "output_type": "stream",
-     "text": [
-      "DEBUG orders=[timestamp=2023-05-19 18:01:04.983997+00:00 action=sell quantity=2.0 base_token=BTC limit_price=1.5 quote_token=ETH deposit_address=2 wallet_address=2, timestamp=2023-05-19 18:01:04.984055+00:00 action=sell quantity=2.0 base_token=BTC limit_price=2.0 quote_token=ETH deposit_address=1 wallet_address=1, timestamp=2023-05-19 18:01:04.984067+00:00 action=sell quantity=2.0 base_token=BTC limit_price=3.0 quote_token=ETH deposit_address=5 wallet_address=5, timestamp=2023-05-19 18:01:04.984075+00:00 action=sell quantity=2.0 base_token=BTC limit_price=3.5 quote_token=ETH deposit_address=4 wallet_address=4, timestamp=2023-05-19 18:00:38.401008+00:00 action=buy quantity=1.0 base_token=BTC limit_price=3.5 quote_token=ETH deposit_address=2 wallet_address=2, timestamp=2023-05-19 18:00:38.401053+00:00 action=buy quantity=1.0 base_token=BTC limit_price=2.5 quote_token=ETH deposit_address=1 wallet_address=1, timestamp=2023-05-19 18:00:38.401064+00:00 action=buy quantity=1.0 base_token=BTC limit_price=2.0 quote_token=ETH deposit_address=5 wallet_address=5, timestamp=2023-05-19 18:00:38.401073+00:00 action=buy quantity=1.0 base_token=BTC limit_price=1.5 quote_token=ETH deposit_address=4 wallet_address=4]\n",
-      "DEBUG /venv/lib/python3.8/site-packages/pulp/solverdir/cbc/linux/64/cbc /tmp/7555c77774d043c88b31ed1d3900654b-pulp.mps max timeMode elapsed branch printingOptions all solution /tmp/7555c77774d043c88b31ed1d3900654b-pulp.sol \n",
-      "Welcome to the CBC MILP Solver \n",
-      "Version: 2.10.3 \n",
-      "Build Date: Dec 15 2019 \n",
-      "\n",
-      "command line - /venv/lib/python3.8/site-packages/pulp/solverdir/cbc/linux/64/cbc /tmp/7555c77774d043c88b31ed1d3900654b-pulp.mps max timeMode elapsed branch printingOptions all solution /tmp/7555c77774d043c88b31ed1d3900654b-pulp.sol (default strategy 1)\n",
-      "At line 2 NAME          MODEL\n",
-      "At line 3 ROWS\n",
-      "At line 23 COLUMNS\n",
-      "At line 80 RHS\n",
-      "At line 99 BOUNDS\n",
-      "At line 100 ENDATA\n",
-      "Problem MODEL has 18 rows, 16 columns and 40 elements\n",
-      "Coin0008I MODEL read with 0 errors\n",
-      "Option for timeMode changed from cpu to elapsed\n",
-      "Presolve 2 (-16) rows, 8 (-8) columns and 16 (-24) elements\n",
-      "0  Obj -0 Dual inf 26.999992 (8)\n",
-      "3  Obj 27\n",
-      "Optimal - objective value 27\n",
-      "After Postsolve, objective 27, infeasibilities - dual 0 (0), primal 0 (0)\n",
-      "Optimal objective 27 - 3 iterations time 0.002, Presolve 0.00\n",
-      "Option for printingOptions changed from normal to all\n",
-      "Total time (CPU seconds):       0.00   (Wallclock seconds):       0.00\n",
-      "\n"
-     ]
-    },
-    {
-     "data": {
-      "text/html": [
-       "<div>\n",
-       "<style scoped>\n",
-       "    .dataframe tbody tr th:only-of-type {\n",
-       "        vertical-align: middle;\n",
-       "    }\n",
-       "\n",
-       "    .dataframe tbody tr th {\n",
-       "        vertical-align: top;\n",
-       "    }\n",
-       "\n",
-       "    .dataframe thead th {\n",
-       "        text-align: right;\n",
-       "    }\n",
-       "</style>\n",
-       "<table border=\"1\" class=\"dataframe\">\n",
-       "  <thead>\n",
-       "    <tr style=\"text-align: right;\">\n",
-       "      <th></th>\n",
-       "      <th>timestamp</th>\n",
-       "      <th>action</th>\n",
-       "      <th>quantity</th>\n",
-       "      <th>base_token</th>\n",
-       "      <th>limit_price</th>\n",
-       "      <th>quote_token</th>\n",
-       "      <th>deposit_address</th>\n",
-       "      <th>q_pi_star</th>\n",
-       "      <th>q_tau_star</th>\n",
-       "      <th>effective_price</th>\n",
-       "    </tr>\n",
-       "  </thead>\n",
-       "  <tbody>\n",
-       "    <tr>\n",
-       "      <th>0</th>\n",
-       "      <td>2023-05-19 18:01:04.983997+00:00</td>\n",
-       "      <td>sell</td>\n",
-       "      <td>2</td>\n",
-       "      <td>BTC</td>\n",
-       "      <td>1.5</td>\n",
-       "      <td>ETH</td>\n",
-       "      <td>2</td>\n",
-       "      <td>0.333333</td>\n",
-       "      <td>0.5</td>\n",
-       "      <td>1.5</td>\n",
-       "    </tr>\n",
-       "    <tr>\n",
-       "      <th>1</th>\n",
-       "      <td>2023-05-19 18:01:04.984055+00:00</td>\n",
-       "      <td>sell</td>\n",
-       "      <td>2</td>\n",
-       "      <td>BTC</td>\n",
-       "      <td>2.0</td>\n",
-       "      <td>ETH</td>\n",
-       "      <td>1</td>\n",
-       "      <td>2.000000</td>\n",
-       "      <td>4.0</td>\n",
-       "      <td>2.0</td>\n",
-       "    </tr>\n",
-       "    <tr>\n",
-       "      <th>2</th>\n",
-       "      <td>2023-05-19 18:01:04.984067+00:00</td>\n",
-       "      <td>sell</td>\n",
-       "      <td>2</td>\n",
-       "      <td>BTC</td>\n",
-       "      <td>3.0</td>\n",
-       "      <td>ETH</td>\n",
-       "      <td>5</td>\n",
-       "      <td>1.666667</td>\n",
-       "      <td>5.0</td>\n",
-       "      <td>3.0</td>\n",
-       "    </tr>\n",
-       "    <tr>\n",
-       "      <th>3</th>\n",
-       "      <td>2023-05-19 18:01:04.984075+00:00</td>\n",
-       "      <td>sell</td>\n",
-       "      <td>2</td>\n",
-       "      <td>BTC</td>\n",
-       "      <td>3.5</td>\n",
-       "      <td>ETH</td>\n",
-       "      <td>4</td>\n",
-       "      <td>0.000000</td>\n",
-       "      <td>-0.0</td>\n",
-       "      <td>NaN</td>\n",
-       "    </tr>\n",
-       "    <tr>\n",
-       "      <th>4</th>\n",
-       "      <td>2023-05-19 18:00:38.401008+00:00</td>\n",
-       "      <td>buy</td>\n",
-       "      <td>1</td>\n",
-       "      <td>BTC</td>\n",
-       "      <td>3.5</td>\n",
-       "      <td>ETH</td>\n",
-       "      <td>2</td>\n",
-       "      <td>1.000000</td>\n",
-       "      <td>3.5</td>\n",
-       "      <td>3.5</td>\n",
-       "    </tr>\n",
-       "    <tr>\n",
-       "      <th>5</th>\n",
-       "      <td>2023-05-19 18:00:38.401053+00:00</td>\n",
-       "      <td>buy</td>\n",
-       "      <td>1</td>\n",
-       "      <td>BTC</td>\n",
-       "      <td>2.5</td>\n",
-       "      <td>ETH</td>\n",
-       "      <td>1</td>\n",
-       "      <td>1.000000</td>\n",
-       "      <td>2.5</td>\n",
-       "      <td>2.5</td>\n",
-       "    </tr>\n",
-       "    <tr>\n",
-       "      <th>6</th>\n",
-       "      <td>2023-05-19 18:00:38.401064+00:00</td>\n",
-       "      <td>buy</td>\n",
-       "      <td>1</td>\n",
-       "      <td>BTC</td>\n",
-       "      <td>2.0</td>\n",
-       "      <td>ETH</td>\n",
-       "      <td>5</td>\n",
-       "      <td>1.000000</td>\n",
-       "      <td>2.0</td>\n",
-       "      <td>2.0</td>\n",
-       "    </tr>\n",
-       "    <tr>\n",
-       "      <th>7</th>\n",
-       "      <td>2023-05-19 18:00:38.401073+00:00</td>\n",
-       "      <td>buy</td>\n",
-       "      <td>1</td>\n",
-       "      <td>BTC</td>\n",
-       "      <td>1.5</td>\n",
-       "      <td>ETH</td>\n",
-       "      <td>4</td>\n",
-       "      <td>1.000000</td>\n",
-       "      <td>1.5</td>\n",
-       "      <td>1.5</td>\n",
-       "    </tr>\n",
-       "  </tbody>\n",
-       "</table>\n",
-       "</div>"
-      ],
-      "text/plain": [
-       "                         timestamp action  quantity base_token  limit_price quote_token  deposit_address  q_pi_star  q_tau_star  effective_price\n",
-       "0 2023-05-19 18:01:04.983997+00:00   sell         2        BTC          1.5         ETH                2   0.333333         0.5              1.5\n",
-       "1 2023-05-19 18:01:04.984055+00:00   sell         2        BTC          2.0         ETH                1   2.000000         4.0              2.0\n",
-       "2 2023-05-19 18:01:04.984067+00:00   sell         2        BTC          3.0         ETH                5   1.666667         5.0              3.0\n",
-       "3 2023-05-19 18:01:04.984075+00:00   sell         2        BTC          3.5         ETH                4   0.000000        -0.0              NaN\n",
-       "4 2023-05-19 18:00:38.401008+00:00    buy         1        BTC          3.5         ETH                2   1.000000         3.5              3.5\n",
-       "5 2023-05-19 18:00:38.401053+00:00    buy         1        BTC          2.5         ETH                1   1.000000         2.5              2.5\n",
-       "6 2023-05-19 18:00:38.401064+00:00    buy         1        BTC          2.0         ETH                5   1.000000         2.0              2.0\n",
-       "7 2023-05-19 18:00:38.401073+00:00    buy         1        BTC          1.5         ETH                4   1.000000         1.5              1.5"
-      ]
-     },
-     "metadata": {},
-     "output_type": "display_data"
-    }
-   ],
+   "execution_count": null,
+   "id": "c1b4ab0a",
+   "metadata": {},
+   "outputs": [],
    "source": [
     "daoswap_results2 = dtuimopt.run_daoswap_solver(all_orders2)\n",
     "display(daoswap_results2)"
@@ -1633,116 +317,18 @@
   },
   {
    "cell_type": "markdown",
-   "id": "b4b04a9d",
-   "metadata": {
-    "ExecuteTime": {
-     "end_time": "2023-04-20T23:21:31.778217Z",
-     "start_time": "2023-04-20T23:21:31.757404Z"
-    }
-   },
+   "id": "e641519c",
+   "metadata": {},
    "source": [
     "## No intersection"
    ]
   },
   {
    "cell_type": "code",
-   "execution_count": 81,
-   "id": "6150c735",
-   "metadata": {
-    "ExecuteTime": {
-     "end_time": "2023-05-19T18:01:23.621278Z",
-     "start_time": "2023-05-19T18:01:23.568118Z"
-    }
-   },
-   "outputs": [
-    {
-     "data": {
-      "text/html": [
-       "<div>\n",
-       "<style scoped>\n",
-       "    .dataframe tbody tr th:only-of-type {\n",
-       "        vertical-align: middle;\n",
-       "    }\n",
-       "\n",
-       "    .dataframe tbody tr th {\n",
-       "        vertical-align: top;\n",
-       "    }\n",
-       "\n",
-       "    .dataframe thead th {\n",
-       "        text-align: right;\n",
-       "    }\n",
-       "</style>\n",
-       "<table border=\"1\" class=\"dataframe\">\n",
-       "  <thead>\n",
-       "    <tr style=\"text-align: right;\">\n",
-       "      <th></th>\n",
-       "      <th>timestamp</th>\n",
-       "      <th>action</th>\n",
-       "      <th>quantity</th>\n",
-       "      <th>base_token</th>\n",
-       "      <th>limit_price</th>\n",
-       "      <th>quote_token</th>\n",
-       "      <th>deposit_address</th>\n",
-       "    </tr>\n",
-       "  </thead>\n",
-       "  <tbody>\n",
-       "    <tr>\n",
-       "      <th>0</th>\n",
-       "      <td>2023-05-19 18:01:23.605290+00:00</td>\n",
-       "      <td>sell</td>\n",
-       "      <td>1</td>\n",
-       "      <td>BTC</td>\n",
-       "      <td>4.5</td>\n",
-       "      <td>ETH</td>\n",
-       "      <td>2</td>\n",
-       "    </tr>\n",
-       "    <tr>\n",
-       "      <th>1</th>\n",
-       "      <td>2023-05-19 18:01:23.605348+00:00</td>\n",
-       "      <td>sell</td>\n",
-       "      <td>1</td>\n",
-       "      <td>BTC</td>\n",
-       "      <td>5.0</td>\n",
-       "      <td>ETH</td>\n",
-       "      <td>1</td>\n",
-       "    </tr>\n",
-       "    <tr>\n",
-       "      <th>2</th>\n",
-       "      <td>2023-05-19 18:01:23.605360+00:00</td>\n",
-       "      <td>sell</td>\n",
-       "      <td>1</td>\n",
-       "      <td>BTC</td>\n",
-       "      <td>6.0</td>\n",
-       "      <td>ETH</td>\n",
-       "      <td>5</td>\n",
-       "    </tr>\n",
-       "    <tr>\n",
-       "      <th>3</th>\n",
-       "      <td>2023-05-19 18:01:23.605369+00:00</td>\n",
-       "      <td>sell</td>\n",
-       "      <td>1</td>\n",
-       "      <td>BTC</td>\n",
-       "      <td>6.5</td>\n",
-       "      <td>ETH</td>\n",
-       "      <td>4</td>\n",
-       "    </tr>\n",
-       "  </tbody>\n",
-       "</table>\n",
-       "</div>"
-      ],
-      "text/plain": [
-       "                         timestamp action  quantity base_token  limit_price quote_token  deposit_address\n",
-       "0 2023-05-19 18:01:23.605290+00:00   sell         1        BTC          4.5         ETH                2\n",
-       "1 2023-05-19 18:01:23.605348+00:00   sell         1        BTC          5.0         ETH                1\n",
-       "2 2023-05-19 18:01:23.605360+00:00   sell         1        BTC          6.0         ETH                5\n",
-       "3 2023-05-19 18:01:23.605369+00:00   sell         1        BTC          6.5         ETH                4"
-      ]
-     },
-     "execution_count": 81,
-     "metadata": {},
-     "output_type": "execute_result"
-    }
-   ],
+   "execution_count": null,
+   "id": "c018c494",
+   "metadata": {},
+   "outputs": [],
    "source": [
     "limit_price_const = 3.0\n",
     "supply_orders3 = dtuimsd.convert_discrete_curve_to_limit_orders(\n",
@@ -1755,70 +341,22 @@
   },
   {
    "cell_type": "code",
-   "execution_count": 82,
-   "id": "f9ae95d8",
-   "metadata": {
-    "ExecuteTime": {
-     "end_time": "2023-05-19T18:01:23.980420Z",
-     "start_time": "2023-05-19T18:01:23.946515Z"
-    }
-   },
-   "outputs": [
-    {
-     "data": {
-      "text/plain": [
-       "ETH\n",
-       "0    4.500\n",
-       "1    4.500\n",
-       "1    5.000\n",
-       "2    5.000\n",
-       "2    6.000\n",
-       "3    6.000\n",
-       "3    6.500\n",
-       "4    6.500\n",
-       "4    8.125\n",
-       "Name: BTC.supply, dtype: float64"
-      ]
-     },
-     "execution_count": 82,
-     "metadata": {},
-     "output_type": "execute_result"
-    }
-   ],
+   "execution_count": null,
+   "id": "d894019b",
+   "metadata": {},
+   "outputs": [],
    "source": [
     "type_ = \"supply\"\n",
-<<<<<<< HEAD
     "supply_curve3 = dtuimsd.get_supply_demand_discrete_curve(type_, supply_orders_df3)\n",
-=======
-    "supply_curve3 = ddcrsede.get_supply_demand_discrete_curve(\n",
-    "    type_, supply_orders_df3\n",
-    ")\n",
->>>>>>> 9819fd11
     "supply_curve3"
    ]
   },
   {
    "cell_type": "code",
-   "execution_count": 83,
-   "id": "6d8efe69",
-   "metadata": {
-    "ExecuteTime": {
-     "end_time": "2023-05-19T18:01:24.647188Z",
-     "start_time": "2023-05-19T18:01:24.306352Z"
-    }
-   },
-   "outputs": [
-    {
-     "data": {
-      "image/png": "iVBORw0KGgoAAAANSUhEUgAABjgAAAGxCAYAAADf+7/5AAAAOXRFWHRTb2Z0d2FyZQBNYXRwbG90bGliIHZlcnNpb24zLjYuMiwgaHR0cHM6Ly9tYXRwbG90bGliLm9yZy8o6BhiAAAACXBIWXMAAA9hAAAPYQGoP6dpAAAvEElEQVR4nO3de5CV9X0/8M+5sLJcDgsOklFs8PITERFQG3RsvMU0IdGa1tiQCzrenUpUEn8j+vNSWn6ptTVNoqIDgreo0dY0F4NWowZbzdSqjVajBqSNtwEdddmFvbB7zvP7Iz8JK8vlnN3l7Bderxlnd59znjOfPbzn67P73ud5clmWZQEAAAAAAJCQfL0HAAAAAAAAqJaCAwAAAAAASI6CAwAAAAAASI6CAwAAAAAASI6CAwAAAAAASI6CAwAAAAAASI6CAwAAAAAASI6CAwAAAAAASI6CAwAAAAAASE6x3gNERGRZFpVKVu8xBp18Pud9IWkyTMrkl5TJLymTX1Imv6RMfkmZ/JIy+e1dPp+LXC63zecNioKjUsni/ffX13uMQaVYzMfo0cOjpaUtursr9R4HqibDpEx+SZn8kjL5JWXyS8rkl5TJLymT3y0bM2Z4FArbLjhcogoAAAAAAEiOggMAAAAAAEiOggMAAAAAAEiOggMAAAAAAEiOggMAAAAAAEiOggMAAAAAAEiOggMAAAAAAEiOggMAAAAAAEiOggMAAAAAAEiOggMAAAAAAEiOggMAAAAAAEiOggMAAAAAAEiOggMAAAAAAEiOggMAAAAAAHawLMsiy7J6j5G0Yr0HAAAAAACAXUmWZbHg9mejWCzEvK9Or/c4yaq64Hj00Ufj5ptvjpUrV8bw4cPjsMMOi0suuST23nvvgZgPAAAAAAB2Khu6KrHizbUbPy/kc3WeKE1VXaLq3//932POnDmx//77x4033hiXX355vPLKK3HmmWdGR0fHQM0IAAAAAADQQ1VncPzsZz+LPffcM771rW9FLve7RmnMmDFx+umnx4svvhiHH374gAwJAAAAAACwqarO4Oju7o7hw4dvLDciIkaOHBkR4WYoAAAAAADADlNVwfFnf/Zn8dprr8Vdd90Vra2t8cYbb8S3v/3tOOigg+LQQw8dqBkBAAAAAAB6qOoSVYcffnjccMMN8c1vfjP+6q/+KiIiJk2aFLfccksUCoW+DVKsqmvZ6RUK+R4fITUyTMrkl5TJLymTX1Imv6RMfkmZ/JKqcuX3V0TKF3JRlOGa5LIqri313HPPxXnnnRennHJKHHvssdHc3BwLFy6MYrEYd999dwwdOrSmIbIs63HZKwAAAAAA2Fl1dHbHqZf/LCIi/vFbn4+hu1V1LgL/X1Xv2oIFC+KII46IefPmbdw2bdq0OPbYY+PHP/5xfOlLX6ppiEoli5aWtpr23VkVCvkolRqjpaU9yuVKvceBqskwKZNfUia/pEx+SZn8kjL5JWXyS6o6N5Q3ft7S2h7tbc7g2FSp1LhdZ2ZVVXC89tpr8alPfarHto997GMxevToeP3116ub8CO6uy1AvSmXK94bkibDpEx+SZn8kjL5JWXyS8rkl5TJL6nZNK+VchbdmfzWoqpaaM8994xf//rXPba99dZb8cEHH8Ree+3Vr4MBAAAAAABsSVUFx6xZs+LnP/95LFiwIJ566qlYtmxZnH/++bH77rvHzJkzB2pGAAAAAACAHqq6RNVpp50WDQ0Ncc8998T9998fw4cPj2nTpsV3vvOdGD169EDNCAAAAAAA0ENVBUcul4svf/nL8eUvf3mg5gEAAAAAANgmt2YHAAAAAACSo+AAAAAAAACSo+AAAAAAAACSo+AAAAAAAACSo+AAAAAAAACSo+AAAAAAAACSo+AAAAAAAACSo+AAAAAAAACSo+AAAAAAAACSo+AAAAAAAACSo+AAAAAAAACSo+AAAAAAAACSo+AAAAAAAACSo+AAAAAAAACSo+AAAAAAAACSo+AAAAAAAACSo+AAAAAAAACSo+AAAAAAAACSo+AAAAAAAACSo+AAAAAAAACSo+AAAAAAAACSo+AAAAAAAACSo+AAAAAAAACSo+AAAAAAAACSo+AAAAAAAACSo+AAAAAAAACSo+AAAAAAAACSo+AAAAAAAACSo+AAAAAAAACSo+AAAAAAAACSU6zmybNnz46nn36618e+/e1vx+c///l+GQoAAAAAAGBrqio4rr766li3bl2Pbbfffns8/PDDceSRR/brYAAAAAAAAFtSVcGx//77b7btm9/8Zhx11FExZsyYfhsKAAAAAABga/p0D47nnnsu3nzzzTjppJP6ax4AAAAAAIBt6lPB8cADD8SwYcPiU5/6VH/NAwAAAAAAsE1VXaJqU93d3fHggw/G8ccfH8OGDev7IMU+dS07nUIh3+MjpEaGSZn8kjL5JWXyS8rkl5TJLymTX1JVrmQbP88XclGU4ZrUXHA8+eST8f7778eJJ57Y5yHy+VyMHj28z6+zMyqVGus9AvSJDJMy+SVl8kvK5JeUyS8pk19SJr+kpqOze+PnpZGNMXS3mn9Vv0ur+V174IEHoqmpKf7oj/6oz0NUKlm0tLT1+XV2JoVCPkqlxmhpaY9yuVLvcaBqMkzK5JeUyS8pk19SJr+kTH5JmfySqs4N5Y2ft7S2R3ubMzg2VSo1bteZWTUVHB0dHfHzn/88/uRP/iSGDBlSy0tsprvbAtSbcrnivSFpMkzK5JeUyS8pk19SJr+kTH5JmfySmk3zWiln0Z3Jby1qqoUee+yxaGtri5NOOqm/5wEAAAAAANimmgqOn/70p7HnnnvGYYcd1t/zAAAAAAAAbFPVBcfatWvjX//1X+Nzn/tc5HK5gZgJAAAAAABgq6q+B8eoUaPixRdfHIhZAAAAAAAAtotbswMAAAAAAMlRcAAAAAAAAMlRcAAAAAAAAMlRcAAAAAAAAMlRcAAAAAAAAMlRcAAAAAAAAMlRcAAAAAAAAMlRcAAAAAAAAMlRcAAAAAAAAMlRcAAAAAAAAMlRcAAAAAAAAMlRcAAAAAAAAMkp1nsAAAAAAOony7Lo6OyOzg3l6O6u1HscqEq5Ir+kqbOrXO8RdgoKDgAAAIBdVJZlseD2Z2PFm2vrPQoAVM0lqgAAAAB2URu6KsoNgDqaNGFMNAzxa/paOYMDAAAAgLhh7tFRyOXqPQZUpVjMR1PTsGhubnOJKpJTLOZj3B4jo7m5LSKyeo+TJAUHAAAAALHbkEIU8goO0lIs5mPobsXYrUF+SU+xmI+cYrlPnPsCAAAAAAAkR8EBAAAAAAAkR8EBAAAAAAAkR8EBAAAAAAAkR8EBAAAAAAAkR8EBAAAAAAAkR8EBAAAAAAAkR8EBAAAAAAAkR8EBAAAAAAAkR8EBAAAAAAAkR8EBAAAAAAAkR8EBAAAAAAAkR8EBAAAAAAAkp6aC45//+Z/jC1/4QkyZMiVmzJgRZ599dnR0dPT3bAAAAAAAAL0qVrvDTTfdFIsXL47zzz8/pk2bFh988EH88pe/jHK5PBDzAQAAAAAAbKaqgmPVqlVxww03xMKFC+OYY47ZuP0zn/lMvw8GAAAAAACwJVVdouqHP/xhjB8/vke5AQAAAAAAsKNVdQbH888/HwcccEAsXLgw7rzzzmhtbY2DDz44Lrvsspg6depAzQgAAOwCsiyLjs7u6NxQju7uSr3HgaqUK/JLmjq7XHIcgHRVVXC8++678eKLL8ZvfvObuPrqq6OxsTFuvvnmOPPMM+Phhx+O3XffvfZBijXd73ynVSjke3yE1MgwKZNfUia/pCrLslhwx7Ox4o3meo8CsMvKF3JRdAxBYhz/kjL57buqCo4sy6KtrS2++93vxoEHHhgREVOnTo3jjz8+vv/978dFF11U0xD5fC5Gjx5e0747u1Kpsd4jQJ/IMCmTX1Imv6Smo7NbuQFQR5MmjImxu4+IXC5X71GgJo5/SZn81q6qgqNUKkVTU9PGciMioqmpKQ466KBYuXJlzUNUKlm0tLTVvP/OqFDIR6nUGC0t7VEuO72Z9MgwKZNfUia/pKpzw+8vkbLwkmNiSN5fsZGWfCEXpZGN0dLaHpVyVu9xoCr5Qi7G7j4iWls7HD+QHMe/pEx+t6xUatyuM1uqKjj233//eP3113t9rLOzs5qX2oxrlPauXK54b0iaDJMy+SVl8ktqNs3rkHw+Cnl/QUxaioV8DN2tGO1t+ejOrL+kpVjIRy6Xc/xA0uSXlMlv7ar6s6jjjjsumpub4+WXX9647YMPPoiXXnopJk+e3O/DAQAAAAAA9KaqMzhOOOGEmDJlSlx44YUxd+7c2G233WLRokXR0NAQX/nKVwZqRgAAAAAAgB6qOoMjn8/HokWLYtq0aXHVVVfFN77xjRgxYkTcddddMXbs2IGaEQAAAAAAoIeqzuCIiBgzZkz83d/93UDMAgAAAAAAsF2qOoMDAAAAAABgMFBwAAAAAAAAyVFwAAAAAAAAyVFwAAAAAAAAyVFwAAAAAAAAyVFwAAAAAAAAyVFwAAAAAAAAyVFwAAAAAAAAyVFwAAAAAAAAyVFwAAAAAAAAyVFwAAAAAAAAyVFwAAAAAAAAyVFwAAAAAAAAyVFwAAAAAAAAyVFwAAAAAAAAyVFwAAAAAAAAyVFwAAAAAAAAyVFwAAAAAAAAyVFwAAAAAAAAyVFwAAAAAAAAyVFwAAAAAAAAyVFwAAAAAAAAyVFwAAAAAAAAyVFwAAAAAAAAyVFwAAAAAAAAyVFwAAAAAAAAyVFwAAAAAAAAyVFwAAAAAAAAyVFwAAAAAAAAyVFwAAAAAAAAyamq4PjhD38YEydO3Oy/v//7vx+o+QAAAAAAADZTrGWnW265JUaOHLnx63HjxvXbQAAAAAAAANtSU8ExefLkGDNmTH/PAgAAAAAAsF3cgwMAAAAAAEhOTWdwnHjiifHBBx/EnnvuGX/+538eZ599dhQKhf6eDQDqIsuy6Ojsjs4N5ejurtR7HKhKuSK/pKmzq1zvEQAAgMRUVXCMHTs2vv71r8fUqVMjl8vFY489Ft/5zndizZo1cdVVV/VtkKKTSTZVKOR7fITUyDCpyrIsFtzxbKx4o7neowDssvKFXBQdQ5AYx7+kTH5JmfySMvntu1yWZVlfXuBv//Zv4/bbb49f/OIXsccee9T0GlmWRS6X68sYANAvOjq749TLf1bvMQB2WZMmjIm/nfNHfj4AAAC2qaZLVG1q5syZsXTp0nj55ZdrLjgqlSxaWtr6OspOpVDIR6nUGC0t7VEuu7wE6ZFhUtW54feXSFl4yTExJO+vKEhLvpCL0sjGaGltj0q5T3/HAjtcvpCLsbuPiNbWDscPJMfxLymTX1Imv6RMfresVGrcrjNb+lxw9BfXiO5duVzx3pA0GSY1m+Z1SD4fhby/ICYtxUI+hu5WjPa2fHRn1l/SUizkI5fLOX4gafJLyuSXlMkvKZPf2vX5z1KXLVsWhUIhDjrooP6YBwAAAAAAYJuqOoPjrLPOihkzZsTEiRMjIuLRRx+N++67L0477bQYO3bsgAwIAAAAAADwUVUVHPvss0/cf//9sXr16qhUKjFhwoS4/PLLY/bs2QM1HwAAAAAAwGaqKjiuuOKKgZoDAAAAAABgu/X5HhwAAAAAAAA7moIDAAAAAABIjoIDAAAAAABIjoIDAAAAAABIjoIDAAAAAABIjoIDAAAAAABIjoIDAAAAAABIjoIDAAAAAABIjoIDAAAAAABIjoIDAAAAAABIjoIDAAAAAABIjoIDAAAAAABITrHeA9C7LMuio7M7OjeUo7u7Uu9xoGrligyTps6ucr1HAAAAAGA7KDgGoSzLYsHtz8aKN9fWexQAAAAAABiUXKIKAHoxacKYaBjif5MAAAAAg5UzOAahXC4XV5x+eAwbPjSam9tc3ockFYv5aGoaJsMkqVjMx7g9RkZzc1tEZPUeBwAAAIBeKDgGqVwuF0N3K8ZuDYUo5HP1HgeqVizmZZhkFYv5yOXkFgAAAGAwc+0NAAAAAAAgOQoOAAAAAAAgOQoOAAAAAAAgOQoOAAAAAAAgOQoOAAAAAAAgOQoOAAAAAAAgOQoOAAAAAAAgOQoOAAAAAAAgOQoOAAAAAAAgOQoOAAAAAAAgOQoOAAAAAAAgOQoOAAAAAAAgOQoOAAAAAAAgOX0qONavXx9HH310TJw4Mf7rv/6rv2YCAAAAAADYqj4VHAsXLoxyudxfswAAAAAAAGyXmguO1157Le6+++74+te/3p/zAAAAAAAAbFPNBceCBQti1qxZsc8++/TnPAAAAAAAANtUU8Hx0EMPxW9+85u44IIL+nseAAAAAACAbSpWu0N7e3tcc801MXfu3BgxYkT/DVLs0+1AdjqFQr7HR0iNDJMy+SVl8kvK5JeUyS8pk19SJr+kTH77ruqC46abbordd989TjnllH4bIp/PxejRw/vt9XYmpVJjvUeAPpFhUia/pEx+SZn8kjL5JWXyS8rkl5TJb+2qKjjeeuutWLp0adx4443R2toaERFtbW0bP65fvz6GD6++qKhUsmhpaat6v51ZoZCPUqkxWlrao1yu1HscqJoMkzL5JWXyS8rkl5TJLymTX1Imv6RMfresVGrcrjNbqio43nzzzejq6opzzz13s8dOO+20mDp1atx3333VvORG3d3+AXtTLle8NyRNhkmZ/JIy+SVl8kvK5JeUyS8pk19SJr+1q6rgmDRpUtxxxx09tr388svxN3/zNzF//vyYMmVKvw4HAAAAAADQm6oKjlKpFDNmzOj1scmTJ8fkyZP7ZSgAAAAAAICtcXt2AAAAAAAgOVWdwdGbGTNmxKuvvtofswAAAAAAAGwXZ3AAAAAAAADJUXAAAAAAAADJUXAAAAAAAADJUXAAAAAAAADJUXAAAAAAAADJUXAAAAAAAADJUXAAAAAAAADJUXAAAAAAAADJUXAAAAAAAADJUXAAAAAAAADJUXAAAAAAAADJUXAAAAAAAADJUXAAAAAAAADJKdZ7AHqXZVlUNnRE1tUZWXel3uNA1bIsH5UNBRkmSVmWjywbVu8xAAAAANgKBccglGVZtP7z/43m1SvqPQr0SXO9B4A+aB9/YDSedFm9xwAAAABgC1yiCgB60fnmKxHdG+o9BgAAAABb4AyOQSiXy8XIP70imkYUo7m5Lbpd3ocEFYv5aGoaJsMkJ+vujPV3XljvMQAAAADYBgXHIJXL5SLfMDRyQ8qRy/nlMOnJFfMyDAAAAAAMGJeoAgAAAAAAkqPgAAAAAAAAkqPgAAAAAAAAkqPgAAAAAAAAkqPgAAAAAAAAkqPgAAAAAAAAkqPgAAAAAAAAkqPgAAAAAAAAkqPgAAAAAAAAkqPgAAAAAAAAkqPgAAAAAAAAkqPgAAAAAAAAklOs5snLly+PxYsXx8qVK2PdunUxbty4OOGEE2LOnDkxcuTIgZoRAAAAAACgh6oKjubm5jjkkENi9uzZ0dTUFCtWrIjrr78+VqxYEUuXLh2oGQEAAAAAAHqoquA4+eSTe3w9Y8aMaGhoiCuvvDLWrFkT48aN69fhAAAAAAAAetPne3A0NTVFRERXV1dfXwoAAAAAAGC7VHUGx4fK5XJ0d3fHypUr48Ybb4zjjz8+xo8f39+zAQAAAAAA9KqmguO4446LNWvWRETEJz/5ybjuuuv6PkixzyeT7FQKhXyPj5AaGSZVWfb7zBYKucjlZZi0WH9JmfySMvklZfJLyuSXlMlv3+WyLMuq3emVV16J9vb2WLlyZdx0000xfvz4uPXWW6NQKNQ0RJZlkcvlatoXAPpTZUNH/M/ffTUiIib877si3zC0zhMBAAAA0JuazuA48MADIyJi+vTpMWXKlDj55JPjkUceic9+9rM1DVGpZNHS0lbTvjurQiEfpVJjtLS0R7lcqfc4UDUZJlVZV+fGz1tb26OSL9dxGqie9ZeUyS8pk19SJr+kTH5JmfxuWanUuF1nttRUcGxq4sSJMWTIkHj99df79Drd3f4Be1MuV7w3JE2GSU22SV7L5SzKFfklTdZfUia/pEx+SZn8kjL5JWXyW7s+X9zr+eefj66uLjcZBwAAAAAAdpiqzuCYM2dOHHzwwTFx4sQYOnRovPLKK7FkyZKYOHFinHDCCQM1IwAAAAAAQA9VFRyHHHJILFu2LBYtWhRZlsVee+0Vp556apx11lnR0NAwUDMCAAAAAAD0UFXBce6558a55547ULMAAAAAAABslz7fgwMAAAAAAGBHU3AAAAAAAADJUXAAAAAAAADJUXAAAAAAAADJUXAAAAAAAADJUXAAAAAAAADJUXAAAAAAAADJUXAAAAAAAADJUXAAAAAAAADJUXAAAAAAAADJUXAAAAAAAADJUXAAAAAAAADJUXAAAAAAAADJKdZ7AAAYrLKuzshylXqPAVXJsnxUNhR+l99u+SUtWZaPLBtW7zEAAIBEKDgAYAvW3jan3iNATZrrPQD0Qfv4A6PxpMvqPQYAAJAAl6gCgE0VG6Lwsf9V7ykAdlmdb74S0b2h3mMAAAAJcAYHAGwil8vFyD+9IppGFKO5uS26XeKHxBSL+WhqGia/JCfr7oz1d15Y7zEAAICEKDgA4CNyuVzkG4ZGbkg5cu7BQWJyxbz8AgAAsEtwiSoAAAAAACA5Cg4AAAAAACA5Cg4AAAAAACA5Cg4AAAAAACA5Cg4AAAAAACA5Cg4AAAAAACA5Cg4AAAAAACA5Cg4AAAAAACA5Cg4AAAAAACA5Cg4AAAAAACA5Cg4AAAAAACA5Cg4AAAAAACA5xWqe/OCDD8ZPfvKTeOmll6KlpSU+/vGPx+zZs+OUU06JXC43UDMCAAAAAAD0UFXBcdttt8Vee+0V8+bNi9GjR8dTTz0VV155ZaxevTrmzJkzUDMCAAAAAAD0UFXBcdNNN8WYMWM2fn3kkUdGc3Nz3HrrrfEXf/EXkc+74hUAAAAAADDwqmokNi03PjRp0qRYt25dtLW19dtQAAAAAAAAW1PVGRy9efbZZ2PcuHExYsSI/pgHAADYxWVdnZHlKvUeA6qSZfmobCj8Lr/d8ktasiwfWTas3mMAQNX6VHA888wzsWzZsrj00kv7PkjR5a02VSjke3yE1MgwKZNfUia/pCrLfp/Ztbe5vx9paq73ANAH7eMPjBFf+D9+P0NyHP+SMvntu1yWZVktO65evTpOPfXU2G+//WLp0qV9uv9GlmWRy+Vq3h8AAEhblmXx9h1XROebr9R7FIBd1oT/fVfkG4bWewwA2G41FRwtLS3x1a9+NSIi7r777hg5cmSfhiiXK9HS0t6n19jZFAr5KJUao6WlPcplpzeTHhkmZfJLyuSXlOXzuRjZmI/W1vYol2v6Oyyom0IhFyNHNsovycm6OjeeObf7+bdEJd9Q54mgOo5/SZn8blmp1LhdZ7ZUfYmqjo6OOO+886K1tTXuvffePpcbH+p2jdJelcsV7w1Jk2FSJr+kTH5JUbGYj3zD0Kjky1GuyC9pyeXllzRtes+jcjmTX5Ll+JeUyW/tqio4uru74+KLL45Vq1bFXXfdFePGjRuouQAAAAAAALaoqoJj/vz58fjjj8e8efNi3bp18atf/WrjYwcddFA0NDiNEQAAAAAAGHhVFRxPPvlkRERcc801mz326KOPxvjx4/tnKgAAAAAAgK2oquB47LHHBmoOAAAAAACA7bbt25ADAAAAAAAMMgoOAAAAAAAgOQoOAAAAAAAgOQoOAAAAAAAgOQoOAAAAAAAgOQoOAAAAAAAgOQoOAAAAAAAgOQoOAAAAAAAgOQoOAAAAAAAgOQoOAAAAAAAgOQoOAAAAAAAgOQoOAAAAAAAgOQoOAAAAAAAgOcV6DwAAAABA/WVdnZHlKvUeA6qSZfmobCj8Lr/d8ktasiwfWTas3mMkTcEBAAAAQKy9bU69R4CaNNd7AOiD9vEHRuNJl9V7jGS5RBUAAADArqrYEIWP/a96TwGwy+p885WI7g31HiNZzuAAAAAA2EXlcrkY+adXRNOIYjQ3t0W3S/yQmGIxH01Nw+SX5GTdnbH+zgvrPUbyFBwAAAAAu7BcLhf5hqGRG1KOnHtwkJhcMS+/sAtziSoAAAAAACA5Cg4AAAAAACA5Cg4AAAAAACA5Cg4AAAAAACA5Cg4AAAAAACA5Cg4AAAAAACA5Cg4AAAAAACA5Cg4AAAAAACA5Cg4AAAAAACA5Cg4AAAAAACA5Cg4AAAAAACA5Cg4AAAAAACA5xWp3+O1vfxtLliyJ559/PlasWBH77rtvPPDAAwMxGwAAAAAAQK+qLjhWrFgRy5cvj6lTp0alUoksywZiLgAAAAAAgC2q+hJVxx9/fCxfvjy+973vxeTJkwdiJgAAAAAAgK2quuDI5922AwAAAAAAqC9tBQAAAAAAkJyq78ExUIpFXcumCoV8j4+QGhkmZfJLyuSXlMkvKZNfUia/pEx+SVWW/T6zhUIucq6cVJNBUXDk87kYPXp4vccYlEqlxnqPAH0iw6RMfkmZ/JIy+SVl8kvK5JeUyS+pqWwoRPP//3zkyMbINwyt5zjJGhQFR6WSRUtLW73HGFQKhXyUSo3R0tIe5XKl3uNA1WSYlMkvKZNfUia/pEx+SZn8kjL5JVVZV+fGz1tb26OSL9dxmsGnVGrcrjOzBkXBERHR3W0B6k25XPHekDQZJmXyS8rkl5TJLymTX1Imv6RMfklNtkley+UsyhX5rYULewEAAAAAAMmp+gyO9vb2WL58eUREvPXWW7Fu3bp46KGHIiLiE5/4RIwZM6Z/JwQAAAAAAPiIqguO9957Ly666KIe2z78+o477ogZM2b0z2QAAAAAAABbUHXBMX78+Hj11VcHYhYAAAAAAIDt4h4cAAAAAABAchQcAAAAAABAchQcAAAAAABAchQcAAAAAABAchQcAAAAAABAchQcAAAAAABAchQcAAAAAABAchQcAAAAAABAchQcAAAAAABAchQcAAAAAABAchQcAAAAAABAchQcAAAAAABAchQcAAAAAABAchQcAAAAAABAchQcAAAAAABAchQcAAAAAABAchQcAAAAAABAchQcAAAAAABAchQcAAAAAABAchQcAAAAAABAchQcAAAAAABAchQcAAAAAABAchQcAAAAAABAchQcAAAAAABAchQcAAAAAABAchQcAAAAAABAchQcAAAAAABAchQcAAAAAABAchQcAAAAAABAchQcAAAAAABAchQcAAAAAABAcqouOF577bU444wzYtq0aXHUUUfFtddeGxs2bBiI2QAAAAAAAHpVrObJa9eujdNPPz0mTJgQ119/faxZsyauueaa6OjoiKuuumqgZgQAAAAAAOihqoLjBz/4Qaxfvz5uuOGGaGpqioiIcrkc8+fPj/POOy/GjRs3EDMCAAAAAAD0UNUlqp544ok48sgjN5YbEREzZ86MSqUSTz75ZH/PBgAAAAAA0KuqzuBYtWpVnHLKKT22lUqlGDt2bKxatapvgxTd73xThUK+x0dIjQyTMvklZfJLyuSXlMkvKZNfUia/pCrLfp/ZQiEXubwM16KqgqOlpSVKpdJm20eNGhVr166teYh8PhejRw+vef+dWanUWO8RoE9kmJTJLymTX1Imv6RMfkmZ/JIy+SU1WTYs2scfGBERpTFNkcvl6jxRmqoqOAZKpZJFS0tbvccYVAqFfJRKjdHS0h7lcqXe40DVZJiUyS8pk19SJr+kTH5JmfySMvklZSO+8H+iVGqM1tYO+f2IUqlxu87MqqrgKJVK0drautn2tWvXxqhRo6p5qc10d/sH7E25XPHekDQZJmXyS8rkl5TJLymTX1Imv6RMfklRsZiPXC4nv31Q1YW99t13383utdHa2hrvvvtu7Lvvvv06GAAAAAAAwJZUVXAcffTR8dRTT0VLS8vGbQ899FDk8/k46qij+n04AAAAAACA3lRVcMyaNSuGDx8eF1xwQfzbv/1b3H///XHttdfGrFmzYty4cQM1IwAAAAAAQA9VFRyjRo2K22+/PQqFQlxwwQVx3XXXxRe/+MWYN2/eQM0HAAAAAACwmapuMh4Rsd9++8Vtt902AKMAAAAAAABsn6rO4AAAAAAAABgMFBwAAAAAAEByFBwAAAAAAEByFBwAAAAAAEByFBwAAAAAAEByFBwAAAAAAEByFBwAAAAAAEByFBwAAAAAAEByFBwAAAAAAEByclmWZfUeIsuyqFTqPsagUyjko1yu1HsMqJkMkzL5JWXyS8rkl5TJLymTX1Imv6RMfnuXz+cil8tt83mDouAAAAAAAACohktUAQAAAAAAyVFwAAAAAAAAyVFwAAAAAAAAyVFwAAAAAAAAyVFwAAAAAAAAyVFwAAAAAAAAyVFwAAAAAAAAyVFwAAAAAAAAyVFwAAAAAAAAyVFwAAAAAAAAyVFwAAAAAAAAyVFwAAAAAAAAySnWe4Bd0WuvvRYLFiyI//zP/4zhw4fHySefHBdffHE0NDRsdb8sy2Lx4sVx9913x/vvvx+TJk2Kyy67LKZNm7ZjBoeoPb/HH398vPXWW5ttf+GFF2K33XYbqHGhh9/+9rexZMmSeP7552PFihWx7777xgMPPLDN/ay/DAa15tf6y2Dw4IMPxk9+8pN46aWXoqWlJT7+8Y/H7Nmz45RTTolcLrfF/ay/DAa15tf6y2CwfPnyWLx4caxcuTLWrVsX48aNixNOOCHmzJkTI0eO3Oq+//iP/xi33HJLvP3227HPPvvE3Llz47jjjttBk0Pt+Z09e3Y8/fTTm21ftmxZ7LfffgM5MmzR+vXrY+bMmbFmzZr4p3/6p5gyZcoWn+sYuDoKjh1s7dq1cfrpp8eECRPi+uuvjzVr1sQ111wTHR0dcdVVV21138WLF8f3vve9uOSSS2LixIlx1113xZlnnhk//vGPY++9995B3wG7sr7kNyLiM5/5TJx55pk9tm2rGIH+tGLFili+fHlMnTo1KpVKZFm2XftZfxkMas1vhPWX+rvttttir732innz5sXo0aPjqaeeiiuvvDJWr14dc+bM2eJ+1l8Gg1rzG2H9pf6am5vjkEMOidmzZ0dTU1OsWLEirr/++lixYkUsXbp0i/v97Gc/iyuvvDLOP//8OOKII2LZsmUxZ86cuOuuu/yCjR2m1vxGRBx66KFx6aWX9tg2fvz4gRwXtmrhwoVRLpe367mOgauUsUPdfPPN2bRp07IPPvhg47Yf/OAH2aRJk7LVq1dvcb+Ojo7s0EMPza677rqN2zo7O7Pjjjsuu/rqqwdwYvi9WvObZVl23HHHZfPnzx/gCWHryuXyxs8vvfTS7POf//w297H+MljUkt8ss/4yOLz33nubbbviiiuyQw89tEe2N2X9ZbCoJb9ZZv1l8Lr33nuzAw44YKs/w/3xH/9x9o1vfKPHti996UvZ2WefPdDjwVZtT36/9rWvZeeee+4OnAq2buXKldm0adOye+65JzvggAOyF154YYvPdQxcPffg2MGeeOKJOPLII6OpqWnjtpkzZ0alUoknn3xyi/s999xzsW7dupg5c+bGbQ0NDfHpT386nnjiiYEcGTaqNb8wWOTz1f9vz/rLYFFLfmGwGDNmzGbbJk2aFOvWrYu2trZe97H+MljUkl8YzD78ea6rq6vXx9944434n//5nx7rb0TE5z73ufjlL38ZGzZsGOgRYYu2lV8YjBYsWBCzZs2KffbZZ5vPdQxcPT8p72CrVq2Kfffdt8e2UqkUY8eOjVWrVm11v4jYbN/99tsv3n777ejo6Oj/YeEjas3vh37605/GwQcfHNOnT49zzjknXn311YEaFfqN9ZedgfWXwejZZ5+NcePGxYgRI3p93PrLYLat/H7I+stgUS6Xo7OzM1566aW48cYb4/jjj9/i5Xo+XH8/+ou4/fbbL7q6uuKNN94Y8HlhU9Xk90NPP/10TJs2LaZMmRJf+9rX4j/+4z920LTQ00MPPRS/+c1v4oILLtiu5zsGrp57cOxgLS0tUSqVNts+atSoWLt27Vb3a2ho2OxmdKVSKbIsi7Vr18bQoUP7fV7YVK35jfjdTRYPOeSQ2HPPPeONN96Im2++Ob7yla/Ej370I9cPZFCz/pI66y+D0TPPPBPLli3b7NrYm7L+MlhtT34jrL8MLscdd1ysWbMmIiI++clPxnXXXbfF5374s91Hf/b78Ott/ewH/a2a/EZE/OEf/mGcfPLJMWHChHjnnXdiyZIlccYZZ8Sdd94Z06dP3xEjQ0REtLe3xzXXXBNz587d5h9FfMgxcPUUHMAOccUVV2z8/PDDD4+jjjoqZs6cGUuWLIm//Mu/rN9gADs56y+DzerVq2Pu3LkxY8aMOO200+o9DlSlmvxafxlMFi1aFO3t7bFy5cq46aab4vzzz49bb701CoVCvUeDbao2vxdeeGGPr4899tg48cQTY+HChbF48eIdMTJERMRNN90Uu+++e5xyyin1HmWnpuDYwUqlUrS2tm62fe3atTFq1Kit7rdhw4bo7Ozs0eC1tLRELpfb6r7QX2rNb2/22GOPOOyww+Kll17qr/FgQFh/2dlYf6mnlpaWOOecc6KpqSmuv/76rd5bxvrLYFNNfntj/aWeDjzwwIiImD59ekyZMiVOPvnkeOSRR+Kzn/3sZs/9cH1tbW2NsWPHbtze0tLS43HYUarJb2+GDRsWxxxzTPzLv/zLQI4JPbz11luxdOnSuPHGGzf+Lu3De3e1tbXF+vXrY/jw4Zvt5xi4egqOHWzffffd7F4Fra2t8e677252bbWP7hcR8d///d8bF/aI312Xbc8993RqEjtErfmFlFl/AfpHR0dHnHfeedHa2hr33ntvjBw5cqvPt/4ymFSbXxjMJk6cGEOGDInXX3+918c/XH8/eg/GVatWxZAhQ1xijbraVn5hsHjzzTejq6srzj333M0eO+2002Lq1Klx3333bfaYY+Dqucn4Dnb00UfHU089tfEvHyJ+d7OZfD4fRx111Bb3O/TQQ2PEiBHx4IMPbtzW1dUVDz/8cBx99NEDOjN8qNb89mbNmjXx7LPPxpQpU/p7TOhX1l92NtZf6qG7uzsuvvjiWLVqVdxyyy0xbty4be5j/WWwqCW/vbH+Mlg8//zz0dXVtcWbNO+9994xYcKEeOihh3psX7ZsWRx55JHR0NCwI8aEXm0rv71pa2uLX/ziF9ZfdqhJkybFHXfc0eO/yy67LCIi5s+fH1dffXWv+zkGrp4zOHawWbNmxZ133hkXXHBBnHfeebFmzZq49tprY9asWT0OlE8//fR4++2345FHHomIiN122y3OO++8uP7662PMmDFxwAEHxD333BPNzc1x1lln1evbYRdTa34feOCBePzxx+OYY46JPfbYI954441YtGhRFAqFOOOMM+r17bALam9vj+XLl0fE704XXbdu3cYf3D7xiU/EmDFjrL8MWrXk1/rLYDF//vx4/PHHY968ebFu3br41a9+tfGxgw46KBoaGqy/DFq15Nf6y2AxZ86cOPjgg2PixIkxdOjQeOWVV2LJkiUxceLEOOGEEyIi4vLLL48f/ehH8etf/3rjfl//+tfjkksuiT/4gz+IGTNmxLJly+KFF16I73//+/X6VtgF1ZLfZ555Jm655Zb49Kc/HXvttVe88847ceutt8a7774b3/3ud+v57bCLKZVKMWPGjF4fmzx5ckyePDki/A64Pyg4drBRo0bF7bffHn/9138dF1xwQQwfPjy++MUvxty5c3s8r1KpRLlc7rHtnHPOiSzLYunSpfH+++/HpEmTYsmSJU4PZYepNb/jx4+Pd955J771rW9Fa2trjBw5Mo444oi48MIL5Zcd6r333ouLLrqox7YPv77jjjtixowZ1l8GrVrya/1lsHjyyScjIuKaa67Z7LFHH300xo8fb/1l0Kolv9ZfBotDDjkkli1bFosWLYosy2KvvfaKU089Nc4666yNZ2L0tv6eeOKJ0d7eHosXL45FixbFPvvsEzfccENMnz69Ht8Gu6ha8jt27Njo6uqKf/iHf4jm5uZobGyM6dOnx/z58+OQQw6p17cCW+QYuO9yWZZl9R4CAAAAAACgGu7BAQAAAAAAJEfBAQAAAAAAJEfBAQAAAAAAJEfBAQAAAAAAJEfBAQAAAAAAJEfBAQAAAAAAJEfBAQAAAAAAJEfBAQAAAAAAJEfBAQAAAAAAJEfBAQAAAAAAJEfBAQAAAAAAJEfBAQAAAAAAJOf/Afmo8mzXnmq/AAAAAElFTkSuQmCC\n",
-      "text/plain": [
-       "<Figure size 2000x500 with 1 Axes>"
-      ]
-     },
-     "metadata": {},
-     "output_type": "display_data"
-    }
-   ],
+   "execution_count": null,
+   "id": "423c77ef",
+   "metadata": {},
+   "outputs": [],
    "source": [
     "plt.plot(supply_curve3)\n",
     "plt.plot(demand_curve1)\n",
@@ -1827,182 +365,10 @@
   },
   {
    "cell_type": "code",
-   "execution_count": 84,
-   "id": "5f080eec",
-   "metadata": {
-    "ExecuteTime": {
-     "end_time": "2023-05-19T18:01:24.787746Z",
-     "start_time": "2023-05-19T18:01:24.712357Z"
-    }
-   },
-   "outputs": [
-    {
-     "name": "stdout",
-     "output_type": "stream",
-     "text": [
-      "DEBUG orders=[timestamp=2023-05-19 18:01:23.605290+00:00 action=sell quantity=1.0 base_token=BTC limit_price=4.5 quote_token=ETH deposit_address=2 wallet_address=2, timestamp=2023-05-19 18:01:23.605348+00:00 action=sell quantity=1.0 base_token=BTC limit_price=5.0 quote_token=ETH deposit_address=1 wallet_address=1, timestamp=2023-05-19 18:01:23.605360+00:00 action=sell quantity=1.0 base_token=BTC limit_price=6.0 quote_token=ETH deposit_address=5 wallet_address=5, timestamp=2023-05-19 18:01:23.605369+00:00 action=sell quantity=1.0 base_token=BTC limit_price=6.5 quote_token=ETH deposit_address=4 wallet_address=4, timestamp=2023-05-19 18:00:38.401008+00:00 action=buy quantity=1.0 base_token=BTC limit_price=3.5 quote_token=ETH deposit_address=2 wallet_address=2, timestamp=2023-05-19 18:00:38.401053+00:00 action=buy quantity=1.0 base_token=BTC limit_price=2.5 quote_token=ETH deposit_address=1 wallet_address=1, timestamp=2023-05-19 18:00:38.401064+00:00 action=buy quantity=1.0 base_token=BTC limit_price=2.0 quote_token=ETH deposit_address=5 wallet_address=5, timestamp=2023-05-19 18:00:38.401073+00:00 action=buy quantity=1.0 base_token=BTC limit_price=1.5 quote_token=ETH deposit_address=4 wallet_address=4]\n",
-      "DEBUG prices={'BTC': 1, 'ETH': 2}\n",
-      "DEBUG /venv/lib/python3.8/site-packages/pulp/solverdir/cbc/linux/64/cbc /tmp/ed7c8448a93c471baa88e797ac7c5cb6-pulp.mps max timeMode elapsed branch printingOptions all solution /tmp/ed7c8448a93c471baa88e797ac7c5cb6-pulp.sol \n"
-     ]
-    },
-    {
-     "data": {
-      "text/html": [
-       "<div>\n",
-       "<style scoped>\n",
-       "    .dataframe tbody tr th:only-of-type {\n",
-       "        vertical-align: middle;\n",
-       "    }\n",
-       "\n",
-       "    .dataframe tbody tr th {\n",
-       "        vertical-align: top;\n",
-       "    }\n",
-       "\n",
-       "    .dataframe thead th {\n",
-       "        text-align: right;\n",
-       "    }\n",
-       "</style>\n",
-       "<table border=\"1\" class=\"dataframe\">\n",
-       "  <thead>\n",
-       "    <tr style=\"text-align: right;\">\n",
-       "      <th></th>\n",
-       "      <th>timestamp</th>\n",
-       "      <th>action</th>\n",
-       "      <th>quantity</th>\n",
-       "      <th>base_token</th>\n",
-       "      <th>limit_price</th>\n",
-       "      <th>quote_token</th>\n",
-       "      <th>deposit_address</th>\n",
-       "      <th>q_pi_star</th>\n",
-       "      <th>q_tau_star</th>\n",
-       "      <th>effective_price</th>\n",
-       "    </tr>\n",
-       "  </thead>\n",
-       "  <tbody>\n",
-       "    <tr>\n",
-       "      <th>0</th>\n",
-       "      <td>2023-05-19 18:01:23.605290+00:00</td>\n",
-       "      <td>sell</td>\n",
-       "      <td>1</td>\n",
-       "      <td>BTC</td>\n",
-       "      <td>4.5</td>\n",
-       "      <td>ETH</td>\n",
-       "      <td>2</td>\n",
-       "      <td>0.0</td>\n",
-       "      <td>0.0</td>\n",
-       "      <td>NaN</td>\n",
-       "    </tr>\n",
-       "    <tr>\n",
-       "      <th>1</th>\n",
-       "      <td>2023-05-19 18:01:23.605348+00:00</td>\n",
-       "      <td>sell</td>\n",
-       "      <td>1</td>\n",
-       "      <td>BTC</td>\n",
-       "      <td>5.0</td>\n",
-       "      <td>ETH</td>\n",
-       "      <td>1</td>\n",
-       "      <td>0.0</td>\n",
-       "      <td>0.0</td>\n",
-       "      <td>NaN</td>\n",
-       "    </tr>\n",
-       "    <tr>\n",
-       "      <th>2</th>\n",
-       "      <td>2023-05-19 18:01:23.605360+00:00</td>\n",
-       "      <td>sell</td>\n",
-       "      <td>1</td>\n",
-       "      <td>BTC</td>\n",
-       "      <td>6.0</td>\n",
-       "      <td>ETH</td>\n",
-       "      <td>5</td>\n",
-       "      <td>0.0</td>\n",
-       "      <td>0.0</td>\n",
-       "      <td>NaN</td>\n",
-       "    </tr>\n",
-       "    <tr>\n",
-       "      <th>3</th>\n",
-       "      <td>2023-05-19 18:01:23.605369+00:00</td>\n",
-       "      <td>sell</td>\n",
-       "      <td>1</td>\n",
-       "      <td>BTC</td>\n",
-       "      <td>6.5</td>\n",
-       "      <td>ETH</td>\n",
-       "      <td>4</td>\n",
-       "      <td>0.0</td>\n",
-       "      <td>0.0</td>\n",
-       "      <td>NaN</td>\n",
-       "    </tr>\n",
-       "    <tr>\n",
-       "      <th>4</th>\n",
-       "      <td>2023-05-19 18:00:38.401008+00:00</td>\n",
-       "      <td>buy</td>\n",
-       "      <td>1</td>\n",
-       "      <td>BTC</td>\n",
-       "      <td>3.5</td>\n",
-       "      <td>ETH</td>\n",
-       "      <td>2</td>\n",
-       "      <td>0.0</td>\n",
-       "      <td>0.0</td>\n",
-       "      <td>NaN</td>\n",
-       "    </tr>\n",
-       "    <tr>\n",
-       "      <th>5</th>\n",
-       "      <td>2023-05-19 18:00:38.401053+00:00</td>\n",
-       "      <td>buy</td>\n",
-       "      <td>1</td>\n",
-       "      <td>BTC</td>\n",
-       "      <td>2.5</td>\n",
-       "      <td>ETH</td>\n",
-       "      <td>1</td>\n",
-       "      <td>0.0</td>\n",
-       "      <td>0.0</td>\n",
-       "      <td>NaN</td>\n",
-       "    </tr>\n",
-       "    <tr>\n",
-       "      <th>6</th>\n",
-       "      <td>2023-05-19 18:00:38.401064+00:00</td>\n",
-       "      <td>buy</td>\n",
-       "      <td>1</td>\n",
-       "      <td>BTC</td>\n",
-       "      <td>2.0</td>\n",
-       "      <td>ETH</td>\n",
-       "      <td>5</td>\n",
-       "      <td>0.0</td>\n",
-       "      <td>0.0</td>\n",
-       "      <td>NaN</td>\n",
-       "    </tr>\n",
-       "    <tr>\n",
-       "      <th>7</th>\n",
-       "      <td>2023-05-19 18:00:38.401073+00:00</td>\n",
-       "      <td>buy</td>\n",
-       "      <td>1</td>\n",
-       "      <td>BTC</td>\n",
-       "      <td>1.5</td>\n",
-       "      <td>ETH</td>\n",
-       "      <td>4</td>\n",
-       "      <td>0.0</td>\n",
-       "      <td>0.0</td>\n",
-       "      <td>NaN</td>\n",
-       "    </tr>\n",
-       "  </tbody>\n",
-       "</table>\n",
-       "</div>"
-      ],
-      "text/plain": [
-       "                         timestamp action  quantity base_token  limit_price quote_token  deposit_address  q_pi_star  q_tau_star  effective_price\n",
-       "0 2023-05-19 18:01:23.605290+00:00   sell         1        BTC          4.5         ETH                2        0.0         0.0              NaN\n",
-       "1 2023-05-19 18:01:23.605348+00:00   sell         1        BTC          5.0         ETH                1        0.0         0.0              NaN\n",
-       "2 2023-05-19 18:01:23.605360+00:00   sell         1        BTC          6.0         ETH                5        0.0         0.0              NaN\n",
-       "3 2023-05-19 18:01:23.605369+00:00   sell         1        BTC          6.5         ETH                4        0.0         0.0              NaN\n",
-       "4 2023-05-19 18:00:38.401008+00:00    buy         1        BTC          3.5         ETH                2        0.0         0.0              NaN\n",
-       "5 2023-05-19 18:00:38.401053+00:00    buy         1        BTC          2.5         ETH                1        0.0         0.0              NaN\n",
-       "6 2023-05-19 18:00:38.401064+00:00    buy         1        BTC          2.0         ETH                5        0.0         0.0              NaN\n",
-       "7 2023-05-19 18:00:38.401073+00:00    buy         1        BTC          1.5         ETH                4        0.0         0.0              NaN"
-      ]
-     },
-     "metadata": {},
-     "output_type": "display_data"
-    }
-   ],
+   "execution_count": null,
+   "id": "2136eea0",
+   "metadata": {},
+   "outputs": [],
    "source": [
     "all_orders3 = supply_orders3 + demand_orders1\n",
     "daocross_results3 = dtuimopt.run_daocross_solver(all_orders3, prices)\n",
@@ -2011,204 +377,10 @@
   },
   {
    "cell_type": "code",
-   "execution_count": 85,
-   "id": "d84a94aa",
-   "metadata": {
-    "ExecuteTime": {
-     "end_time": "2023-05-19T18:01:25.206086Z",
-     "start_time": "2023-05-19T18:01:25.126302Z"
-    }
-   },
-   "outputs": [
-    {
-     "name": "stdout",
-     "output_type": "stream",
-     "text": [
-      "DEBUG orders=[timestamp=2023-05-19 18:01:23.605290+00:00 action=sell quantity=1.0 base_token=BTC limit_price=4.5 quote_token=ETH deposit_address=2 wallet_address=2, timestamp=2023-05-19 18:01:23.605348+00:00 action=sell quantity=1.0 base_token=BTC limit_price=5.0 quote_token=ETH deposit_address=1 wallet_address=1, timestamp=2023-05-19 18:01:23.605360+00:00 action=sell quantity=1.0 base_token=BTC limit_price=6.0 quote_token=ETH deposit_address=5 wallet_address=5, timestamp=2023-05-19 18:01:23.605369+00:00 action=sell quantity=1.0 base_token=BTC limit_price=6.5 quote_token=ETH deposit_address=4 wallet_address=4, timestamp=2023-05-19 18:00:38.401008+00:00 action=buy quantity=1.0 base_token=BTC limit_price=3.5 quote_token=ETH deposit_address=2 wallet_address=2, timestamp=2023-05-19 18:00:38.401053+00:00 action=buy quantity=1.0 base_token=BTC limit_price=2.5 quote_token=ETH deposit_address=1 wallet_address=1, timestamp=2023-05-19 18:00:38.401064+00:00 action=buy quantity=1.0 base_token=BTC limit_price=2.0 quote_token=ETH deposit_address=5 wallet_address=5, timestamp=2023-05-19 18:00:38.401073+00:00 action=buy quantity=1.0 base_token=BTC limit_price=1.5 quote_token=ETH deposit_address=4 wallet_address=4]\n",
-      "DEBUG /venv/lib/python3.8/site-packages/pulp/solverdir/cbc/linux/64/cbc /tmp/c1a436214ca9453e888e5e6ce3d7b766-pulp.mps max timeMode elapsed branch printingOptions all solution /tmp/c1a436214ca9453e888e5e6ce3d7b766-pulp.sol \n",
-      "Welcome to the CBC MILP Solver \n",
-      "Version: 2.10.3 \n",
-      "Build Date: Dec 15 2019 \n",
-      "\n",
-      "command line - /venv/lib/python3.8/site-packages/pulp/solverdir/cbc/linux/64/cbc /tmp/c1a436214ca9453e888e5e6ce3d7b766-pulp.mps max timeMode elapsed branch printingOptions all solution /tmp/c1a436214ca9453e888e5e6ce3d7b766-pulp.sol (default strategy 1)\n",
-      "At line 2 NAME          MODEL\n",
-      "At line 3 ROWS\n",
-      "At line 23 COLUMNS\n",
-      "At line 80 RHS\n",
-      "At line 99 BOUNDS\n",
-      "At line 100 ENDATA\n",
-      "Problem MODEL has 18 rows, 16 columns and 40 elements\n",
-      "Coin0008I MODEL read with 0 errors\n",
-      "Option for timeMode changed from cpu to elapsed\n",
-      "Presolve 2 (-16) rows, 8 (-8) columns and 16 (-24) elements\n",
-      "0  Obj -0 Dual inf 16.156647 (8)\n",
-      "3  Obj -0\n",
-      "Optimal - objective value 0\n",
-      "After Postsolve, objective 0, infeasibilities - dual 0 (0), primal 0 (0)\n",
-      "Optimal objective 0 - 3 iterations time 0.002, Presolve 0.00\n",
-      "Option for printingOptions changed from normal to all\n",
-      "Total time (CPU seconds):       0.00   (Wallclock seconds):       0.00\n",
-      "\n"
-     ]
-    },
-    {
-     "data": {
-      "text/html": [
-       "<div>\n",
-       "<style scoped>\n",
-       "    .dataframe tbody tr th:only-of-type {\n",
-       "        vertical-align: middle;\n",
-       "    }\n",
-       "\n",
-       "    .dataframe tbody tr th {\n",
-       "        vertical-align: top;\n",
-       "    }\n",
-       "\n",
-       "    .dataframe thead th {\n",
-       "        text-align: right;\n",
-       "    }\n",
-       "</style>\n",
-       "<table border=\"1\" class=\"dataframe\">\n",
-       "  <thead>\n",
-       "    <tr style=\"text-align: right;\">\n",
-       "      <th></th>\n",
-       "      <th>timestamp</th>\n",
-       "      <th>action</th>\n",
-       "      <th>quantity</th>\n",
-       "      <th>base_token</th>\n",
-       "      <th>limit_price</th>\n",
-       "      <th>quote_token</th>\n",
-       "      <th>deposit_address</th>\n",
-       "      <th>q_pi_star</th>\n",
-       "      <th>q_tau_star</th>\n",
-       "      <th>effective_price</th>\n",
-       "    </tr>\n",
-       "  </thead>\n",
-       "  <tbody>\n",
-       "    <tr>\n",
-       "      <th>0</th>\n",
-       "      <td>2023-05-19 18:01:23.605290+00:00</td>\n",
-       "      <td>sell</td>\n",
-       "      <td>1</td>\n",
-       "      <td>BTC</td>\n",
-       "      <td>4.5</td>\n",
-       "      <td>ETH</td>\n",
-       "      <td>2</td>\n",
-       "      <td>0.0</td>\n",
-       "      <td>-0.0</td>\n",
-       "      <td>NaN</td>\n",
-       "    </tr>\n",
-       "    <tr>\n",
-       "      <th>1</th>\n",
-       "      <td>2023-05-19 18:01:23.605348+00:00</td>\n",
-       "      <td>sell</td>\n",
-       "      <td>1</td>\n",
-       "      <td>BTC</td>\n",
-       "      <td>5.0</td>\n",
-       "      <td>ETH</td>\n",
-       "      <td>1</td>\n",
-       "      <td>0.0</td>\n",
-       "      <td>-0.0</td>\n",
-       "      <td>NaN</td>\n",
-       "    </tr>\n",
-       "    <tr>\n",
-       "      <th>2</th>\n",
-       "      <td>2023-05-19 18:01:23.605360+00:00</td>\n",
-       "      <td>sell</td>\n",
-       "      <td>1</td>\n",
-       "      <td>BTC</td>\n",
-       "      <td>6.0</td>\n",
-       "      <td>ETH</td>\n",
-       "      <td>5</td>\n",
-       "      <td>0.0</td>\n",
-       "      <td>-0.0</td>\n",
-       "      <td>NaN</td>\n",
-       "    </tr>\n",
-       "    <tr>\n",
-       "      <th>3</th>\n",
-       "      <td>2023-05-19 18:01:23.605369+00:00</td>\n",
-       "      <td>sell</td>\n",
-       "      <td>1</td>\n",
-       "      <td>BTC</td>\n",
-       "      <td>6.5</td>\n",
-       "      <td>ETH</td>\n",
-       "      <td>4</td>\n",
-       "      <td>0.0</td>\n",
-       "      <td>-0.0</td>\n",
-       "      <td>NaN</td>\n",
-       "    </tr>\n",
-       "    <tr>\n",
-       "      <th>4</th>\n",
-       "      <td>2023-05-19 18:00:38.401008+00:00</td>\n",
-       "      <td>buy</td>\n",
-       "      <td>1</td>\n",
-       "      <td>BTC</td>\n",
-       "      <td>3.5</td>\n",
-       "      <td>ETH</td>\n",
-       "      <td>2</td>\n",
-       "      <td>0.0</td>\n",
-       "      <td>0.0</td>\n",
-       "      <td>NaN</td>\n",
-       "    </tr>\n",
-       "    <tr>\n",
-       "      <th>5</th>\n",
-       "      <td>2023-05-19 18:00:38.401053+00:00</td>\n",
-       "      <td>buy</td>\n",
-       "      <td>1</td>\n",
-       "      <td>BTC</td>\n",
-       "      <td>2.5</td>\n",
-       "      <td>ETH</td>\n",
-       "      <td>1</td>\n",
-       "      <td>0.0</td>\n",
-       "      <td>0.0</td>\n",
-       "      <td>NaN</td>\n",
-       "    </tr>\n",
-       "    <tr>\n",
-       "      <th>6</th>\n",
-       "      <td>2023-05-19 18:00:38.401064+00:00</td>\n",
-       "      <td>buy</td>\n",
-       "      <td>1</td>\n",
-       "      <td>BTC</td>\n",
-       "      <td>2.0</td>\n",
-       "      <td>ETH</td>\n",
-       "      <td>5</td>\n",
-       "      <td>0.0</td>\n",
-       "      <td>0.0</td>\n",
-       "      <td>NaN</td>\n",
-       "    </tr>\n",
-       "    <tr>\n",
-       "      <th>7</th>\n",
-       "      <td>2023-05-19 18:00:38.401073+00:00</td>\n",
-       "      <td>buy</td>\n",
-       "      <td>1</td>\n",
-       "      <td>BTC</td>\n",
-       "      <td>1.5</td>\n",
-       "      <td>ETH</td>\n",
-       "      <td>4</td>\n",
-       "      <td>0.0</td>\n",
-       "      <td>0.0</td>\n",
-       "      <td>NaN</td>\n",
-       "    </tr>\n",
-       "  </tbody>\n",
-       "</table>\n",
-       "</div>"
-      ],
-      "text/plain": [
-       "                         timestamp action  quantity base_token  limit_price quote_token  deposit_address  q_pi_star  q_tau_star  effective_price\n",
-       "0 2023-05-19 18:01:23.605290+00:00   sell         1        BTC          4.5         ETH                2        0.0        -0.0              NaN\n",
-       "1 2023-05-19 18:01:23.605348+00:00   sell         1        BTC          5.0         ETH                1        0.0        -0.0              NaN\n",
-       "2 2023-05-19 18:01:23.605360+00:00   sell         1        BTC          6.0         ETH                5        0.0        -0.0              NaN\n",
-       "3 2023-05-19 18:01:23.605369+00:00   sell         1        BTC          6.5         ETH                4        0.0        -0.0              NaN\n",
-       "4 2023-05-19 18:00:38.401008+00:00    buy         1        BTC          3.5         ETH                2        0.0         0.0              NaN\n",
-       "5 2023-05-19 18:00:38.401053+00:00    buy         1        BTC          2.5         ETH                1        0.0         0.0              NaN\n",
-       "6 2023-05-19 18:00:38.401064+00:00    buy         1        BTC          2.0         ETH                5        0.0         0.0              NaN\n",
-       "7 2023-05-19 18:00:38.401073+00:00    buy         1        BTC          1.5         ETH                4        0.0         0.0              NaN"
-      ]
-     },
-     "metadata": {},
-     "output_type": "display_data"
-    }
-   ],
+   "execution_count": null,
+   "id": "7d3303fc",
+   "metadata": {},
+   "outputs": [],
    "source": [
     "daoswap_results3 = dtuimopt.run_daoswap_solver(all_orders3)\n",
     "display(daoswap_results3)"
@@ -2217,7 +389,7 @@
   {
    "cell_type": "code",
    "execution_count": null,
-   "id": "d3f7f947",
+   "id": "09d14cae",
    "metadata": {},
    "outputs": [],
    "source": []
@@ -2228,31 +400,6 @@
    "display_name": "Python 3 (ipykernel)",
    "language": "python",
    "name": "python3"
-  },
-  "language_info": {
-   "codemirror_mode": {
-    "name": "ipython",
-    "version": 3
-   },
-   "file_extension": ".py",
-   "mimetype": "text/x-python",
-   "name": "python",
-   "nbconvert_exporter": "python",
-   "pygments_lexer": "ipython3",
-   "version": "3.8.10"
-  },
-  "toc": {
-   "base_numbering": 1,
-   "nav_menu": {},
-   "number_sections": true,
-   "sideBar": true,
-   "skip_h1_title": false,
-   "title_cell": "Table of Contents",
-   "title_sidebar": "Contents",
-   "toc_cell": false,
-   "toc_position": {},
-   "toc_section_display": true,
-   "toc_window_display": false
   }
  },
  "nbformat": 4,
