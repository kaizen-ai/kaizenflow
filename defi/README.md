# The `defi` container

## Build the `defi` container

- To build the container storing all the DeFi toolchain:
  ```
  > cd $GIT_ROOT/defi/devops
  > docker_build.sh
  ```

- The container is controlled with the scripts
  - `docker_bash.sh`: start a new `defi` container
  - `docker_exec.sh`: start a new bash in the `defi` container
  - `docker_build.sh`: build the container
  - `docker_kill.sh`: kill all the `defi` containers

## Run the `defi` container

- Typically you want to have one `defi` container with multiple terminals
  attached to it to run servers (e.g., Ganache) and clients (e.g., Jupyter, bash)
- We suggest to use `tmux` to keep all the terminals in a single window
  and make it easy to control via keyboard
- Note that you have to run docker commands exactly from the `/defi` subdir
  ```
  > cd $GIT_ROOT/defi
  > devops/docker_bash.sh

  # Go to a new terminal.
  # Start a new bash on the same container.
  > devops/docker_exec.sh

  ...

  # Go to a new terminal.
  # Start a new bash on the same container.
  > devops/docker_exec.sh
  ```

## Install dependencies

- To complete the set-up you need to install node libraries to each project
- Open a new window and start a new bash in the running container
  ```
  > devops/docker_exec.sh
  docker> cd data/
  docker> devops/install_node_modules.sh
  ```

## Start Ganache

- Open a new window and start a new bash in the running container
  ```
  > devops/docker_exec.sh
  docker> /data/devops/run_ganache.sh
  ```

- The output of Ganache is in `/root/ganache.log`

## Start Jupyter

- Open a new window and start a new bash in the running container
  ```
  > devops/docker_exec.sh
  docker> /data/devops/run_jupyter.sh
  ```
<<<<<<< HEAD
- Go to a link that corresponds to your server to make sure Jupyter is running:
  - On your laptop, localhost:8888
  - On `dev1`, http://172.30.2.136:8889/tree?
  - On `dev2`, http://172.30.2.128:8889/tree?
=======
- Go a link that corresponds to your server to make sure Jupyter is running:
    - `dev1`: http://172.30.2.136:8889/tree?
    - `dev2`: http://172.30.2.128:8889/tree?
    
## Solidity Linter

- Use the script `lint_solidity.sh` inside `dev_scripts` directory for formatting and linting the smart contracts.
- Start the defi container from the main directory. 
  ```
  > dev_scripts/lint_solidity.sh file.sol file2.sol ....
  ```
>>>>>>> fff484e8
<|MERGE_RESOLUTION|>--- conflicted
+++ resolved
@@ -63,15 +63,10 @@
   > devops/docker_exec.sh
   docker> /data/devops/run_jupyter.sh
   ```
-<<<<<<< HEAD
 - Go to a link that corresponds to your server to make sure Jupyter is running:
   - On your laptop, localhost:8888
   - On `dev1`, http://172.30.2.136:8889/tree?
   - On `dev2`, http://172.30.2.128:8889/tree?
-=======
-- Go a link that corresponds to your server to make sure Jupyter is running:
-    - `dev1`: http://172.30.2.136:8889/tree?
-    - `dev2`: http://172.30.2.128:8889/tree?
     
 ## Solidity Linter
 
@@ -79,5 +74,4 @@
 - Start the defi container from the main directory. 
   ```
   > dev_scripts/lint_solidity.sh file.sol file2.sol ....
-  ```
->>>>>>> fff484e8
+  ```