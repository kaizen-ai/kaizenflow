--- conflicted
+++ resolved
@@ -27,12 +27,7 @@
     Find the maximum exchanged volume given the constraints.
 
     :param orders: buy / sell orders
-<<<<<<< HEAD
     :param exchange_rate: price (in terms of quote token) per unit of base token
-=======
-    :param prices: prices in terms of a reference common currency (e.g., USDT)
-        for each token
->>>>>>> 24e83315
     :return: solver's output in human readable format
     """
     _LOG.debug(hprint.to_str("orders"))
