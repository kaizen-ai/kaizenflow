--- conflicted
+++ resolved
@@ -227,11 +227,6 @@
         deposit_address = 1
         wallet_address = 1
         # Generate buy orders.
-<<<<<<< HEAD
-        buy_action = "buy"
-        #
-=======
->>>>>>> 9c8b904a
         quantity = 4
         order_0 = ddacrord.Order(
             timestamp,
