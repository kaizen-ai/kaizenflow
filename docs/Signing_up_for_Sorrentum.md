# Signing up to the project

- Look around the repo and make sure that you are really interested in what we
  are doing, and you have time to contribute

<<<<<<< HEAD
  - Ponder on the **IMPORTANT** note [here](/README.md#commitment-to-Contribute)
  - Please fork, star, watch the Sorrentum repo so that GitHub promotes our repo
    (we gotta work the system)

- Fill out the
  [Contributor Info form](https://docs.google.com/forms/d/e/1FAIpQLSf6IogJch1YUMSc_GfRcMIltGEEZ1xTotbRVkwZzWT7eBz_jA/viewform?usp=sf_link).

  - It's meant to just get basic contact info and technical skills about you
  - Don’t worry: by working with us, you will quickly become a coding machine

- Accept the invite from GitHub that we will send you

  - Again please don't forget to fork, star, watch the Sorrentum repo so that
    GitHub promotes our repo (we gotta work the system)

- Accept the invite to join the Google Drive

- Subscribe to the [Telegram channel](https://t.me/+vqpTYvfgJRc3NzQx)

- Communication with the project teams happen through:

=======
  - Ponder on the **IMPORTANT** note about committing to contribute to the project
    [here](/README.md#commitment-to-Contribute)
  - Please fork, star, watch the Sorrentum repo so that GitHub promotes our repo
    (this will help us promote our effort)

- Fill out the
  [Contributor Info form](https://docs.google.com/forms/d/e/1FAIpQLSf6IogJch1YUMSc_GfRcMIltGEEZ1xTotbRVkwZzWT7eBz_jA/viewform?usp=sf_link).
  - It's meant to just get basic contact info and technical skills about you
  - Don’t worry: by working with us, you will quickly become a coding machine

- Communication with the project teams happens through:
>>>>>>> 5b426120
  - GitHub on the [repo](https://github.com/sorrentum/sorrentum) like in any
    open-source development
  - Telegram IM channel for higher bandwidth discussion
  - Through the Sorrentum mailing list

<<<<<<< HEAD
- On-boarding Tasks
  - Once the invitation is accepted, an issue by the title
    `On-board \<YOUR FIRST NAME LAST NAME\> Aka <YOUR GITHUB_HANDLE>` will be
    created. If it is not assigned, assign it to yourself and go through the
    checklist from that issue one-by-one, marking each item as done when **it's
    actually done**.
=======
- Accept the invite from GitHub that we will send you
  - Again please don't forget to fork, star, watch the Sorrentum repo so that
    GitHub promotes our repo

- Accept the invite to join the Google Drive that we will send you

- Subscribe to the [Telegram channel](https://t.me/+vqpTYvfgJRc3NzQx)

- On-boarding Tasks
  - The contributor goes through the particular checklist from the issue
    assigned to them one-by-one, marking each item as done when **it's actually
    done**.
>>>>>>> 5b426120
<|MERGE_RESOLUTION|>--- conflicted
+++ resolved
@@ -3,29 +3,6 @@
 - Look around the repo and make sure that you are really interested in what we
   are doing, and you have time to contribute
 
-<<<<<<< HEAD
-  - Ponder on the **IMPORTANT** note [here](/README.md#commitment-to-Contribute)
-  - Please fork, star, watch the Sorrentum repo so that GitHub promotes our repo
-    (we gotta work the system)
-
-- Fill out the
-  [Contributor Info form](https://docs.google.com/forms/d/e/1FAIpQLSf6IogJch1YUMSc_GfRcMIltGEEZ1xTotbRVkwZzWT7eBz_jA/viewform?usp=sf_link).
-
-  - It's meant to just get basic contact info and technical skills about you
-  - Don’t worry: by working with us, you will quickly become a coding machine
-
-- Accept the invite from GitHub that we will send you
-
-  - Again please don't forget to fork, star, watch the Sorrentum repo so that
-    GitHub promotes our repo (we gotta work the system)
-
-- Accept the invite to join the Google Drive
-
-- Subscribe to the [Telegram channel](https://t.me/+vqpTYvfgJRc3NzQx)
-
-- Communication with the project teams happen through:
-
-=======
   - Ponder on the **IMPORTANT** note about committing to contribute to the project
     [here](/README.md#commitment-to-Contribute)
   - Please fork, star, watch the Sorrentum repo so that GitHub promotes our repo
@@ -37,20 +14,11 @@
   - Don’t worry: by working with us, you will quickly become a coding machine
 
 - Communication with the project teams happens through:
->>>>>>> 5b426120
   - GitHub on the [repo](https://github.com/sorrentum/sorrentum) like in any
     open-source development
   - Telegram IM channel for higher bandwidth discussion
   - Through the Sorrentum mailing list
 
-<<<<<<< HEAD
-- On-boarding Tasks
-  - Once the invitation is accepted, an issue by the title
-    `On-board \<YOUR FIRST NAME LAST NAME\> Aka <YOUR GITHUB_HANDLE>` will be
-    created. If it is not assigned, assign it to yourself and go through the
-    checklist from that issue one-by-one, marking each item as done when **it's
-    actually done**.
-=======
 - Accept the invite from GitHub that we will send you
   - Again please don't forget to fork, star, watch the Sorrentum repo so that
     GitHub promotes our repo
@@ -62,5 +30,4 @@
 - On-boarding Tasks
   - The contributor goes through the particular checklist from the issue
     assigned to them one-by-one, marking each item as done when **it's actually
-    done**.
->>>>>>> 5b426120
+    done**.