--- conflicted
+++ resolved
@@ -47,11 +47,7 @@
         - what is the problem and why it is different from what you expected
     - Try to make the life easy to who is going to have to fix the bug
 
-<<<<<<< HEAD
-- TODO(gp): The rest of this stuff should maybe go into code_review.md
-=======
 - TODO(gp): The rest of this should maybe go into `code_review.md` ?
->>>>>>> 1ef23d68
 
 ## Use branches and PR
 - We try to get all the code to be reviewed before it's merged into `master`
