--- conflicted
+++ resolved
@@ -35,7 +35,6 @@
   > dev_scripts/clean_up_text_files.sh
   > git commit -am "Remove white spaces"; git push
   ```
-<<<<<<< HEAD
   - One should still run the regressions out of paranoia since some golden 
     outcomes can be changed
   - Remove trailing spaces:
@@ -55,22 +54,11 @@
     > find . -type f -empty -print | grep -v .git | grep -v __init__ | grep -v ".log$" | grep -v ".txt$" | xargs git rm
     ```
     - TODO(gp): Add this step to `dev_scripts/clean_up_text_files.sh`
-=======
-
+     
 - Align `lib_tasks.py`:
   ```
   > vimdiff ~/src/{amp1,cmamp1}/tasks.py; diff_to_vimdiff.py --dir1 ~/src/amp1 --dir2 ~/src/cmamp1 --subdir helpers
   ```
-
-- Create the integration branches:
-  ```
-  > cd amp1
-  > i integrate_create_branch --dir-basename amp1
-  > i integrate_create_branch --dir-basename sorrentum1
-  > cd cmamp1
-  > i integrate_create_branch --dir-basename cmamp1
-  ```
->>>>>>> b75eab7a
 
 - Lint both dirs:
   ```
@@ -200,14 +188,14 @@
   ```
 
 ## Run tests
-1) Check `amp` / `cmamp` using GH actions:
+- Check `amp` / `cmamp` using GH actions:
   ```
   > i gh_create_pr --no-draft
   > i pytest_collect_only
   > i gh_workflow_list
   ```
 
-2) Check `lem` on dev1
+- Check `lem` on dev1
   ```
   # Clean everything.
   > git reset --hard; git clean -fd; git pull; (cd amp; git reset --hard; git clean -fd; git pull)
@@ -223,8 +211,8 @@
   > i git_branch_create -b $AM_BRANCH
   ```
 
-3) Check `lime` on dev4
-
-4) Check `orange` on dev1
+- Check `lime` on dev4
+
+- Check `orange` on dev1
  
-5) Check `dev_tools` on dev1+- Check `dev_tools` on dev1