[mypy]
python_version = 3.6
warn_return_any = True
warn_unused_configs = True

# Libraries with no stubs.

[mypy-bs4]
ignore_missing_imports = True

[mypy-boto3]
ignore_missing_imports = True

[mypy-chardet]
ignore_missing_imports = True

[mypy-dill]
ignore_missing_imports = True

[mypy-docker]
ignore_missing_imports = True

[mypy-emoji]
ignore_missing_imports = True

[mypy-IPython]
ignore_missing_imports = True

[mypy-IPython.core]
ignore_missing_imports = True

[mypy-IPython.core.display]
ignore_missing_imports = True

[mypy-joblib]
ignore_missing_imports = True

[mypy-matplotlib]
ignore_missing_imports = True

[mypy-matplotlib.pyplot]
ignore_missing_imports = True

[mypy-nltk]
ignore_missing_imports = True

[mypy-nltk.parse]
ignore_missing_imports = True

[mypy-nltk.stem]
ignore_missing_imports = True

[mypy-numba]
ignore_missing_imports = True

[mypy-num2words]
ignore_missing_imports = True

[mypy-numpy]
ignore_missing_imports = True

[mypy-pandas]
ignore_missing_imports = True

[mypy-psycopg2]
ignore_missing_imports = True

[mypy-pytest]
ignore_missing_imports = True

[mypy-pywt]
ignore_missing_imports = True

[mypy-scipy]
ignore_missing_imports = True

[mypy-seaborn]
ignore_missing_imports = True

[mypy-sklearn]
ignore_missing_imports = True

[mypy-sklearn.decomposition]
ignore_missing_imports = True

[mypy-statsmodels]
ignore_missing_imports = True

[mypy-statsmodels.tsa.stattools]
ignore_missing_imports = True

[mypy-statsmodels.api]
ignore_missing_imports = True

<<<<<<< HEAD
[mypy-textblob]
=======
[mypy-statsmodels.tsa]
>>>>>>> 819368c8
ignore_missing_imports = True

[mypy-tqdm]
ignore_missing_imports = True

[mypy-tqdm.autonotebook]
ignore_missing_imports = True<|MERGE_RESOLUTION|>--- conflicted
+++ resolved
@@ -1,4 +1,5 @@
 [mypy]
+# TODO(gp): Should we bump to 3.7 and do that also in create_conda.py?
 python_version = 3.6
 warn_return_any = True
 warn_unused_configs = True
@@ -12,6 +13,9 @@
 ignore_missing_imports = True
 
 [mypy-chardet]
+ignore_missing_imports = True
+
+[mypy-deeppavlov]
 ignore_missing_imports = True
 
 [mypy-dill]
@@ -83,6 +87,9 @@
 [mypy-sklearn.decomposition]
 ignore_missing_imports = True
 
+[mypy-symspellpy]
+ignore_missing_imports = True
+
 [mypy-statsmodels]
 ignore_missing_imports = True
 
@@ -92,11 +99,7 @@
 [mypy-statsmodels.api]
 ignore_missing_imports = True
 
-<<<<<<< HEAD
 [mypy-textblob]
-=======
-[mypy-statsmodels.tsa]
->>>>>>> 819368c8
 ignore_missing_imports = True
 
 [mypy-tqdm]
