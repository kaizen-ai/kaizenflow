--- conflicted
+++ resolved
@@ -131,11 +131,8 @@
 - [Code organization](/code_organization.md)
 
 - [HTMLcov server](/docs/HTMLcov_server.md)
-<<<<<<< HEAD
   
 - [Profiling](/docs/Profiling.md)
-=======
->>>>>>> c38bb268
 
 - [Visual Studio Code](/docs/Visual_Studio_Code.md)
 
