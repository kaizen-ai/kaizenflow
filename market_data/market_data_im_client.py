"""
Import as:

import market_data.market_data_im_client as mdmdimcl
"""

import logging
from typing import Any, List, Optional

import pandas as pd

import helpers.hdbg as hdbg
import helpers.hpandas as hpandas
import im_v2.common.data.client as icdc
import market_data.abstract_market_data as mdabmada

_LOG = logging.getLogger(__name__)


<<<<<<< HEAD
# TODO(gp): @Grisha -> ImClientMarketData and rename all the classes and files.
=======
# TODO(gp): ImClientMarketData for symmetry? And so also rename the files.
>>>>>>> f976497e
class MarketDataImClient(mdabmada.AbstractMarketData):
    """
    Implement a `MarketData` that uses a `ImClient` as backend.
    """

    def __init__(
        self, *args: Any, im_client: icdc.ImClient, **kwargs: Any
    ) -> None:
        """
        Constructor.

        :param args: see `AbstractMarketData`
        :param im_client: IM client
        """
        super().__init__(*args, **kwargs)
        hdbg.dassert_isinstance(im_client, icdc.ImClient)
        self._im_client = im_client

    def should_be_online(self, wall_clock_time: pd.Timestamp) -> bool:
        """
        See the parent class.
        """
        # TODO(gp): It should delegate to the ImClient.
        return True

    def _get_data(
        self,
        start_ts: Optional[pd.Timestamp],
        end_ts: Optional[pd.Timestamp],
        ts_col_name: str,
        asset_ids: Optional[List[int]],
        left_close: bool,
        right_close: bool,
        normalize_data: bool,
        limit: Optional[int],
    ) -> pd.DataFrame:
        """
        See the parent class.
        """
        # `ImClient` uses the convention [start_ts, end_ts).
        # TODO(gp): Check this invariant.
        if not left_close:
            if start_ts is not None:
                # Add one millisecond to not include the left boundary.
                start_ts += pd.Timedelta(1, "ms")
        if right_close:
            if end_ts is not None:
                # Add one millisecond to include the right boundary.
                end_ts += pd.Timedelta(1, "ms")
        # TODO(gp): call dassert_is_valid_start_end_timestamp
        if not asset_ids:
            # If `asset_ids` is None, get all assets from the universe.
            as_asset_ids = True
            asset_ids = self._im_client.get_universe(as_asset_ids)
        # Convert numeric ids to full symbols to read `im` data.
        full_symbols = self._im_client.get_full_symbols_from_numerical_ids(
            asset_ids
        )
        # Load the data using `im_client`.
        market_data = self._im_client.read_data(
            full_symbols,
            start_ts,
            end_ts,
        )
        # TODO(Grisha): we should pass `full_symbol_column_name` here CMTask #822.
        # Add `asset_id` column.
        market_data.insert(
            0,
            self._asset_id_col,
            self._im_client.get_numerical_ids_from_full_symbols(
                market_data["full_symbol"]
            ),
        )
        if self._columns:
            # Select only specified columns.
            hdbg.dassert_is_subset(self._columns, market_data.columns)
            market_data = market_data[self._columns]
        if limit:
            # Keep only top N records.
            hdbg.dassert_lte(1, limit)
            market_data = market_data.head(limit)
        if normalize_data:
            market_data = self._convert_im_data(market_data)
            market_data = self._normalize_data(market_data)
        return market_data

    def _convert_im_data(self, df: pd.DataFrame) -> pd.DataFrame:
        """
        Convert IM data to the format required by `AbstractMarketData`.

        :param df: IM data to transform
        ```
                                  full_symbol     close     volume
                      index
        2021-07-26 13:42:00  binance:BTC_USDT  47063.51  29.403690
        2021-07-26 13:43:00  binance:BTC_USDT  46946.30  58.246946
        2021-07-26 13:44:00  binance:BTC_USDT  46895.39  81.264098
        ```
        :return: transformed data
        ```
                        end_ts       full_symbol     close     volume             start_ts
        idx
        0  2021-07-26 13:42:00  binance:BTC_USDT  47063.51  29.403690  2021-07-26 13:41:00
        1  2021-07-26 13:43:00  binance:BTC_USDT  46946.30  58.246946  2021-07-26 13:42:00
        2  2021-07-26 13:44:00  binance:BTC_USDT  46895.39  81.264098  2021-07-26 13:43:00
        ```
        """
        # Move the index to the end ts column.
        df.index.name = "index"
        df = df.reset_index()
        hdbg.dassert_not_in(self._end_time_col_name, df.columns)
        df = df.rename(columns={"index": self._end_time_col_name})
        # `IM` data is assumed to have 1 minute frequency.
        hdbg.dassert_not_in(self._start_time_col_name, df.columns)
        # hdbg.dassert_eq(df.index.freq, "1T")
        df[self._start_time_col_name] = df[
            self._end_time_col_name
        ] - pd.Timedelta(minutes=1)
        return df

    def _get_last_end_time(self) -> Optional[pd.Timestamp]:
        # We need to find the last timestamp before the current time. We use
        # `7D` but could also use all the data since we don't call the DB.
        # TODO(gp): SELECT MAX(start_time) instead of getting all the data
        #  and then find the max and use `start_time`
        timedelta = pd.Timedelta("7D")
        df = self.get_data_for_last_period(timedelta)
        _LOG.debug(
            hpandas.df_to_str(df, print_shape_info=True, tag="after get_data")
        )
        if df.empty:
            ret = None
        else:
            ret = df.index.max()
        _LOG.debug("-> ret=%s", ret)
        return ret<|MERGE_RESOLUTION|>--- conflicted
+++ resolved
@@ -17,11 +17,7 @@
 _LOG = logging.getLogger(__name__)
 
 
-<<<<<<< HEAD
 # TODO(gp): @Grisha -> ImClientMarketData and rename all the classes and files.
-=======
-# TODO(gp): ImClientMarketData for symmetry? And so also rename the files.
->>>>>>> f976497e
 class MarketDataImClient(mdabmada.AbstractMarketData):
     """
     Implement a `MarketData` that uses a `ImClient` as backend.
