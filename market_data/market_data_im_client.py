--- conflicted
+++ resolved
@@ -98,15 +98,6 @@
                 end_ts += pd.Timedelta(1, "ms")
         # TODO(gp): call dassert_is_valid_start_end_timestamp
         if not asset_ids:
-<<<<<<< HEAD
-            # If `asset_ids` is None, get all assets from the universe.
-            as_asset_ids = True
-            asset_ids = self._im_client.get_universe(as_asset_ids)
-        # Convert numerical ids to full symbols to read `im` data.
-        full_symbols = self._im_client.get_full_symbols_from_numerical_ids(
-            asset_ids
-        )
-=======
             # If asset ids are not provided, get universe as full symbols.
             full_symbols = self._im_client.get_universe()
         else:
@@ -114,7 +105,6 @@
             full_symbols = self._im_client.get_full_symbols_from_numerical_ids(
                 asset_ids
             )
->>>>>>> 0ff81f66
         # Load the data using `im_client`.
         market_data = self._im_client.read_data(
             full_symbols,
@@ -144,11 +134,7 @@
 
     def _convert_data_for_normalization(self, df: pd.DataFrame) -> pd.DataFrame:
         """
-<<<<<<< HEAD
-        Convert IM data to the format required by `MarketData`.
-=======
         Convert data to format required by normalization in parent class.
->>>>>>> 0ff81f66
 
         :param df: IM data to transform
         ```
