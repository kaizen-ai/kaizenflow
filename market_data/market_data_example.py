--- conflicted
+++ resolved
@@ -385,9 +385,4 @@
         im_client=im_client,
         column_remap=column_remap,
     )
-<<<<<<< HEAD
-    return market_data_client
-
-=======
-    return market_data
->>>>>>> 15a6fc14
+    return market_data