<<<<<<< HEAD
=======
"""
Import as:

import market_data.ig.ig_stitched_market_data as mdiismada
"""

>>>>>>> b75eab7a
# """
# Import as:
#
# import market_data_lime.ig_stitched_market_data as mdlesmada
# """
#
# import logging
# from typing import Any, List, Optional
#
# import pandas as pd
#
# import helpers.hdatetime as hdateti
# import helpers.hdbg as hdbg
# import helpers.hpandas as hpandas
# import helpers.hprint as hprint
# import im_lime.eg as imlimeg
# import market_data as mdata
# import market_data_lime.ig_real_time_market_data as mdlertmda
#
# _LOG = logging.getLogger(__name__)
#
#
## TODO(gp): These normalization operations should be done by the ImClient.
# def normalize_df(df: pd.DataFrame) -> pd.DataFrame:
#    df.index.name = "end_time"
#    df.index = df.index.tz_convert("America/New_York")
#    return df
#
#
# def normalize_rt_df(df: pd.DataFrame) -> pd.DataFrame:
#    """
#    Normalize a df from the RT data.
#    """
#    df.index = df.index.tz_convert("America/New_York")
#    df.drop(columns=["timestamp_db"], inplace=True)
#    return df
#
#
# def normalize_historical_df(df: pd.DataFrame) -> pd.DataFrame:
#    """
#    Normalize a df from the historical data.
#    """
#    df.rename(columns={"asset_ids": "asset_id"}, inplace=True)
#    return df
#
#
## TODO(gp): Since we are using composition here, we just need an empty interface
##  instead of MarketData (only asset_ids and get_wall_clock_time).
# class IgStitchedMarketData(mdata.MarketData):
#    def __init__(
#        self,
#        asset_ids: List[Any],
#        get_wall_clock_time: hdateti.GetWallClockTime,
#        ig_rt_market_data: mdlertmda.IgRealTimeMarketData,
#        ig_historical_im_client: imlimeg.IgHistoricalPqByDateTaqBarClient,
#        **kwargs: Any,
#    ):
#        self._ig_rt_market_data = ig_rt_market_data
#        self._ig_historical_im_client = ig_historical_im_client
#        # TODO(gp): From IgRealTimeMarketData. Factor out this common code into a
#        #  class IgMarketData.
#        asset_id_col = "asset_id"
#        start_time_col_name = "start_time"
#        end_time_col_name = "end_time"
#        # Real-time columns.
#        columns = [
#            start_time_col_name,
#            end_time_col_name,
#            asset_id_col,
#            "close",
#            "volume",
#            "timestamp_db",
#            "bid_price",
#            "ask_price",
#            "bid_num_trade",
#            "ask_num_trade",
#            "day_spread",
#            "day_num_spread",
#        ]
#        # Rename columns from real-time fields to historical fields.
#        column_remap = {
#            # TODO(gp): Some pipelines call volume "vol", which could be
#            # confused with volatility. We should be explicit and call it
#            # "volume".
#            # "volume": "vol",
#            "ask_price": "good_ask",
#            "bid_price": "good_bid",
#            "bid_num_trade": "sided_bid_count",
#            "ask_num_trade": "sided_ask_count",
#        }
#        super().__init__(
#            asset_id_col,
#            asset_ids,
#            start_time_col_name,
#            end_time_col_name,
#            columns,
#            get_wall_clock_time,
#            column_remap=column_remap,
#            **kwargs,
#        )
#
#    def get_data_for_last_period(
#        self,
#        timedelta: pd.Timedelta,
#        *,
#        limit: Optional[int] = None,
#    ) -> pd.DataFrame:
#        """
#        Return data for the given `timedelta`.
#
#        The data from current wall clock time to the previous midnight is retrieved
#        from the RT market data source.
#        The data from midnight to X - 1 days is retrieved from the historical IM client.
#        """
#        _LOG.debug(hprint.to_str("timedelta"))
#        # Parse the `timedelta`.
#        hpandas.dassert_is_days(timedelta, min_num_days=2)
#        # Retrieve the wall clock time.
#        get_wall_clock_time = self._ig_rt_market_data.get_wall_clock_time
#        # The last day is retrieved from the RT MarketData.
#        # rt_timedelta = pd.Timedelta("1D")
#        wall_clock_time = get_wall_clock_time()
#        historical_market_data_end_ts = wall_clock_time.replace(
#            hour=0, minute=0, second=0
#        )
#        rt_timedelta = wall_clock_time - historical_market_data_end_ts
#        _LOG.debug("rt_timedelta=%s", rt_timedelta)
#        rt_market_data_df = self._ig_rt_market_data.get_data_for_last_period(
#            rt_timedelta,
#        )
#        _LOG.debug(
#            hpandas.df_to_str(
#                rt_market_data_df, tag="==> rt_market_data_df", print_dtypes=True
#            )
#        )
#        # rt_market_data_df=
#        #                                          start_time   asset_id  close  volume               timestamp_db  good_bid  good_ask  sided_bid_count  sided_ask_count  day_spread  day_num_spread
#        # end_time
#        # 2022-01-10 09:01:00-05:00 2022-01-10 09:00:00-05:00  17085    NaN       0 2022-01-10 14:01:04.805855    169.27    169.30                0                0        1.82              59
#        # 2022-01-10 09:02:00-05:00 2022-01-10 09:01:00-05:00  17085    NaN       0 2022-01-10 14:02:03.021451    169.29    169.31                0                0        3.17             119
#        # 2022-01-10 09:03:00-05:00 2022-01-10 09:02:00-05:00  17085    NaN       0 2022-01-10 14:03:02.915018    169.16    169.18                0                0        4.85             179
#        #
#        hdbg.dassert_lte(1, rt_market_data_df.shape[0])
#        # The rest of the data comes from the historical MarketData.
#        # wall_clock_time = get_wall_clock_time()
#        # historical_market_data_end_ts = wall_clock_time.replace(
#        #     hour=0, minute=0, second=0
#        # )
#        hdbg.dassert_lte(2, timedelta.days)
#        historical_timedelta = pd.Timedelta(days=(timedelta.days - 1))
#        _LOG.debug("historical_timedelta=%s", historical_timedelta)
#        historical_market_data_start_ts = (
#            historical_market_data_end_ts - historical_timedelta
#        )
#        _LOG.debug(
#            "historical_market_data=[%s,%s]",
#            historical_market_data_start_ts,
#            historical_market_data_end_ts,
#        )
#        full_symbol_col_name = "asset_ids"
#        # TODO(gp): timestamp_db is not in the historical bar data. Hopefully
#        # it is in the archived bar data.
#        columns = "end_time start_time asset_id close volume good_bid good_ask sided_bid_count sided_ask_count day_spread day_num_spread"
#        #
#        columns = columns.split()
#        # TODO(gp): Call the proper function to convert asset_ids to full_symbols.
#        full_symbols = list(map(str, self._asset_ids))
#        filter_data_mode = "assert"
#        historical_market_data_df = self._ig_historical_im_client.read_data(
#            full_symbols,
#            historical_market_data_start_ts,
#            historical_market_data_end_ts,
#            columns,
#            filter_data_mode,
#            full_symbol_col_name=full_symbol_col_name,
#        )
#        _LOG.debug(
#            hpandas.df_to_str(
#                historical_market_data_df,
#                tag="==> historical_market_data_df",
#                print_dtypes=True,
#            )
#        )
#        # historical_market_data_df=
#        #                                          start_time    asset_ids  close  volume  good_bid  good_ask  sided_bid_count  sided_ask_count  day_spread  day_num_spread
#        # timestamp
#        # 2022-01-03 14:01:00+00:00 2022-01-03 14:00:00+00:00  17085.0    NaN     0.0    177.65    177.74              0.0              0.0        2.76            59.0
#        # 2022-01-03 14:02:00+00:00 2022-01-03 14:01:00+00:00  17085.0    NaN     0.0    177.55    177.56              0.0              0.0        6.23           119.0
#        # 2022-01-03 14:03:00+00:00 2022-01-03 14:02:00+00:00  17085.0    NaN     0.0    177.63    177.66              0.0              0.0       11.74           179.0
#        #
#        hdbg.dassert_lte(1, historical_market_data_df.shape[0])
#        # Align the columns names.
#        # TODO(gp): Clean up this.
#        rt_market_data_df = normalize_rt_df(rt_market_data_df)
#        rt_market_data_df = normalize_df(rt_market_data_df)
#        historical_market_data_df = normalize_historical_df(
#            historical_market_data_df
#        )
#        historical_market_data_df = normalize_df(historical_market_data_df)
#        # Merge.
#        # hdbg.dassert_set_eq(
#        #    rt_market_data_df.columns, historical_market_data_df.columns
#        # )
#        df = pd.concat([rt_market_data_df, historical_market_data_df], axis=0)
#        df.sort_index(ascending=True, inplace=True)
#        #_LOG.debug(
#        #    hpandas.df_to_str(
#        #        df, print_shape_info=True, print_dtypes=True, tag="==> df"
#        #    )
#        #)
#        #df["asset_id"] = df["asset_id"].astype(int)
#        #_LOG.debug(
#        #    hpandas.df_to_str(
#        #        df, print_shape_info=True, print_dtypes=True, tag="==> df"
#        #    )
#        #)
#        # TODO(gp): There should be a single row for each (timestamp, IG id).
#        # hpandas.dassert_strictly_increasing_index(df)
#        return df
#
#    def should_be_online(self, wall_clock_time: pd.Timestamp) -> bool:
#        return self._ig_rt_market_data.should_be_online(wall_clock_time)
#
#    def _get_data(
#        self,
#        *args: Any,
#        **kwargs: Any,
#    ) -> pd.DataFrame:
#        # TODO(gp): Check that we are asking for data that comes from the RT part.
#        df = self._ig_rt_market_data._get_data(*args, **kwargs)
#        return df
#
#    def _get_last_end_time(self) -> Optional[pd.Timestamp]:
#        return self._ig_rt_market_data._get_last_end_time()<|MERGE_RESOLUTION|>--- conflicted
+++ resolved
@@ -1,12 +1,9 @@
-<<<<<<< HEAD
-=======
 """
 Import as:
 
 import market_data.ig.ig_stitched_market_data as mdiismada
 """
 
->>>>>>> b75eab7a
 # """
 # Import as:
 #
