"""
Import as:

import market_data.abstract_market_data as mdabmada
"""

import abc
import asyncio
import logging
from typing import Any, Callable, Dict, List, Optional, Tuple

import numpy as np
import pandas as pd

import helpers.hdatetime as hdateti
import helpers.hdbg as hdbg
import helpers.hpandas as hpandas
import helpers.hprint as hprint

_LOG = logging.getLogger(__name__)


_LOG.verb_debug = hprint.install_log_verb_debug(_LOG, verbose=False)


# #############################################################################
# AbstractMarketData
# #############################################################################


<<<<<<< HEAD
# TODO(gp): @Grisha -> MarketData. We need a script (replace_text.py) to do it
#  since we need to update multiple repos.
=======
# TODO(gp): Generalize and move close to Interval or helpers.hdatetime.
def dassert_is_valid_start_end_timestamp(
    start_ts: Optional[pd.Timestamp],
    end_ts: Optional[pd.Timestamp],
    left_close: bool = True,
    right_close: bool = False,
) -> None:
    _LOG.debug(hprint.to_str("start_ts end_ts"))
    if start_ts is not None:
        hdbg.dassert_isinstance(start_ts, pd.Timestamp)
    if end_ts is not None:
        hdbg.dassert_isinstance(end_ts, pd.Timestamp)
    # Check the requested interval.
    if start_ts is not None and end_ts is not None:
        # TODO(gp): This should be function of right_close and left_close.
        hdbg.dassert_lt(start_ts, end_ts)


# TODO(gp): -> MarketData
>>>>>>> f976497e
class AbstractMarketData(abc.ABC):
    """
    Implement an interface to an historical / real-time source of price data.

    For a discussion on the design principles see
    `market_data/data_pipeline_architecture.md`

    # Responsibilities:
    - Delegate to a data backend in `ImClient` to retrieve historical and real-time
      data
    - Model data in terms of interval `start_timestamp`, `end_timestamp`
        - `ImClient` models data in terms of end timestamp of the interval
    - Implement RT behaviors (e.g, `is_last_bar_available`, wall_clock, ...)
    - Implement knowledge time and delay
        - `ImClient` doesn't have this view of the data
    - Stitch together different data representations (e.g., historical / RT)
      using multiple IM backends
    - Remap columns to connect data backends to consumers
    - Implement some common market-related data transformations
        - E.g., `get_twap_price()`, `get_last_price()`

    # Non-responsibilities:
    - In general do not access data directly but rely on `ImClient` objects to
      retrieve the data from different backends

    # Data format
    - The data from this class is available in two formats:
        1) Native data
            - delivered by classes derived from `MarketData`
            - indexed with a progressive index
            - with asset, start_time, end_time, knowledge_time
        ```
          asset_id           start_time             end_time     close   volume
        idx
          0  17085  2021-07-26 13:41:00  2021-07-26 13:42:00  148.8600   400176
          1  17085  2021-07-26 13:30:00  2021-07-26 13:31:00  148.5300  1407725
          2  17085  2021-07-26 13:31:00  2021-07-26 13:32:00  148.0999   473869
        ```

        2) Normalized data:
            - transformed by the base `MarketData` class
            - indexed by the column that corresponds to `end_time`
            - suitable to DataFlow computation
        ```
                                asset_id                start_time    close   volume
        end_time
        2021-07-20 09:31:00-04:00  17085 2021-07-20 09:30:00-04:00  143.990  1524506
        2021-07-20 09:32:00-04:00  17085 2021-07-20 09:31:00-04:00  143.310   586654
        2021-07-20 09:33:00-04:00  17085 2021-07-20 09:32:00-04:00  143.535   667639
        ```
    """

    def __init__(
        self,
        asset_id_col: str,
        # TODO(gp): This should be first and also potentially be None.
        asset_ids: List[Any],
        # TODO(gp): These are before the remapping.
        # TODO(gp): -> start_timestamp_col
        start_time_col_name: str,
        end_time_col_name: str,
        columns: Optional[List[str]],
        get_wall_clock_time: hdateti.GetWallClockTime,
        *,
        # TODO(Dan): Converge on timezone `America/New_York` vs `US/Eastern` (see
        #  CMTask217).
        timezone: str = "America/New_York",
        sleep_in_secs: float = 1.0,
        time_out_in_secs: int = 60 * 2,
        column_remap: Optional[Dict[str, str]] = None,
    ):
        """
        Constructor.

        The (input) name of the columns delivered by the derived classes is set
        through `asset_id_col`, `start_time_col_name`, `end_time_col_name`.
        The (output) name of the columns after the normalization can be changed
        through `column_remap`.

        :param asset_id_col: the name of the column used to select the asset ids
        :param asset_ids: as described in the class docstring
        :param start_time_col_name: the name of the column storing the `start_time`
        :param end_time_col_name: the name of the column storing the `end_time`
        :param columns: columns to return. `None` means all available
        :param get_wall_clock_time: the wall clock
        :param timezone: timezone to convert normalized output timestamps to
        :param sleep_in_secs, time_out_in_secs: sample every `sleep_in_secs`
            seconds waiting up to `time_out_in_secs` seconds
        :param column_remap: dict of columns to remap the output data or `None` for
            no remapping
        """
        _LOG.debug("")
        self._asset_id_col = asset_id_col
        self._asset_ids = asset_ids
        self._start_time_col_name = start_time_col_name
        self._end_time_col_name = end_time_col_name
        self._columns = columns
        #
        hdbg.dassert_isinstance(get_wall_clock_time, Callable)
        self.get_wall_clock_time = get_wall_clock_time
        #
        hdbg.dassert_lt(0, sleep_in_secs)
        self._sleep_in_secs = sleep_in_secs
        #
        self._timezone = timezone
        self._column_remap = column_remap
        # Compute the max number of iterations.
        hdbg.dassert_lt(0, time_out_in_secs)
        max_iterations = int(time_out_in_secs / sleep_in_secs)
        hdbg.dassert_lte(1, max_iterations)
        self._max_iterations = max_iterations

    def get_data_for_last_period(
        self,
        timedelta: pd.Timedelta,
        *,
        normalize_data: bool = True,
        # TODO(gp): Not sure limit is really needed. We could move it to the DB
        #  implementation.
        limit: Optional[int] = None,
    ) -> pd.DataFrame:
        """
        Get an amount of data `timedelta` in the past before the current
        timestamp.

        This is used during real-time execution to evaluate a model.

        Note that we use `asset_ids` from the constructor instead of passing it
        since the use case is for clients to just ask data that has been
        configured upstream when this object was built.
        """
        # TODO(gp): If the DB supports asyncio this should become async.
        # Handle `timedelta`.
        _LOG.verb_debug(hprint.to_str("timedelta"))
        wall_clock_time = self.get_wall_clock_time()
        start_ts = self._process_period(timedelta, wall_clock_time)
        end_ts = None
        # By convention to get the last chunk of data we use the start_time column.
        ts_col_name = self._start_time_col_name
        asset_ids = self._asset_ids
        # Get the data.
        dassert_is_valid_start_end_timestamp(start_ts, end_ts)
        df = self.get_data_for_interval(
            start_ts,
            end_ts,
            ts_col_name,
            asset_ids,
            normalize_data=normalize_data,
            limit=limit,
        )
        # We don't need to remap columns since `get_data_for_interval()` has already
        # done it.
        _LOG.verb_debug("-> df=\n%s", hpandas.df_to_str(df))
        return df

    def get_data_at_timestamp(
        self,
        ts: pd.Timestamp,
        ts_col_name: str,
        asset_ids: Optional[List[int]],
        *,
        normalize_data: bool = True,
    ) -> pd.DataFrame:
        """
        Return price data at a specific timestamp.

        :param ts_col_name: the name of the column (before the remapping) to filter
            on and use as index
        :param ts: the timestamp to filter on
        :param asset_ids: list of asset ids to filter on. `None` for all asset ids.
        :param normalize_data: normalize the data
        """
        start_ts = ts - pd.Timedelta("1S")
        end_ts = ts + pd.Timedelta("1S")
        df = self.get_data_for_interval(
            start_ts,
            end_ts,
            ts_col_name,
            asset_ids,
            normalize_data=normalize_data,
        )
        # We don't need to remap columns since `get_data_for_interval()` has already
        # done it.
        _LOG.verb_debug("-> df=\n%s", hpandas.df_to_str(df))
        return df

    def get_data_for_interval(
        self,
        start_ts: Optional[pd.Timestamp],
        end_ts: Optional[pd.Timestamp],
        ts_col_name: str,
        asset_ids: Optional[List[int]],
        *,
        left_close: bool = True,
        right_close: bool = False,
        normalize_data: bool = True,
        limit: Optional[int] = None,
    ) -> pd.DataFrame:
        """
        Return price data for an interval with `start_ts` and `end_ts`
        boundaries.

        All the `get_data_*` functions should go through this function since
        it is in charge of converting the data to the right timezone and
        performing the column name remapping.

        :param ts_col_name: the name of the column (before the remapping) to filter
            on
        :param asset_ids: list of asset ids to filter on. `None` for all asset ids.
        :param left_close, right_close: represent the type of interval
            - E.g., [start_ts, end_ts), or (start_ts, end_ts]
        """
        _LOG.debug(
            hprint.to_str(
                "start_ts end_ts ts_col_name asset_ids left_close right_close normalize_data limit"
            )
        )
        # Resolve the asset ids.
        if asset_ids is None:
            asset_ids = self._asset_ids
        # Check the requested interval.
        dassert_is_valid_start_end_timestamp(
            start_ts, end_ts, left_close=left_close, right_close=right_close
        )
        # Delegate to the derived classes to retrieve the data.
        df = self._get_data(
            start_ts,
            end_ts,
            ts_col_name,
            asset_ids,
            left_close,
            right_close,
            normalize_data,
            limit,
        )
        # If the assets were specified, check that the returned data doesn't contain
        # data that we didn't request.
        if asset_ids is not None:
            hdbg.dassert_is_subset(df[self._asset_id_col].unique(), asset_ids)
        # TODO(gp): If asset_ids was specified but the backend has a universe
        #  specified already, we might need to apply a filter by asset_ids.
        # TODO(gp): Check data with respect to start_ts, end_ts.
        if normalize_data:
            # Convert start and end timestamps to `self._timezone` if data is
            # normalized.
            df = self._convert_timestamps_to_timezone(df)
        # Remap column names.
        df = self._remap_columns(df)
        _LOG.verb_debug("-> df=\n%s", hpandas.df_to_str(df))
        hdbg.dassert_isinstance(df, pd.DataFrame)
        return df

    def get_twap_price(
        self,
        start_ts: pd.Timestamp,
        end_ts: pd.Timestamp,
        ts_col_name: str,
        asset_ids: List[int],
        column: str,
    ) -> pd.Series:
        """
        Compute TWAP of the column `column` in (ts_start, ts_end].

        E.g., TWAP for (9:30, 9:35] means avg(p(9:31), ..., p(9:35)).

        This function should be called `get_twa_price()` or `get_twap()`, but alas
        TWAP is often used as an adjective for price.
        """
        # Get the slice (start_ts, end_ts] of prices.
        left_close = False
        right_close = True
        dassert_is_valid_start_end_timestamp(
            start_ts, end_ts, left_close=left_close, right_close=right_close
        )
        prices = self.get_data_for_interval(
            start_ts,
            end_ts,
            ts_col_name,
            asset_ids,
            left_close=left_close,
            right_close=right_close,
            normalize_data=True,
            limit=None,
        )
        # We don't need to remap columns since `get_data_for_interval()` has already
        # done it.
        hdbg.dassert_in(column, prices.columns)
        # Compute the mean value.
        _LOG.verb_debug("prices=\n%s", prices)
        twap = prices.groupby(self._asset_id_col)[column].mean()
        hpandas.dassert_series_type_in(twap, [np.float64, np.int64])
        return twap

    def get_last_twap_price(
        self,
        bar_duration: str,
        ts_col_name: str,
        asset_ids: List[int],
        column: str,
    ) -> pd.Series:
        """
        Compute TWAP of the column `column` over last `bar_duration`.

        E.g., if the last end time is 9:35 and `bar_duration=5T`, then
        we compute TWAP for (9:30, 9:35].
        """
        last_end_time = self.get_last_end_time()
        _LOG.info("last_end_time=%s", last_end_time)
        offset = pd.Timedelta(bar_duration)
        first_end_time = last_end_time - offset
        # We rely on the assumption that we are reading 1-minute bars.
        start_time = first_end_time - pd.Timedelta(minutes=1)
        twap = self.get_twap_price(
            start_time,
            last_end_time,
            ts_col_name,
            asset_ids,
            column,
        )
        return twap

    # Methods for handling real-time behaviors.

    def get_last_end_time(self) -> Optional[pd.Timestamp]:
        """
        Return the last `end_time` present in the RT DB.

        In the actual RT DB there is always some data, so we return a
        timestamp. We return `None` only for replayed time when there is
        no time (e.g., before the market opens).
        """
        ret = self._get_last_end_time()
        if ret is not None:
            # Convert to ET.
            # TODO(Dan): Pass timezone from ctor in CmTask1000.
            ret = ret.tz_convert("America/New_York")
        _LOG.verb_debug("-> ret=%s", ret)
        return ret

    def get_last_price(
        self,
        col_name: str,
        asset_ids: List[int],
    ) -> pd.Series:
        """
        Get last price for `asset_ids` using column `col_name` (e.g., "close")
        """
        # TODO(*): Use a to-be-written `get_last_start_time()` instead.
        last_end_time = self.get_last_end_time()
        _LOG.info("last_end_time=%s", last_end_time)
        # TODO(gp): This is not super robust.
        if False:
            # For debugging.
            df = self.get_data_for_last_period(timedelta="5T")
            _LOG.info("df=\n%s", hpandas.df_to_str(df, tag="df"))
        # Get the data.
        # TODO(*): Remove the hard-coded 1-minute.
        start_time = last_end_time - pd.Timedelta("1M")
        df = self.get_data_at_timestamp(
            start_time,
            self._start_time_col_name,
            asset_ids,
        )
        # Convert the df of data into a series.
        hdbg.dassert_in(col_name, df.columns)
        last_price = df[[col_name, self._asset_id_col]]
        last_price.set_index(self._asset_id_col, inplace=True)
        last_price_srs = hpandas.to_series(last_price)
        hdbg.dassert_isinstance(last_price_srs, pd.Series)
        last_price_srs.index.name = self._asset_id_col
        last_price_srs.name = col_name
        hpandas.dassert_series_type_in(last_price_srs, [np.float64, np.int64])
        # TODO(gp): Print if there are nans.
        return last_price_srs

    @abc.abstractmethod
    def should_be_online(self, wall_clock_time: pd.Timestamp) -> bool:
        """
        Return whether the interface should be available at the given time.
        """
        ...

    def is_online(self) -> bool:
        """
        Return whether the DB is on-line at the current time.

        This is useful to avoid to wait on a DB that is off-line. We
        check this by checking if there was data in the last minute.
        """
        # Check if the data in the last minute is empty.
        _LOG.verb_debug("")
        # The DB is online if there was data within the last minute.
        last_db_end_time = self.get_last_end_time()
        if last_db_end_time is None:
            ret = False
        else:
            _LOG.verb_debug(
                "last_db_end_time=%s -> %s",
                last_db_end_time,
                last_db_end_time.floor("Min"),
            )
            wall_clock_time = self.get_wall_clock_time()
            _LOG.verb_debug(
                "wall_clock_time=%s -> %s",
                wall_clock_time,
                wall_clock_time.floor("Min"),
            )
            ret = last_db_end_time.floor("Min") >= (
                wall_clock_time.floor("Min") - pd.Timedelta("1M")
            )
        _LOG.verb_debug("-> ret=%s", ret)
        return ret

    async def wait_for_latest_data(
        self,
    ) -> Tuple[pd.Timestamp, pd.Timestamp, int]:
        """
        Wait until the bar with `end_time` == `wall_clock_time` is present in
        the RT DB.

        :return:
            - start_sampling_time: timestamp when the sampling started
            - end_sampling_time: timestamp when the sampling ended, since the bar
              was ready
            - num_iter: number of iterations before the last bar was ready
        """
        start_sampling_time = self.get_wall_clock_time()
        _LOG.verb_debug("DB on-line: %s", self.is_online())
        #
        hprint.log_frame(_LOG, "Waiting on last bar ...")
        num_iter = 0
        while True:
            wall_clock_time = self.get_wall_clock_time()
            last_db_end_time = self.get_last_end_time()
            # TODO(gp): We should use the new hasynci.poll().
            _LOG.debug(
                "\n### waiting on last bar: "
                "num_iter=%s/%s: wall_clock_time=%s last_db_end_time=%s",
                num_iter,
                self._max_iterations,
                wall_clock_time,
                last_db_end_time,
            )
            if last_db_end_time and (
                last_db_end_time.floor("Min") >= wall_clock_time.floor("Min")
            ):
                # Get the current timestamp when the call was finally executed.
                hprint.log_frame(_LOG, "Waiting on last bar: done")
                end_sampling_time = wall_clock_time
                break
            if num_iter >= self._max_iterations:
                raise TimeoutError
            num_iter += 1
            _LOG.verb_debug("Sleep for %s secs", self._sleep_in_secs)
            await asyncio.sleep(self._sleep_in_secs)
        _LOG.verb_debug(
            "-> %s",
            hprint.to_str("start_sampling_time end_sampling_time num_iter"),
        )
        return start_sampling_time, end_sampling_time, num_iter

    def _normalize_data(self, df: pd.DataFrame) -> pd.DataFrame:
        """
        Transform df from real-time DB into data similar to the historical TAQ
        bars.

        The input df looks like:
        ```
          asset_id           start_time             end_time     close   volume

        idx
          0  17085  2021-07-26 13:40:00  2021-07-26 13:41:00  149.0250   575024
          1  17085  2021-07-26 13:41:00  2021-07-26 13:42:00  148.8600   400176
          2  17085  2021-07-26 13:30:00  2021-07-26 13:31:00  148.5300  1407725
        ```

        The output df looks like:
        ```
                                asset_id                start_time    close   volume
        end_time
        2021-07-20 09:31:00-04:00  17085 2021-07-20 09:30:00-04:00  143.990  1524506
        2021-07-20 09:32:00-04:00  17085 2021-07-20 09:31:00-04:00  143.310   586654
        2021-07-20 09:33:00-04:00  17085 2021-07-20 09:32:00-04:00  143.535   667639
        ```
        """
        # Sort in increasing time order and reindex.
        df.sort_values(
            [self._end_time_col_name, self._asset_id_col], inplace=True
        )
        df.set_index(self._end_time_col_name, drop=True, inplace=True)
        # TODO(gp): Add a check to make sure we are not getting data after the
        #  current time.
        _LOG.verb_debug("df.empty=%s, df.shape=%s", df.empty, str(df.shape))
        # # The data source should not return data after the current time.
        # if not df.empty:
        #     wall_clock_time = self.get_wall_clock_time()
        #     _LOG.debug(hprint.to_str("wall_clock_time df.index.max()"))
        #     hdbg.dassert_lte(df.index.max(), wall_clock_time)
        # _LOG.debug(hpandas.df_to_str(df, print_shape_info=True, tag="after process_data"))
        return df

    # /////////////////////////////////////////////////////////////////////////////

    @abc.abstractmethod
    def _get_last_end_time(self) -> Optional[pd.Timestamp]:
        ...

    @abc.abstractmethod
    def _get_data(
        self,
        start_ts: Optional[pd.Timestamp],
        end_ts: Optional[pd.Timestamp],
        ts_col_name: str,
        asset_ids: Optional[List[int]],
        left_close: bool,
        right_close: bool,
        normalize_data: bool,
        limit: Optional[int],
    ) -> pd.DataFrame:
        """
        Return data in [start_ts, end_ts) for certain assets.

        This should be the only entrypoint to get data from the derived
        classes.

        :param start_ts: beginning of the time interval to select data for
        :param end_ts: end of the time interval to select data for
        :param ts_col_name: the name of the column (before the remapping) to filter
            on
        :param asset_ids: list of asset ids to filter on. `None` for all asset ids.
        :param left_close, right_close: represent the type of interval
            - E.g., [start_ts, end_ts), or (start_ts, end_ts]
        :param normalize_data: whether to normalize data or not, see
            `self.process_data()`
        :param limit: keep only top N records
        """
        ...

    def _remap_columns(self, df: pd.DataFrame) -> pd.DataFrame:
        """
        Remap column names with provided mapping.

        :param df: input dataframe
        :return: dataframe with remapped column names
        """
        if self._column_remap:
            hpandas.dassert_valid_remap(df.columns.tolist(), self._column_remap)
            df = df.rename(columns=self._column_remap)
        return df

    def _convert_timestamps_to_timezone(self, df: pd.DataFrame) -> pd.DataFrame:
        """
        Convert start and end timestamps to the specified timezone.

        :param df: normalized data
        :return: data with start and end dates in specified timezone
        """
        if df.empty:
            return df
        # Convert end timestamp values that are used as dataframe index.
        hpandas.dassert_index_is_datetime(df)
        df.index = df.index.tz_convert(self._timezone)
        # Convert start timestamp column values.
        hdbg.dassert_in(self._start_time_col_name, df.columns)
        df[self._start_time_col_name] = df[
            self._start_time_col_name
        ].dt.tz_convert(self._timezone)
        return df

    @staticmethod
    def _process_period(
        timedelta: pd.Timedelta, wall_clock_time: pd.Timestamp
    ) -> Optional[pd.Timestamp]:
        """
        Return the start time corresponding to returning the desired
        `timedelta` of time before the current wall clock time.

        E.g., if the df looks like:
        ```
           start_datetime           last_price    id
                     end_datetime
                              timestamp_db
        0  09:30     09:31    09:31  -0.125460  1000
        1  09:31     09:32    09:32   0.325254  1000
        2  09:32     09:33    09:33   0.557248  1000
        3  09:33     09:34    09:34   0.655907  1000
        4  09:34     09:35    09:35   0.311925  1000
        ```
        and `wall_clock_time=09:34` the last minute `1T` should be:
        ```
           start_datetime           last_price    id
                     end_datetime
                              timestamp_db
        4  09:34     09:35    09:35   0.311925  1000
        ```

        :param timedelta: a `pd.Timedelta` like `1D`, `5T`
        """
        _LOG.verb_debug(hprint.to_str("timedelta wall_clock_time"))
        hdbg.dassert_isinstance(timedelta, pd.Timedelta)
        hdbg.dassert_lt(pd.Timedelta("0S"), timedelta)
        last_start_time = wall_clock_time - timedelta
        _LOG.verb_debug("last_start_time=%s", last_start_time)
        return last_start_time<|MERGE_RESOLUTION|>--- conflicted
+++ resolved
@@ -28,10 +28,6 @@
 # #############################################################################
 
 
-<<<<<<< HEAD
-# TODO(gp): @Grisha -> MarketData. We need a script (replace_text.py) to do it
-#  since we need to update multiple repos.
-=======
 # TODO(gp): Generalize and move close to Interval or helpers.hdatetime.
 def dassert_is_valid_start_end_timestamp(
     start_ts: Optional[pd.Timestamp],
@@ -50,8 +46,8 @@
         hdbg.dassert_lt(start_ts, end_ts)
 
 
-# TODO(gp): -> MarketData
->>>>>>> f976497e
+# TODO(gp): @Grisha -> MarketData. We need a script (replace_text.py) to do it
+#  since we need to update multiple repos.
 class AbstractMarketData(abc.ABC):
     """
     Implement an interface to an historical / real-time source of price data.
