--- conflicted
+++ resolved
@@ -392,13 +392,8 @@
         # TODO(gp): This is not super robust.
         if False:
             # For debugging.
-<<<<<<< HEAD
-            df = self.get_data_for_last_period(period="last_5mins")
+            df = self.get_data_for_last_period(timedelta="5T")
             _LOG.info("df=\n%s", hpandas.df_to_str(df, tag="df"))
-=======
-            df = self.get_data_for_last_period(timedelta="last_5mins")
-            _LOG.info("df=\n%s", hpandas.dataframe_to_str(df))
->>>>>>> e6a95ec7
         # Get the data.
         # TODO(*): Remove the hard-coded 1-minute.
         start_time = last_end_time - pd.Timedelta("1M")
