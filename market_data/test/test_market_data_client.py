--- conflicted
+++ resolved
@@ -20,17 +20,6 @@
         - interval type is [a, b)
         - column names are remapped
         """
-<<<<<<< HEAD
-        # Initialize the `IM` client.
-        test_dir = os.path.join(
-            hgit.get_client_root(False),
-            "im_v2/ccxt/data/client/test/test_data",
-        )
-        ccxt_file_client = imvcdclcl.CcxtCsvFileSystemClient(
-            data_type="ohlcv", root_dir=test_dir
-        )
-=======
->>>>>>> 4a5f783a
         # Initialize the `MarketDataInterface`.
         multiple_symbols_client = self._helper()
         asset_id_col = "full_symbol"
@@ -40,23 +29,13 @@
         columns = []
         get_wall_clock_time = hdateti.get_current_time
         market_data_client = mdmadacl.MarketDataInterface(
-<<<<<<< HEAD
-            "full_symbol",
-            full_symbols,
-            "start_ts",
-            "end_ts",
-            [],
-            hdateti.get_current_time,
-            im_client=ccxt_file_client,
-=======
-            asset_id_col,
-            asset_ids,
-            start_time_col_name,
-            end_time_col_name,
-            columns,
-            get_wall_clock_time,
-            im_client=multiple_symbols_client,
->>>>>>> 4a5f783a
+            asset_id_col,
+            asset_ids,
+            start_time_col_name,
+            end_time_col_name,
+            columns,
+            get_wall_clock_time,
+            im_client=multiple_symbols_client,
             column_remap={"full_symbol": "asset_id"},
         )
         # Read data.
