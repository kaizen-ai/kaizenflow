--- conflicted
+++ resolved
@@ -14,19 +14,13 @@
 class TestRealTimeMarketData2(
     imvcddbut.TestImDbHelper,
 ):
-<<<<<<< HEAD
     
     @classmethod
     def get_id(cls):
         return hash(cls.__name__) % 1000
     
-    def setup_talos_market_data(
-        self,
-        resample_1min: Optional[bool] = True,
-=======
     def setup_test_market_data(
         self, im_client: icdc.SqlRealTimeImClient
->>>>>>> bcdb3286
     ) -> mdrtmada.RealTimeMarketData2:
         """
         Setup RealTimeMarketData2 interface.
