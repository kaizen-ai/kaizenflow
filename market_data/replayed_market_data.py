--- conflicted
+++ resolved
@@ -176,13 +176,6 @@
     # hdbg.dassert(market_data.is_online())
     with htimer.TimedScope(logging.DEBUG, "market_data.get_data"):
         rt_df = market_data.get_data_for_last_period(timedelta, limit=limit)
-<<<<<<< HEAD
-    # TODO(Nina): "Cut off loaded historical market data by wall clock time" CmTask #2424.
-    wall_clock_time = market_data.get_wall_clock_time()
-    # TODO(gp): Use trim_df to avoid a linear scan.
-    rt_df = rt_df[rt_df.index < wall_clock_time]
-=======
->>>>>>> de175ef4
     #
     _LOG.debug(
         hpandas.df_to_str(
