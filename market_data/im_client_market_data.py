"""
Import as:

import market_data.im_client_market_data as mdimcmada
"""

import logging
from typing import Any, List, Optional

import numpy as np
import pandas as pd

import helpers.hdbg as hdbg
import helpers.hpandas as hpandas
import im_v2.common.data.client as icdc
import im_v2.common.universe as ivcu
import market_data.abstract_market_data as mdabmada

_LOG = logging.getLogger(__name__)


class ImClientMarketData(mdabmada.MarketData):
    """
    Implement a `MarketData` that uses a `ImClient` as backend.
    """

    def __init__(
        self, *args: Any, im_client: icdc.ImClient, **kwargs: Any
    ) -> None:
        """
        Constructor.
        """
        super().__init__(*args, **kwargs)
        hdbg.dassert_isinstance(im_client, icdc.ImClient)
        self._im_client = im_client

    def get_last_price(
        self,
        col_name: str,
        asset_ids: List[int],
    ) -> pd.Series:
        """
        This method overrides parent method in `MarketData`.

        In contrast with specific `MarketData` backends,
        `ImClientMarketData` uses the end of interval for date
        filtering.
        """
        last_end_time = self.get_last_end_time()
        _LOG.info("last_end_time=%s", last_end_time)
        # Get the data.
        df = self.get_data_at_timestamp(
            last_end_time,
            self._end_time_col_name,
            asset_ids,
        )
        # Convert the df of data into a series.
        hdbg.dassert_in(col_name, df.columns)
        last_price = df[[col_name, self._asset_id_col]]
        last_price.set_index(self._asset_id_col, inplace=True)
        last_price_srs = hpandas.to_series(last_price)
        hdbg.dassert_isinstance(last_price_srs, pd.Series)
        last_price_srs.index.name = self._asset_id_col
        last_price_srs.name = col_name
        hpandas.dassert_series_type_in(last_price_srs, [np.float64, np.int64])
        # TODO(gp): Print if there are nans.
        return last_price_srs

    def should_be_online(self, wall_clock_time: pd.Timestamp) -> bool:
        """
        See the parent class.
        """
        # TODO(gp): It should delegate to the ImClient.
        return True

    def _get_data(
        self,
        start_ts: Optional[pd.Timestamp],
        end_ts: Optional[pd.Timestamp],
        ts_col_name: str,
        asset_ids: Optional[List[int]],
        left_close: bool,
        right_close: bool,
        limit: Optional[int],
    ) -> pd.DataFrame:
        """
        See the parent class.
        """
        if not left_close:
            if start_ts is not None:
                # Add one millisecond to not include the left boundary.
                start_ts += pd.Timedelta(1, "ms")
        if not right_close:
            if end_ts is not None:
                # Subtract one millisecond not to include the right boundary.
                end_ts -= pd.Timedelta(1, "ms")
        if asset_ids is None:
            # If asset ids are not provided, get universe as full symbols.
            full_symbols = self._im_client.get_universe()
        else:
            # Convert asset ids to full symbols to read `im` data.
            full_symbols = self._im_client.get_full_symbols_from_asset_ids(
                asset_ids
            )
        # Load the data using `im_client`.
        ivcu.dassert_valid_full_symbols(full_symbols)
        # TODO(Grisha): @Dan improve the code, add comments.
        columns_to_exclude_in_im = [self._start_time_col_name, self._end_time_col_name, self._asset_id_col]
        query_columns = [col for col in self._columns if col not in columns_to_exclude_in_im]
        market_data = self._im_client.read_data(
            full_symbols,
            start_ts,
            end_ts,
<<<<<<< HEAD
            self._columns,
=======
            query_columns,
>>>>>>> de065431
        )
        # Add `asset_id` column.
        _LOG.debug("asset_id_col=%s", self._asset_id_col)
        # TODO(gp): im_client should always return the name of the column storing
        #  the asset_id as "full_symbol" instead we access the class to see what
        #  is the name of that column.
        full_symbol_col_name = self._im_client._get_full_symbol_col_name(None)
        _LOG.debug("full_symbol_col_name=%s", full_symbol_col_name)
        _LOG.debug("market_data.columns=%s", sorted(list(market_data.columns)))
        hdbg.dassert_in(full_symbol_col_name, market_data.columns)
        transformed_asset_ids = self._im_client.get_asset_ids_from_full_symbols(
            market_data[full_symbol_col_name].tolist()
        )
        if self._asset_id_col in market_data.columns:
            _LOG.debug(
                "Overwriting column '%s' with asset_ids", self._asset_id_col
            )
            market_data[self._asset_id_col] = transformed_asset_ids
        else:
            market_data.insert(
                0,
                self._asset_id_col,
                transformed_asset_ids,
            )
        hdbg.dassert_in(self._asset_id_col, market_data.columns)
        if limit:
            # Keep only top N records.
            hdbg.dassert_lte(1, limit)
            market_data = market_data.head(limit)
        # Prepare data for normalization by the parent class.
        market_data = self._convert_data_for_normalization(market_data)
        return market_data

    def _convert_data_for_normalization(self, df: pd.DataFrame) -> pd.DataFrame:
        """
        Convert data to format required by normalization in parent class.

        :param df: IM data to transform
        ```
                                  full_symbol     close     volume
                      index
        2021-07-26 13:42:00  binance:BTC_USDT  47063.51  29.403690
        2021-07-26 13:43:00  binance:BTC_USDT  46946.30  58.246946
        2021-07-26 13:44:00  binance:BTC_USDT  46895.39  81.264098
        ```
        :return: transformed data
        ```
                        end_ts       full_symbol     close     volume             start_ts
        idx
        0  2021-07-26 13:42:00  binance:BTC_USDT  47063.51  29.403690  2021-07-26 13:41:00
        1  2021-07-26 13:43:00  binance:BTC_USDT  46946.30  58.246946  2021-07-26 13:42:00
        2  2021-07-26 13:44:00  binance:BTC_USDT  46895.39  81.264098  2021-07-26 13:43:00
        ```
        """
        # Move the index to the end ts column.
        df.index.name = "index"
        df = df.reset_index()
        hdbg.dassert_not_in(self._end_time_col_name, df.columns)
        df = df.rename(columns={"index": self._end_time_col_name})
        # `IM` data is assumed to have 1 minute frequency.
        hdbg.dassert_not_in(self._start_time_col_name, df.columns)
        # hdbg.dassert_eq(df.index.freq, "1T")
        df[self._start_time_col_name] = df[
            self._end_time_col_name
        ] - pd.Timedelta(minutes=1)
        return df

    def _get_last_end_time(self) -> Optional[pd.Timestamp]:
        # We need to find the last timestamp before the current time. We use
        # `7D` but could also use all the data since we don't call the DB.
        # TODO(gp): SELECT MAX(start_time) instead of getting all the data
        #  and then find the max and use `start_time`
        timedelta = pd.Timedelta("7D")
        df = self.get_data_for_last_period(timedelta)
        _LOG.debug(
            hpandas.df_to_str(df, print_shape_info=True, tag="after get_data")
        )
        if df.empty:
            ret = None
        else:
            ret = df.index.max()
        _LOG.debug("-> ret=%s", ret)
        return ret<|MERGE_RESOLUTION|>--- conflicted
+++ resolved
@@ -111,11 +111,7 @@
             full_symbols,
             start_ts,
             end_ts,
-<<<<<<< HEAD
-            self._columns,
-=======
             query_columns,
->>>>>>> de065431
         )
         # Add `asset_id` column.
         _LOG.debug("asset_id_col=%s", self._asset_id_col)
