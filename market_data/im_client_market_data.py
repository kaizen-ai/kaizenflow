"""
Import as:

import market_data.im_client_market_data as mdimcmada
"""

import logging
from typing import Any, List, Optional, cast

import numpy as np
import pandas as pd

import helpers.hdbg as hdbg
import helpers.hpandas as hpandas
import helpers.hprint as hprint
import im_v2.common.data.client as icdc
import im_v2.common.universe as ivcu
import market_data.abstract_market_data as mdabmada

_LOG = logging.getLogger(__name__)


class ImClientMarketData(mdabmada.MarketData):
    """
    Implement a `MarketData` that uses a `ImClient` as backend.
    """

    def __init__(
        self, *args: Any, im_client: icdc.ImClient, **kwargs: Any
    ) -> None:
        """
        Build object.
        """
        super().__init__(*args, **kwargs)
        hdbg.dassert_isinstance(im_client, icdc.ImClient)
        self._im_client = im_client

    def get_last_price(
        self,
        col_name: str,
        asset_ids: List[int],
    ) -> pd.Series:
        """
        Override parent method in `MarketData`.

        In contrast with specific `MarketData` backends,
        `ImClientMarketData` uses the end of interval for date
        filtering.
        """
        last_end_time = self.get_last_end_time()
        _LOG.info("last_end_time=%s", last_end_time)
        # Get the data.
        df = self.get_data_at_timestamp(
            last_end_time,
            self._end_time_col_name,
            asset_ids,
        )
        # Convert the df of data into a series.
        hdbg.dassert_in(col_name, df.columns)
        last_price = df[[col_name, self._asset_id_col]]
        last_price.set_index(self._asset_id_col, inplace=True)
        last_price_srs = hpandas.to_series(last_price)
        hdbg.dassert_isinstance(last_price_srs, pd.Series)
        last_price_srs.index.name = self._asset_id_col
        last_price_srs.name = col_name
        hpandas.dassert_series_type_in(last_price_srs, [np.float64, np.int64])
        # TODO(gp): Print if there are nans.
        return last_price_srs

    def should_be_online(self, wall_clock_time: pd.Timestamp) -> bool:
        """
        See the parent class.
        """
        # TODO(gp): It should delegate to the ImClient.
        return True

    def _get_data(
        self,
        start_ts: Optional[pd.Timestamp],
        end_ts: Optional[pd.Timestamp],
        ts_col_name: str,
        asset_ids: Optional[List[int]],
        left_close: bool,
        right_close: bool,
        limit: Optional[int],
    ) -> pd.DataFrame:
        """
        See the parent class.
        """
        _LOG.debug(
            hprint.to_str(
                "start_ts end_ts ts_col_name asset_ids left_close right_close limit"
            )
        )
        if not left_close:
            if start_ts is not None:
                # Add one millisecond to not include the left boundary.
                start_ts += pd.Timedelta(1, "ms")
        if not right_close:
            if end_ts is not None:
                # Subtract one millisecond not to include the right boundary.
                end_ts -= pd.Timedelta(1, "ms")
        if asset_ids is None:
            # If asset ids are not provided, get universe as full symbols.
            full_symbols = self._im_client.get_universe()
        else:
            # Convert asset ids to full symbols to read `im` data.
            full_symbols = self._im_client.get_full_symbols_from_asset_ids(
                asset_ids
            )
        # Load the data using `im_client`.
        ivcu.dassert_valid_full_symbols(full_symbols)
        #
        # TODO(gp): im_client should always return the name of the column storing
        #  the asset_id as "full_symbol" instead we access the class to see what
        #  is the name of that column.
        full_symbol_col_name = self._im_client._get_full_symbol_col_name(None)
        if self._columns is not None:
            # Exclude columns specific of `MarketData` when querying `ImClient`.
            columns_to_exclude_in_im = [
                self._asset_id_col,
                self._start_time_col_name,
                self._end_time_col_name,
            ]
            query_columns = [
                col
                for col in self._columns
                if col not in columns_to_exclude_in_im
            ]
            if full_symbol_col_name not in query_columns:
                # Add full symbol column to the query if its name wasn't passed
                # since it is necessary for asset id column generation.
                query_columns.insert(0, full_symbol_col_name)
        else:
            query_columns = cast(List[str], self._columns)
        # Read data.
        market_data = self._im_client.read_data(
            full_symbols,
            start_ts,
            end_ts,
            query_columns,
            self._filter_data_mode,
        )
        # Add `asset_id` column.
        _LOG.debug("asset_id_col=%s", self._asset_id_col)
        _LOG.debug("full_symbol_col_name=%s", full_symbol_col_name)
        _LOG.debug("market_data.columns=%s", sorted(list(market_data.columns)))
        hdbg.dassert_in(full_symbol_col_name, market_data.columns)
        transformed_asset_ids = self._im_client.get_asset_ids_from_full_symbols(
            market_data[full_symbol_col_name].tolist()
        )
        if self._asset_id_col in market_data.columns:
            _LOG.debug(
                "Overwriting column '%s' with asset_ids", self._asset_id_col
            )
            market_data[self._asset_id_col] = transformed_asset_ids
        else:
            market_data.insert(
                0,
                self._asset_id_col,
                transformed_asset_ids,
            )
        if self._columns is not None:
            # Drop full symbol column if it was not in the sepcified columns.
            if full_symbol_col_name not in self._columns:
                market_data = market_data.drop(full_symbol_col_name, axis=1)
        hdbg.dassert_in(self._asset_id_col, market_data.columns)
        if limit:
            # Keep only top N records.
            hdbg.dassert_lte(1, limit)
            market_data = market_data.head(limit)
        # Prepare data for normalization by the parent class.
        market_data = self._convert_data_for_normalization(market_data)
        return market_data

    def _convert_data_for_normalization(self, df: pd.DataFrame) -> pd.DataFrame:
        """
        Convert data to format required by normalization in parent class.

        :param df: IM data to transform
        ```
                                  full_symbol     close     volume
                      index
        2021-07-26 13:42:00  binance:BTC_USDT  47063.51  29.403690
        2021-07-26 13:43:00  binance:BTC_USDT  46946.30  58.246946
        2021-07-26 13:44:00  binance:BTC_USDT  46895.39  81.264098
        ```
        :return: transformed data
        ```
                        end_ts       full_symbol     close     volume             start_ts
        idx
        0  2021-07-26 13:42:00  binance:BTC_USDT  47063.51  29.403690  2021-07-26 13:41:00
        1  2021-07-26 13:43:00  binance:BTC_USDT  46946.30  58.246946  2021-07-26 13:42:00
        2  2021-07-26 13:44:00  binance:BTC_USDT  46895.39  81.264098  2021-07-26 13:43:00
        ```
        """
        # Move the index to the end ts column.
        df.index.name = "index"
        df = df.reset_index()
        hdbg.dassert_not_in(self._end_time_col_name, df.columns)
        df = df.rename(columns={"index": self._end_time_col_name})
        # `IM` data is assumed to have 1 minute frequency.
        hdbg.dassert_not_in(self._start_time_col_name, df.columns)
        # hdbg.dassert_eq(df.index.freq, "1T")
        df[self._start_time_col_name] = df[
            self._end_time_col_name
        ] - pd.Timedelta(minutes=1)
        return df

    def _get_last_end_time(self) -> Optional[pd.Timestamp]:
        # We need to find the last timestamp before the current time. We use
        # `7D` but could also use all the data since we don't call the DB.
        # TODO(gp): SELECT MAX(start_time) instead of getting all the data
        #  and then find the max and use `start_time`
        timedelta = pd.Timedelta("7D")
        df = self.get_data_for_last_period(timedelta)
        _LOG.debug(
            hpandas.df_to_str(df, print_shape_info=True, tag="after get_data")
        )
        if df.empty:
            ret = None
        else:
<<<<<<< HEAD
            # Compute max timestamps across all assets.
            df_max_ts_per_asset = df.reset_index().groupby(by=[self._asset_id_col]).max()[self._end_time_col_name]
            # The latest timestamp is min timestamps across max timestamps across all assets. In other words,
            # data is ready when data is ready for every asset.
            ret = df_max_ts_per_asset.min()
            _LOG.debug(
                hpandas.df_to_str(df_max_ts_per_asset, print_shape_info=True, tag="after get_data")
            )
            #ret = df.index.max()
=======
            # The latest timestamp is min timestamp across max timestamps
            # across all assets. In other words, data is ready when data is
            # ready for every asset.
            # E.g., we have 3 assets and their data timestamps are the following:
            # asset1: 15:58, 15:59, 16:00
            # asset2: 15:58, 15:59
            # asset3: 15:58, 15:59, 16:00, 16:01
            # We are looking for end timestamp that is present for all the assets.
            # In this case, it is 15:59 because at 16:00 the data is available
            # only for `asset1` and `asset3`.
            df_max_ts_per_asset = (
                df.reset_index()
                .groupby(by=[self._asset_id_col])
                .max()[self._end_time_col_name]
            )
            _LOG.debug(
                hpandas.df_to_str(
                    df_max_ts_per_asset,
                    print_shape_info=True,
                    tag="after get_data",
                )
            )
            ret = df_max_ts_per_asset.min()
>>>>>>> 1df34f7a
        _LOG.debug("-> ret=%s", ret)
        return ret<|MERGE_RESOLUTION|>--- conflicted
+++ resolved
@@ -220,17 +220,6 @@
         if df.empty:
             ret = None
         else:
-<<<<<<< HEAD
-            # Compute max timestamps across all assets.
-            df_max_ts_per_asset = df.reset_index().groupby(by=[self._asset_id_col]).max()[self._end_time_col_name]
-            # The latest timestamp is min timestamps across max timestamps across all assets. In other words,
-            # data is ready when data is ready for every asset.
-            ret = df_max_ts_per_asset.min()
-            _LOG.debug(
-                hpandas.df_to_str(df_max_ts_per_asset, print_shape_info=True, tag="after get_data")
-            )
-            #ret = df.index.max()
-=======
             # The latest timestamp is min timestamp across max timestamps
             # across all assets. In other words, data is ready when data is
             # ready for every asset.
@@ -254,6 +243,5 @@
                 )
             )
             ret = df_max_ts_per_asset.min()
->>>>>>> 1df34f7a
         _LOG.debug("-> ret=%s", ret)
         return ret