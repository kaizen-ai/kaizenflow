--- conflicted
+++ resolved
@@ -36,22 +36,16 @@
     "import logging\n",
     "import os\n",
     "\n",
-    "import numpy as np\n",
     "import pandas as pd\n",
     "\n",
     "import core.config.config_ as cconconf\n",
     "import core.config.config_utils as ccocouti\n",
     "import helpers.hdbg as hdbg\n",
     "import helpers.henv as henv\n",
-    "import helpers.hpandas as hpandas\n",
     "import helpers.hprint as hprint\n",
     "import helpers.hs3 as hs3\n",
-<<<<<<< HEAD
-    "import im_v2.ccxt.data.client as icdcl"
-=======
     "import im_v2.ccxt.data.client as icdcl\n",
     "import research_amp.cc.qa as ramccqa"
->>>>>>> 2c547b10
    ]
   },
   {
@@ -149,131 +143,6 @@
    "metadata": {},
    "outputs": [],
    "source": [
-<<<<<<< HEAD
-    "# TODO(Dan): Clean up and move to a lib.\n",
-    "# TODO(Dan): @Nina add more detailed description of functions.\n",
-    "def _preprocess_data_for_qa_stats_computation(\n",
-    "    config: cconconf.Config, data: pd.DataFrame\n",
-    ") -> pd.DataFrame:\n",
-    "    \"\"\"\n",
-    "    Preprocess vendor data for QA stats computations.\n",
-    "    \"\"\"\n",
-    "    # Fill NaN values with `np.inf` in order to differentiate them\n",
-    "    # from missing bars.\n",
-    "    preprocessed_data = data.fillna(np.inf)\n",
-    "    # Resample data for each full symbol to insert missing bars.\n",
-    "    resampled_symbol_data = []\n",
-    "    for full_symbol, symbol_data in preprocessed_data.groupby(\n",
-    "        config[\"column_names\"][\"full_symbol\"]\n",
-    "    ):\n",
-    "        symbol_data = hpandas.resample_df(symbol_data, \"T\")\n",
-    "        symbol_data[config[\"column_names\"][\"full_symbol\"]] = symbol_data[\n",
-    "            config[\"column_names\"][\"full_symbol\"]\n",
-    "        ].fillna(method=\"bfill\")\n",
-    "        resampled_symbol_data.append(symbol_data)\n",
-    "    preprocessed_data = pd.concat(resampled_symbol_data)\n",
-    "    # Add year and month columns to allow grouping data by them.\n",
-    "    preprocessed_data[\"year\"] = preprocessed_data.index.year\n",
-    "    preprocessed_data[\"month\"] = preprocessed_data.index.month\n",
-    "    return preprocessed_data\n",
-    "\n",
-    "\n",
-    "def _get_timestamp_stats(\n",
-    "    config: cconconf.Config, data: pd.DataFrame\n",
-    ") -> pd.DataFrame:\n",
-    "    \"\"\"\n",
-    "    Get min max timstamp stats per full symbol.\n",
-    "    \"\"\"\n",
-    "    res_stats = []\n",
-    "    for full_symbol, symbol_data in data.groupby(\n",
-    "        config[\"column_names\"][\"full_symbol\"]\n",
-    "    ):\n",
-    "        # Compute stats for a full symbol.\n",
-    "        symbol_stats = pd.Series(dtype=\"object\", name=full_symbol)\n",
-    "        index = symbol_data.index\n",
-    "        symbol_stats[\"min_timestamp\"] = index.min()\n",
-    "        symbol_stats[\"max_timestamp\"] = index.max()\n",
-    "        symbol_stats[\"days_available\"] = (\n",
-    "            symbol_stats[\"max_timestamp\"] - symbol_stats[\"min_timestamp\"]\n",
-    "        ).days\n",
-    "        res_stats.append(symbol_stats)\n",
-    "    # Combine all full symbol stats.\n",
-    "    res_stats_df = pd.concat(res_stats, axis=1).T\n",
-    "    return res_stats_df\n",
-    "\n",
-    "\n",
-    "# TODO(Dan): Merge with `_get_bad_data_stats_by_year_month()` by passing `agg_level`.\n",
-    "def _get_bad_data_stats(\n",
-    "    config: cconconf.Config, data: pd.DataFrame\n",
-    ") -> pd.DataFrame:\n",
-    "    \"\"\"\n",
-    "    Get quality assurance stats per full symbol.\n",
-    "    \"\"\"\n",
-    "    res_stats = []\n",
-    "    for full_symbol, symbol_data in data.groupby(\n",
-    "        config[\"column_names\"][\"full_symbol\"]\n",
-    "    ):\n",
-    "        symbol_stats = pd.Series(dtype=\"object\", name=full_symbol)\n",
-    "        # Compute NaNs in initially loaded data by counting `np.inf` values\n",
-    "        # in preprocessed data.\n",
-    "        symbol_stats[\"NaNs [%]\"] = 100 * (\n",
-    "            symbol_data[\n",
-    "                symbol_data[config[\"column_names\"][\"close_price\"]] == np.inf\n",
-    "            ].shape[0]\n",
-    "            / symbol_data.shape[0]\n",
-    "        )\n",
-    "        # Compute missing bars stats by counting NaNs created by resampling.\n",
-    "        symbol_stats[\"missing bars [%]\"] = 100 * (\n",
-    "            costatis.compute_frac_nan(\n",
-    "                symbol_data[config[\"column_names\"][\"close_price\"]]\n",
-    "            )\n",
-    "        )\n",
-    "        #\n",
-    "        symbol_stats[\"volume=0 [%]\"] = 100 * (\n",
-    "            symbol_data[symbol_data[\"volume\"] == 0].shape[0]\n",
-    "            / symbol_data.shape[0]\n",
-    "        )\n",
-    "        #\n",
-    "        symbol_stats[\"bad data [%]\"] = (\n",
-    "            symbol_stats[\"NaNs [%]\"]\n",
-    "            + symbol_stats[\"missing bars [%]\"]\n",
-    "            + symbol_stats[\"volume=0 [%]\"]\n",
-    "        )\n",
-    "        res_stats.append(symbol_stats)\n",
-    "    # Combine all full symbol stats and reorder columns.\n",
-    "    res_stats_df = pd.concat(res_stats, axis=1).T\n",
-    "    cols = [\"bad data [%]\", \"missing bars [%]\", \"volume=0 [%]\", \"NaNs [%]\"]\n",
-    "    res_stats_df = res_stats_df[cols]\n",
-    "    return res_stats_df\n",
-    "\n",
-    "\n",
-    "def _get_bad_data_stats_by_year_month(\n",
-    "    config: cconconf.Config, data: pd.DataFrame\n",
-    ") -> pd.DataFrame:\n",
-    "    \"\"\"\n",
-    "    Get quality assurance stats per full symbol, year, and month.\n",
-    "    \"\"\"\n",
-    "    res_stats = []\n",
-    "    for index, data_monthly in data.groupby([\"year\", \"month\"]):\n",
-    "        #\n",
-    "        year, month = index\n",
-    "        #\n",
-    "        stats_monthly = _get_bad_data_stats(config, data_monthly)\n",
-    "        #\n",
-    "        stats_monthly[\"year\"] = year\n",
-    "        stats_monthly[\"month\"] = month\n",
-    "        res_stats.append(stats_monthly)\n",
-    "    res_stats_df = pd.concat(res_stats)\n",
-    "    # Set index by full symbol, year, and month.\n",
-    "    res_stats_df[config[\"column_names\"][\"full_symbol\"]] = res_stats_df.index\n",
-    "    index_columns = [config[\"column_names\"][\"full_symbol\"], \"year\", \"month\"]\n",
-    "    res_stats_df = res_stats_df.sort_values(index_columns)\n",
-    "    res_stats_df = res_stats_df.set_index(index_columns)\n",
-    "    return res_stats_df\n",
-    "\n",
-    "\n",
-=======
->>>>>>> 2c547b10
     "# TODO(Dan): Add filtering by dates.\n",
     "def _plot_bad_data_by_year_month_stats(\n",
     "    config: cconconf.Config, bad_data_stats: pd.DataFrame\n",
@@ -362,7 +231,6 @@
    "cell_type": "code",
    "execution_count": null,
    "id": "8bc3a40d",
-<<<<<<< HEAD
    "metadata": {},
    "outputs": [],
    "source": [
@@ -370,14 +238,6 @@
     "    full_symbol for full_symbol in universe if full_symbol.startswith(\"binance\")\n",
     "]\n",
     "binance_universe"
-=======
-   "metadata": {},
-   "outputs": [],
-   "source": [
-    "binance_universe = [\n",
-    "    full_symbol for full_symbol in universe if full_symbol.startswith(\"binance\")\n",
-    "]\n",
-    "binance_universe"
    ]
   },
   {
@@ -389,38 +249,17 @@
    "source": [
     "binance_data = client.read_data(binance_universe, **config[\"data\"][\"read_data\"])\n",
     "binance_data.head(3)"
->>>>>>> 2c547b10
-   ]
-  },
-  {
-   "cell_type": "code",
-   "execution_count": null,
-<<<<<<< HEAD
-   "id": "24265567",
-   "metadata": {},
-   "outputs": [],
-   "source": [
-    "binance_data = client.read_data(binance_universe, **config[\"data\"][\"read_data\"])\n",
-    "binance_data = _preprocess_data_for_qa_stats_computation(config, binance_data)\n",
-    "binance_data.head(3)"
-   ]
-  },
-  {
-   "cell_type": "code",
-   "execution_count": null,
-   "id": "738470c5",
-   "metadata": {},
-   "outputs": [],
-   "source": [
-    "binance_timestamp_stats = _get_timestamp_stats(config, binance_data)\n",
-=======
+   ]
+  },
+  {
+   "cell_type": "code",
+   "execution_count": null,
    "id": "738470c5",
    "metadata": {},
    "outputs": [],
    "source": [
     "vendor_name = \"CCXT\"\n",
     "binance_timestamp_stats = ramccqa.get_timestamp_stats(binance_data, vendor_name)\n",
->>>>>>> 2c547b10
     "binance_timestamp_stats"
    ]
   },
@@ -431,14 +270,10 @@
    "metadata": {},
    "outputs": [],
    "source": [
-<<<<<<< HEAD
-    "binance_bad_data_stats = _get_bad_data_stats(config, binance_data)\n",
-=======
     "agg_level_full_symbol = [\"full_symbol\"]\n",
     "binance_bad_data_stats = ramccqa.get_bad_data_stats(\n",
     "    binance_data, agg_level_full_symbol, vendor_name\n",
     ")\n",
->>>>>>> 2c547b10
     "binance_bad_data_stats"
    ]
   },
@@ -449,14 +284,9 @@
    "metadata": {},
    "outputs": [],
    "source": [
-<<<<<<< HEAD
-    "binance_bad_data_stats_by_year_month = _get_bad_data_stats_by_year_month(\n",
-    "    config, binance_data\n",
-=======
     "agg_level_full_symbol_year_month = [\"full_symbol\", \"year\", \"month\"]\n",
     "binance_bad_data_stats_by_year_month = ramccqa.get_bad_data_stats(\n",
     "    binance_data, agg_level_full_symbol_year_month, vendor_name\n",
->>>>>>> 2c547b10
     ")\n",
     "binance_bad_data_stats_by_year_month"
    ]
@@ -485,7 +315,6 @@
    "cell_type": "code",
    "execution_count": null,
    "id": "10f54c48",
-<<<<<<< HEAD
    "metadata": {},
    "outputs": [],
    "source": [
@@ -493,14 +322,6 @@
     "    full_symbol for full_symbol in universe if full_symbol.startswith(\"ftx\")\n",
     "]\n",
     "ftx_universe"
-=======
-   "metadata": {},
-   "outputs": [],
-   "source": [
-    "ftx_universe = [\n",
-    "    full_symbol for full_symbol in universe if full_symbol.startswith(\"ftx\")\n",
-    "]\n",
-    "ftx_universe"
    ]
   },
   {
@@ -523,56 +344,11 @@
    "source": [
     "ftx_timestamp_stats = ramccqa.get_timestamp_stats(ftx_data, vendor_name)\n",
     "ftx_timestamp_stats"
->>>>>>> 2c547b10
-   ]
-  },
-  {
-   "cell_type": "code",
-   "execution_count": null,
-<<<<<<< HEAD
-   "id": "3b3fba8b",
-   "metadata": {},
-   "outputs": [],
-   "source": [
-    "ftx_data = client.read_data(ftx_universe, **config[\"data\"][\"read_data\"])\n",
-    "ftx_data = _preprocess_data_for_qa_stats_computation(config, ftx_data)\n",
-    "ftx_data.head(3)"
-   ]
-  },
-  {
-   "cell_type": "code",
-   "execution_count": null,
-   "id": "9b3d8e75",
-   "metadata": {},
-   "outputs": [],
-   "source": [
-    "ftx_timestamp_stats = _get_timestamp_stats(config, ftx_data)\n",
-    "ftx_timestamp_stats"
-   ]
-  },
-  {
-   "cell_type": "code",
-   "execution_count": null,
-   "id": "f043cb95",
-   "metadata": {},
-   "outputs": [],
-   "source": [
-    "ftx_bad_data_stats = _get_bad_data_stats(config, ftx_data)\n",
-    "ftx_bad_data_stats"
-   ]
-  },
-  {
-   "cell_type": "code",
-   "execution_count": null,
-   "id": "8542126a",
-   "metadata": {},
-   "outputs": [],
-   "source": [
-    "ftx_bad_data_stats_by_year_month = _get_bad_data_stats_by_year_month(\n",
-    "    config, ftx_data\n",
-    ")\n",
-    "ftx_bad_data_stats_by_year_month"
-=======
+   ]
+  },
+  {
+   "cell_type": "code",
+   "execution_count": null,
    "id": "f043cb95",
    "metadata": {},
    "outputs": [],
@@ -581,18 +357,11 @@
     "    ftx_data, agg_level_full_symbol, vendor_name\n",
     ")\n",
     "ftx_bad_data_stats"
->>>>>>> 2c547b10
-   ]
-  },
-  {
-   "cell_type": "code",
-   "execution_count": null,
-<<<<<<< HEAD
-   "id": "4b6736b3",
-   "metadata": {},
-   "outputs": [],
-   "source": [
-=======
+   ]
+  },
+  {
+   "cell_type": "code",
+   "execution_count": null,
    "id": "8542126a",
    "metadata": {},
    "outputs": [],
@@ -610,7 +379,6 @@
    "metadata": {},
    "outputs": [],
    "source": [
->>>>>>> 2c547b10
     "_ = _plot_bad_data_by_year_month_stats(config, ftx_bad_data_stats_by_year_month)"
    ]
   },
@@ -643,10 +411,6 @@
    "outputs": [],
    "source": [
     "gateio_data = client.read_data(gateio_universe, **config[\"data\"][\"read_data\"])\n",
-<<<<<<< HEAD
-    "gateio_data = _preprocess_data_for_qa_stats_computation(config, gateio_data)\n",
-=======
->>>>>>> 2c547b10
     "gateio_data.head(3)"
    ]
   },
@@ -654,45 +418,16 @@
    "cell_type": "code",
    "execution_count": null,
    "id": "acb6ea29",
-<<<<<<< HEAD
-   "metadata": {},
-   "outputs": [],
-   "source": [
-    "gateio_timestamp_stats = _get_timestamp_stats(config, gateio_data)\n",
-    "gateio_timestamp_stats"
-   ]
-  },
-  {
-   "cell_type": "code",
-   "execution_count": null,
-   "id": "118bae21",
-   "metadata": {},
-   "outputs": [],
-   "source": [
-    "gateio_bad_data_stats = _get_bad_data_stats(config, gateio_data)\n",
-    "gateio_bad_data_stats"
-=======
    "metadata": {},
    "outputs": [],
    "source": [
     "gateio_timestamp_stats = ramccqa.get_timestamp_stats(gateio_data, vendor_name)\n",
     "gateio_timestamp_stats"
->>>>>>> 2c547b10
-   ]
-  },
-  {
-   "cell_type": "code",
-   "execution_count": null,
-<<<<<<< HEAD
-   "id": "d906dc79",
-   "metadata": {},
-   "outputs": [],
-   "source": [
-    "gateio_bad_data_stats_by_year_month = _get_bad_data_stats_by_year_month(\n",
-    "    config, gateio_data\n",
-    ")\n",
-    "gateio_bad_data_stats_by_year_month"
-=======
+   ]
+  },
+  {
+   "cell_type": "code",
+   "execution_count": null,
    "id": "118bae21",
    "metadata": {},
    "outputs": [],
@@ -701,18 +436,11 @@
     "    gateio_data, agg_level_full_symbol, vendor_name\n",
     ")\n",
     "gateio_bad_data_stats"
->>>>>>> 2c547b10
-   ]
-  },
-  {
-   "cell_type": "code",
-   "execution_count": null,
-<<<<<<< HEAD
-   "id": "280c0acd",
-   "metadata": {},
-   "outputs": [],
-   "source": [
-=======
+   ]
+  },
+  {
+   "cell_type": "code",
+   "execution_count": null,
    "id": "d906dc79",
    "metadata": {},
    "outputs": [],
@@ -730,7 +458,6 @@
    "metadata": {},
    "outputs": [],
    "source": [
->>>>>>> 2c547b10
     "_ = _plot_bad_data_by_year_month_stats(\n",
     "    config, gateio_bad_data_stats_by_year_month\n",
     ")"
@@ -765,10 +492,6 @@
    "outputs": [],
    "source": [
     "kucoin_data = client.read_data(kucoin_universe, **config[\"data\"][\"read_data\"])\n",
-<<<<<<< HEAD
-    "kucoin_data = _preprocess_data_for_qa_stats_computation(config, kucoin_data)\n",
-=======
->>>>>>> 2c547b10
     "kucoin_data.head(3)"
    ]
   },
@@ -776,45 +499,16 @@
    "cell_type": "code",
    "execution_count": null,
    "id": "bfc723ac",
-<<<<<<< HEAD
-   "metadata": {},
-   "outputs": [],
-   "source": [
-    "kucoin_timestamp_stats = _get_timestamp_stats(config, kucoin_data)\n",
-    "kucoin_timestamp_stats"
-   ]
-  },
-  {
-   "cell_type": "code",
-   "execution_count": null,
-   "id": "6cb4df14",
-   "metadata": {},
-   "outputs": [],
-   "source": [
-    "kucoin_bad_data_stats = _get_bad_data_stats(config, kucoin_data)\n",
-    "kucoin_bad_data_stats"
-=======
    "metadata": {},
    "outputs": [],
    "source": [
     "kucoin_timestamp_stats = ramccqa.get_timestamp_stats(kucoin_data, vendor_name)\n",
     "kucoin_timestamp_stats"
->>>>>>> 2c547b10
-   ]
-  },
-  {
-   "cell_type": "code",
-   "execution_count": null,
-<<<<<<< HEAD
-   "id": "96f1a5e7",
-   "metadata": {},
-   "outputs": [],
-   "source": [
-    "kucoin_bad_data_stats_by_year_month = _get_bad_data_stats_by_year_month(\n",
-    "    config, kucoin_data\n",
-    ")\n",
-    "kucoin_bad_data_stats_by_year_month"
-=======
+   ]
+  },
+  {
+   "cell_type": "code",
+   "execution_count": null,
    "id": "6cb4df14",
    "metadata": {},
    "outputs": [],
@@ -823,21 +517,11 @@
     "    kucoin_data, agg_level_full_symbol, vendor_name\n",
     ")\n",
     "kucoin_bad_data_stats"
->>>>>>> 2c547b10
-   ]
-  },
-  {
-   "cell_type": "code",
-   "execution_count": null,
-<<<<<<< HEAD
-   "id": "6f02833c",
-   "metadata": {},
-   "outputs": [],
-   "source": [
-    "_ = _plot_bad_data_by_year_month_stats(\n",
-    "    config, kucoin_bad_data_stats_by_year_month\n",
-    ")"
-=======
+   ]
+  },
+  {
+   "cell_type": "code",
+   "execution_count": null,
    "id": "96f1a5e7",
    "metadata": {},
    "outputs": [],
@@ -846,7 +530,6 @@
     "    kucoin_data, agg_level_full_symbol_year_month, vendor_name\n",
     ")\n",
     "kucoin_bad_data_stats_by_year_month"
->>>>>>> 2c547b10
    ]
   },
   {
