--- conflicted
+++ resolved
@@ -135,29 +135,11 @@
    "metadata": {},
    "outputs": [],
    "source": [
-<<<<<<< HEAD
-    "data_type = config[\"data\"][\"data_type\"]\n",
     "root_dir = config[\"load\"][\"data_dir\"]\n",
     "extension = \"csv.gz\"\n",
     "ccxt_csv_client = imvcdcli.CcxtCsvParquetByAssetClient(\n",
-    "    data_type,\n",
     "    root_dir,\n",
     "    extension,\n",
-=======
-    "# TODO(Grisha): allow loading multiple assets/exchanges/currencies #219."
-   ]
-  },
-  {
-   "cell_type": "code",
-   "execution_count": null,
-   "id": "536bba23",
-   "metadata": {},
-   "outputs": [],
-   "source": [
-    "# TODO(Grisha): potentially read data from the db.\n",
-    "ccxt_loader = imvcdcli.CcxtCsvFileSystemClient(\n",
-    "    root_dir=config[\"load\"][\"data_dir\"],\n",
->>>>>>> 4ebd6b86
     "    aws_profile=config[\"load\"][\"aws_profile\"],\n",
     ")\n",
     "start_ts = None\n",
