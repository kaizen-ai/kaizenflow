# -*- coding: utf-8 -*-
# ---
# jupyter:
#   jupytext:
#     text_representation:
#       extension: .py
#       format_name: percent
#       format_version: '1.3'
#       jupytext_version: 1.13.5
#   kernelspec:
#     display_name: Python 3 (ipykernel)
#     language: python
#     name: python3
# ---

# %% [markdown]
# # Description

# %% [markdown]
# This notebook explores approaches to detect outliers in crypto data.

# %% [markdown]
# # Imports

# %%
import logging
import os

import pandas as pd

import helpers.hdbg as hdbg
import helpers.henv as henv
import helpers.hprint as hprint
import helpers.hs3 as hs3
import im_v2.ccxt.data.client as imvcdcli
import research_amp.cc.detect_outliers as raccdeou

# %%
hdbg.init_logger(verbosity=logging.INFO)

_LOG = logging.getLogger(__name__)

_LOG.info("%s", henv.get_system_signature()[0])

hprint.config_notebook()

# %% [markdown]
# # Load test data

# %%
data_type = "ohlcv"
root_dir = os.path.join(hs3.get_path(), "data")
<<<<<<< HEAD
extension = "csv.gz"
ccxt_csv_client = imvcdcli.CcxtCsvParquetByAssetClient(
    data_type,
    root_dir,
    extension,
    aws_profile="am",
)
start_ts = None
end_ts = None
data = ccxt_csv_client.read_data(
    ["kucoin::ETH_USDT"],
    start_ts,
    end_ts,
=======
ccxt_loader = imvcdcli.CcxtCsvFileSystemClient(
    root_dir=root_dir, aws_profile="am"
>>>>>>> 4ebd6b86
)
data.head()

# %% [markdown]
# Get multiple chunks of the latest data for performance checks.

# %%
# Exactly 10-days length chunk.
chunk_10days = data.tail(14400).copy()
# Exactly 20-days length chunk.
chunk_20days = data.tail(28800).copy()
# Exactly 40-days length chunk.
chunk_40days = data.tail(57600).copy()

# %% [markdown]
# # Mask approach

# %% [markdown]
# Below you can see that execution time grows exponentially to the growth of input series chunk.
#
# If we take number of days in chunk as `x` for a rough approximation, rounded execution time in seconds as `y`, and build an equation that corresponds to the test samples then we get the following:<br>
# `y = (11/1500)x^2 + (3/4)x + (4/15)`<br>
#
# Then processing full 1619960 length series should take ~3-4 hours to complete so we should think about the ways to apply this function effectively.

# %%
# %%time
outlier_mask_10days = raccdeou.detect_outliers(
    srs=chunk_10days["close"], n_samples=1440, z_score_threshold=4
)

# %%
# %%time
outlier_mask_20days = raccdeou.detect_outliers(
    srs=chunk_20days["close"], n_samples=1440, z_score_threshold=4
)

# %%
# %%time
outlier_mask_40days = raccdeou.detect_outliers(
    srs=chunk_40days["close"], n_samples=1440, z_score_threshold=4
)

# %% [markdown]
# Another problem with this approach is that its results are not robust to the cases when a harsh ascent or decline has happened and the price direction has continued. In this case all the values after this harsh change are considered outliers and dropped.
#
# Take a look at 10-days chunk result. It has 76% of its values considered outliers with Z-score threshold equals 4 while 3 is a standard. After 2021-09-07 04:25:00-04:00 the price falls from 3848.65 to 3841.97 and all the following observations that are below 3841.95 are considered outliers as well.<br>
#
# This is expected since we do not implement window data normalization before computing z-scores while the data we have clearly has trends at least and the values on the brick of z-score window can easily drop out from standard z-score threshold.
#
# Since crypto data is very volatile, we can end up with losing a lot of data in this case so we should consider the right values for window sample size and Z-scores.

# %%
outlier_mask_10days.sum() / outlier_mask_10days.shape[0]

# %%
outlier_mask_10days[:3426]

# %%
outlier_mask_10days[3426:]

# %%
set(outlier_mask_10days[3426:])

# %%
chunk_10days["close"][~outlier_mask_10days].tail()

# %%
chunk_10days["close"][outlier_mask_10days].head()

# %% [markdown]
# All the other chunks have a lot of false outliers as well.

# %%
print(outlier_mask_20days.sum() / outlier_mask_20days.shape[0])
print(outlier_mask_40days.sum() / outlier_mask_40days.shape[0])


# %% [markdown]
# # Dropping outliers on-flight approach

# %%
def remove_outlier_at_index(
    srs: pd.Series,
    z_score_boundary: int,
    z_score_window_size: int,
    index_to_check: int,
) -> pd.Series:
    """
    Check if a series value at index is an outlier and remove it if so.

    Index should be a row of positive integers like 0, 1, 2, etc.

    Z-score window indices are adjusting with respect to its size, the size of input
    and index to check.

    Z-score window size is an integer number of index steps that will be included
    in Z-score computation and outlier detection.

    :param srs: input series
    :param z_score_boundary: boundary value to check for outlier's Z-score
    :param z_score_window_size: size of the window to compute Z-score for
    :param index_to_check: index of a value to check
    :return: input series with removed value at given index if it was considered an outlier
    """
    # Get numerical order of a given index.
    index_order = srs.index.get_loc(index_to_check)
    # Set window indices.
    window_first_index = max(0, index_order - z_score_window_size)
    window_last_index = max(index_order, window_first_index + z_score_window_size)
    # Verify that distance between window indices equals Z-score window size
    # and that index to check is laying between these indices.
    hdbg.dassert_eq(z_score_window_size, window_last_index - window_first_index)
    hdbg.dassert_lte(window_first_index, index_order)
    hdbg.dassert_lte(index_order, window_last_index)
    # Get a window to compute Z-score for.
    window_srs = srs.iloc[window_first_index:window_last_index].copy()
    # Compute Z-score of a value at index.
    z_score = (srs[index_order] - window_srs.mean()) / window_srs.std()
    # Drop the value if its Z-score is None or laying beyond the specified boundaries.
    if not abs(z_score) <= z_score_boundary:
        srs = srs.drop([index_to_check]).copy()
    return srs


def remove_rolling_outliers(
    df: pd.DataFrame,
    col: str,
    z_score_boundary: int,
    z_score_window: int,
) -> pd.DataFrame:
    """
    Remove outliers using a rolling window.

    Outliers are being removed consequtively after every window check.

    Z-score window indices are adjusting with respect to its size, the size of input
    and index to check.

    Z-score window size is an integer number of index steps that will be included
    in Z-score computation and outlier detection.

    :param srs: input dataframe
    :param col: column to check for outliers
    :param z_score_boundary: Z-score boundary to check the value
    :param z_score_window: size of the window to compute Z-score for
    :return: dataframe with removed outliers
    """
    # Get a series to detect outliers in.
    price_srs = df[col].copy()
    # Iterate over series indices.
    for index_ in price_srs.index:
        # For every index check if its value is an outlier and
        # remove it from the series if so.
        price_srs = remove_outlier_at_index(
            price_srs, z_score_boundary, z_score_window, index_
        )
    # Get dataframe rows that correspond to the non-outliers indices.
    clean_df = df[df.index.isin(price_srs.index)].copy()
    return clean_df


# %% [markdown]
# Dropping outliers on-flight approach seems to work slower on small chunks and its execution time grows exponentially to the series length as well.
#
# So needless to say, its less effective than the mask one and should not be used.

# %%
# %%time
old_clean_chunk_10days = remove_rolling_outliers(chunk_10days, "close", 3, 1440)

# %%
# %%time
old_clean_chunk_20days = remove_rolling_outliers(chunk_20days, "close", 3, 1440)

# %%
# %%time
old_clean_chunk_40days = remove_rolling_outliers(chunk_40days, "close", 3, 1440)


# %% [markdown]
# # Overlapping windows approach

# %%
def detect_outliers_new(
    srs: pd.Series,
    n_samples: int = 1440,
    window_step: int = 10,
    z_score_threshold: float = 3.0,
):
    """
    Detect outliers using overlapping windows and averaged z-scores of each
    observation.

    Almost every observation will belong to `n_samples` of windows which means that each one
    is going to have `n_samples` of Z-scores. The mean of these scores will give an averaged
    Z-score which will be a more robust metrics to check if a value is an outlier than
    a rolling Z-score computed just once.

    This function
    - creates list of overlapping z-score windows
    - computes z-score of each element in every window
    - for each observation takes average of all the z-scores from the windows it belongs to
    - compares averaged z-score to the threshold to declare the current element an outlier

    :param srs: input series
    :param n_samples: number of samples in z-score windows
    :param z_score_threshold: threshold to mark a value as an outlier based on its averaged z-score
    :return: whether the element at index idx is an outlier
    """
    # Create a list of overlapping windows.
    windows = [
        srs.iloc[idx : idx + n_samples]
        for idx in range(0, srs.shape[0] - n_samples + window_step, window_step)
    ]
    # Compute z-score for each observation in every window.
    z_scores_list = [
        abs((window - window.mean()) / window.std()) for window in windows
    ]
    # Concatenate z-scores series in one.
    z_scores_srs = pd.concat(z_scores_list)
    # Groupby by index and take the averaged z-score for every index value.
    z_scores_stats = z_scores_srs.groupby(z_scores_srs.index).mean()
    # Get a mask for outliers.
    # Done via `<=` since a series can contain None values that should be detected
    # as well but will result to NaN if compared to the threshold directly.
    outliers_mask = ~(z_scores_stats <= z_score_threshold)
    return outliers_mask


# %% [markdown]
# Since both approaches suggested above are very slow and can't be really applied to all the data directly, I'd like to propose another approach to this problem.
#
# Description of the approach can be found in a function docstrings. In short, this is not an approach that has a memory but here we compute an averaged z-score for each observation for multiple windows it belongs to. IMO this should make outlier detection more robust and give consistent results for most observations (only corner cases may differ, no observations are removed so full-sized windows are always constant).
#
# This approach might be less robust to consecutive outliers than the previous ones but it demonstrates extremely faster performance. it processes the whole series in just 2 minutes with 1-day sized windows that overlap each 10 minutes.<br>
# Therefore, if this algorithm robustness is enough for us, I suggest we use it for outlier detection.

# %%
all_outliers_mask = detect_outliers_new(data["close"])

# %% [markdown]
# The algorithm detects None values and the small amount of outliers.

# %%
all_outliers = data["close"][all_outliers_mask]
len(all_outliers)

# %%
len(all_outliers.dropna())

# %% [markdown]
# Computations for small chunks are done almost immediately, all the detected outliers are stable across the chunks.

# %%
outlier_mask_new_40days = detect_outliers_new(chunk_40days["close"]).dropna()

# %%
chunk_40days["close"][outlier_mask_new_40days]

# %%
outlier_mask_new_20days = detect_outliers_new(chunk_20days["close"]).dropna()

# %%
chunk_20days["close"][outlier_mask_new_20days]

# %%
outlier_mask_new_10days = detect_outliers_new(chunk_10days["close"]).dropna()

# %%
chunk_10days["close"][outlier_mask_new_10days]<|MERGE_RESOLUTION|>--- conflicted
+++ resolved
@@ -48,12 +48,9 @@
 # # Load test data
 
 # %%
-data_type = "ohlcv"
 root_dir = os.path.join(hs3.get_path(), "data")
-<<<<<<< HEAD
 extension = "csv.gz"
 ccxt_csv_client = imvcdcli.CcxtCsvParquetByAssetClient(
-    data_type,
     root_dir,
     extension,
     aws_profile="am",
@@ -64,10 +61,6 @@
     ["kucoin::ETH_USDT"],
     start_ts,
     end_ts,
-=======
-ccxt_loader = imvcdcli.CcxtCsvFileSystemClient(
-    root_dir=root_dir, aws_profile="am"
->>>>>>> 4ebd6b86
 )
 data.head()
 
