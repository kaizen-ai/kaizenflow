# ---
# jupyter:
#   jupytext:
#     text_representation:
#       extension: .py
#       format_name: percent
#       format_version: '1.3'
#       jupytext_version: 1.13.7
#   kernelspec:
#     display_name: Python 3 (ipykernel)
#     language: python
#     name: python3
# ---

# %% [markdown]
# # Imports

# %%
import logging
import os

import pandas as pd

import core.config.config_ as cconconf
import core.finance as cofinanc
import dataflow.core as dtfcore
import dataflow.system.source_nodes as dtfsysonod
import helpers.hdbg as hdbg
import helpers.hprint as hprint
import helpers.hsql as hsql
import im_v2.ccxt.data.client as icdcl
import im_v2.im_lib_tasks as imvimlita
import im_v2.talos.data.client.talos_clients as imvtdctacl

# %%
hdbg.init_logger(verbosity=logging.INFO)

_LOG = logging.getLogger(__name__)

hprint.config_notebook()


# %% [markdown]
# # Config

# %%
def get_cmtask1704_config_ccxt() -> cconconf.Config:
    """
    Get config, that specifies params for getting raw data.
    """
    config = cconconf.Config()
    # Load parameters.
    config.add_subconfig("load")
    env_file = imvimlita.get_db_env_path("dev")
    connection_params = hsql.get_connection_info_from_env_file(env_file)
    config["load"]["connection"] = hsql.get_connection(*connection_params)
    config["load"]["aws_profile"] = "ck"
    config["load"]["data_dir_hist"] = os.path.join(
        "s3://cryptokaizen-data", "historical"
    )
    config["load"]["data_snapshot"] = "latest"
    config["load"]["partition_mode"] = "by_year_month"
    # Data parameters.
    config.add_subconfig("data")
    config["data"]["vendor"] = "CCXT"
    # Data range for real-time data.
    config["data"]["start_date_rt"] = pd.Timestamp("2022-04-01", tz="UTC")
    config["data"]["end_date_rt"] = pd.Timestamp("2022-04-15", tz="UTC")
    # Data range for historical data.
    config["data"]["start_date_hist"] = pd.Timestamp("2022-01-01", tz="UTC")
    config["data"]["end_date_hist"] = pd.Timestamp("2022-01-15", tz="UTC")
    # Transformation parameters.
    config.add_subconfig("transform")
    config["transform"]["resampling_rule"] = "5T"
    config["transform"]["rets_type"] = "pct_change"
    return config


# %%
config = get_cmtask1704_config_ccxt()
print(config)


# %% [markdown]
# # Functions

# %%
def calculate_vwap_twap(df: pd.DataFrame, resampling_rule: str) -> pd.DataFrame:
    """
    Resample the data and calculate VWAP, TWAP using DataFlow methods.

    :param df: Raw data
    :param resampling_rule: Desired resampling frequency
    :return: Resampled multiindex DataFrame with computed metrics
    """
    # Configure the node to do the TWAP / VWAP resampling.
    node_resampling_config = {
        "in_col_groups": [
            ("close",),
            ("volume",),
        ],
        "out_col_group": (),
        "transformer_kwargs": {
            "rule": resampling_rule,
            "resampling_groups": [
                ({"close": "close"}, "last", {}),
                (
                    {
                        "close": "twap",
                    },
                    "mean",
                    {},
                ),
                (
                    {
                        "volume": "volume",
                    },
                    "sum",
                    {"min_count": 1},
                ),
            ],
            "vwap_groups": [
                ("close", "volume", "vwap"),
            ],
        },
        "reindex_like_input": False,
        "join_output_with_input": False,
    }
    # Put the data in the DataFlow format (which is multi-index).
    converted_data = dtfsysonod._convert_to_multiindex(df, "full_symbol")
    # Create the node.
    nid = "resample"
    node = dtfcore.GroupedColDfToDfTransformer(
        nid,
        transformer_func=cofinanc.resample_bars,
        **node_resampling_config,
    )
    # Compute the node on the data.
    vwap_twap = node.fit(converted_data)
    # Save the result.
    vwap_twap_df = vwap_twap["df_out"]
    return vwap_twap_df


# %%
def calculate_returns(df: pd.DataFrame, rets_type: str) -> pd.DataFrame:
    """
    Compute returns on the resampled data DataFlow-style.

    :param df: Resampled multiindex DataFrame
    :param rets_type: i.e., "log_rets" or "pct_change"
    :return: The same DataFrame but with attached columns with returns
    """
    # Configure the node to calculate the returns.
    node_returns_config = {
        "in_col_groups": [
            ("close",),
            ("vwap",),
            ("twap",),
        ],
        "out_col_group": (),
        "transformer_kwargs": {
            "mode": rets_type,
        },
        "col_mapping": {
            "close": "close.ret_0",
            "vwap": "vwap.ret_0",
            "twap": "twap.ret_0",
        },
    }
    # Create the node that computes ret_0.
    nid = "ret0"
    node = dtfcore.GroupedColDfToDfTransformer(
        nid,
        transformer_func=cofinanc.compute_ret_0,
        **node_returns_config,
    )
    # Compute the node on the data.
    rets = node.fit(df)
    # Save the result.
    rets_df = rets["df_out"]
    return rets_df


# %% [markdown]
# # Load the data

# %% [markdown]
# ## CCXT

# %% [markdown]
# ### Real-time

# %%
# Specify params.
vendor = config["data"]["vendor"]
universe_version = "v3"
resample_1min = True
connection = config["load"]["connection"]
# Initiate the client.
ccxt_rt_client = icdcl.CcxtCddDbClient(vendor, universe_version, resample_1min, connection)

# %% [markdown]
# #### Universe

# %%
# Specify the universe.
rt_universe_ccxt = ccxt_rt_client.get_universe()
len(rt_universe_ccxt)

# %%
# Choose cc for analysis.
full_symbols = rt_universe_ccxt[0:2]
full_symbols

# %% [markdown]
# #### Data Loader

# %%
# Specify time period.
start_date = config["data"]["start_date_rt"]
end_date = config["data"]["end_date_rt"]

# Load the data.
data_rt_ccxt = ccxt_rt_client.read_data(full_symbols, start_date, end_date)
display(data_rt_ccxt.shape)
display(data_rt_ccxt.head(3))

# %% [markdown]
# ### Historical

# %%
# Specify params.
universe_version = "v3"
resample_1min = True
root_dir = config["load"]["data_dir_hist"]
partition_mode = config["load"]["partition_mode"]
data_snapshot = config["load"]["data_snapshot"]
aws_profile = config["load"]["aws_profile"]

# Initiate the client.
<<<<<<< HEAD
historical_client = icdcl.CcxtHistoricalPqByTileClient(
    universe_version,
=======
historical_client_ccxt = icdcl.CcxtHistoricalPqByTileClient(
>>>>>>> d9b11cff
    resample_1min,
    root_dir,
    partition_mode,
    data_snapshot=data_snapshot,
    aws_profile=aws_profile,
)

# %% [markdown]
# #### Universe

# %%
# Specify the universe.
historical_universe = historical_client_ccxt.get_universe()
len(historical_universe)

# %%
# Choose cc for analysis.
full_symbols = historical_universe[0:2]
full_symbols

# %% [markdown]
# #### Data Loader

# %%
# Specify time period.
start_date = config["data"]["start_date_hist"]
end_date = config["data"]["end_date_hist"]

# Load the data.
data_hist_ccxt = historical_client_ccxt.read_data(
    full_symbols, start_date, end_date
)
display(data_hist_ccxt.shape)
display(data_hist_ccxt.head(3))

# %% [markdown]
# ## Talos

# %% [markdown]
# ### Real-time

# %%
# Specify params.
resample_1min = True
db_connection = config["load"]["connection"]
table_name = "talos_ohlcv"

talos_rt_client = imvtdctacl.RealTimeSqlTalosClient(
    resample_1min, db_connection, table_name
)

# %% [markdown]
# #### Universe

# %%
# Specify the universe.
rt_universe_talos = sorted(talos_rt_client.get_universe())
len(rt_universe_talos)

# %%
# Choose cc for analysis.
full_symbols = rt_universe_talos[0:2]
full_symbols

# %% [markdown]
# #### Data Loader

# %%
# Specify the period.
start_date = config["data"]["start_date_rt"]
end_date = config["data"]["end_date_rt"]

# Load the data.
data_rt_talos = talos_rt_client.read_data(full_symbols, start_date, end_date)
display(data_rt_talos.shape)
display(data_rt_talos.head(3))

# %% [markdown]
# ### Historical

# %%
# Specify params.
resample_1min = True
root_dir = config["load"]["data_dir_hist"]
partition_mode = config["load"]["partition_mode"]
data_snapshot = config["load"]["data_snapshot"]
aws_profile = config["load"]["aws_profile"]

talos_hist_client = imvtdctacl.TalosHistoricalPqByTileClient(
    resample_1min,
    root_dir,
    partition_mode,
    data_snapshot=data_snapshot,
    aws_profile=aws_profile,
)

# %% [markdown]
# #### Universe

# %%
# Specify the universe.
hist_universe_talos = talos_hist_client.get_universe()
len(hist_universe_talos)

# %%
# Choose cc for analysis.
full_symbols_hist_talos = hist_universe_talos[0:2]
full_symbols_hist_talos

# %% [markdown]
# #### Data Loader

# %% run_control={"marked": false}
# Specify the period.
start_date = config["data"]["start_date_hist"]
end_date = config["data"]["end_date_hist"]

# Load the data.
data_hist_talos = talos_hist_client.read_data(
    full_symbols_hist_talos, start_date, end_date
)
# Hardcoded solution to convert OHLCV to the 'float' type for the further use.
for cols in data_hist_talos.columns[1:]:
    data_hist_talos[cols] = data_hist_talos[cols].astype(float)
# Show the data.
display(data_hist_talos.shape)
display(data_hist_talos.head(3))

# %% [markdown]
# # Calculate VWAP, TWAP and returns in `Dataflow` style

# %% [markdown]
# ## CCXT

# %%
# VWAP, TWAP transformation.
resampling_rule = config["transform"]["resampling_rule"]
vwap_twap_df = calculate_vwap_twap(data_hist_ccxt, resampling_rule)

# Returns calculation.
rets_type = config["transform"]["rets_type"]
vwap_twap_rets_df = calculate_returns(vwap_twap_df, rets_type)

# %% run_control={"marked": false}
# Show the snippet.
vwap_twap_rets_df.head(3)

# %% run_control={"marked": false}
# Stats and vizualisation to check the outcomes.
ada_ex = vwap_twap_rets_df.swaplevel(axis=1)
ada_ex = ada_ex["binance::ADA_USDT"][["close.ret_0", "twap.ret_0", "vwap.ret_0"]]
display(ada_ex.corr())
ada_ex.plot()

# %% [markdown]
# ## Talos

# %%
# VWAP, TWAP transformation.
resampling_rule = config["transform"]["resampling_rule"]
vwap_twap_df_talos = calculate_vwap_twap(data_hist_talos, resampling_rule)

# Returns calculation.
rets_type = config["transform"]["rets_type"]
vwap_twap_rets_df_talos = calculate_returns(vwap_twap_df_talos, rets_type)

# %%
# Show the snippet.
vwap_twap_rets_df_talos.head(3)

# %%
# Stats and vizualisation to check the outcomes.
ada_ex = vwap_twap_rets_df_talos.swaplevel(axis=1)
ada_ex = ada_ex["binance::ADA_USDT"][["close.ret_0", "twap.ret_0", "vwap.ret_0"]]
display(ada_ex.corr())
ada_ex.plot()<|MERGE_RESOLUTION|>--- conflicted
+++ resolved
@@ -239,12 +239,8 @@
 aws_profile = config["load"]["aws_profile"]
 
 # Initiate the client.
-<<<<<<< HEAD
 historical_client = icdcl.CcxtHistoricalPqByTileClient(
     universe_version,
-=======
-historical_client_ccxt = icdcl.CcxtHistoricalPqByTileClient(
->>>>>>> d9b11cff
     resample_1min,
     root_dir,
     partition_mode,
