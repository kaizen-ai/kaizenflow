--- conflicted
+++ resolved
@@ -46,11 +46,6 @@
     # Iterate over vendor universe tuples.
     for full_symbol in vendor_universe:
         # Read data for current exchange and currency pair.
-<<<<<<< HEAD
-        start_ts=None
-        end_ts=None
-        data = loader.read_data([full_symbol],start_ts,end_ts)
-=======
         start_ts = None
         end_ts = None
         data = loader.read_data(
@@ -58,7 +53,6 @@
             start_ts,
             end_ts,
         )
->>>>>>> 78076d7b
         # Compute stats on the exchange-currency level.
         cur_stats_data = stats_func(data)
         cur_stats_data["vendor"] = config["data"]["vendor"]
