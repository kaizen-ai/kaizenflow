--- conflicted
+++ resolved
@@ -194,11 +194,7 @@
 # TODO(Grisha): move `get_loader_for_vendor` out in and use the abstract class in #313.
 def get_loader_for_vendor(
     config: cconconf.Config,
-<<<<<<< HEAD
-) -> Union[imcdacli.ImClient, imcdalolo.CddLoader]:
-=======
-) -> Union[icdc.AbstractImClient, imcdalolo.CddLoader]:
->>>>>>> 8e02dd7b
+) -> Union[icdc.ImClient, imcdalolo.CddLoader]:
     """
     Get vendor specific loader instance.
 
