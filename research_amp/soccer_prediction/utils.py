"""
Import as:

import research_amp.soccer_prediction.utils as rasoprut
"""

import io
import logging
import os
from typing import Any, Dict, List

import matplotlib.pyplot as plt
import numpy as np
import pandas as pd
import sklearn.metrics as skm
import sklearn.model_selection as sms

import helpers.haws as haws
import helpers.hdbg as hdbg

_LOG = logging.getLogger(__name__)


def download_data_from_s3(
    bucket_name: str,
    dataset_path: str,
    local_path: str,
    *,
    file_format: str = ".txt",
    logging_level: int = logging.INFO,
) -> None:
    """
    Download files from S3.

    :param bucket_name: S3 bucket name.
    :param dataset_path: Path for the dataset in the S3 bucket.
    :param local_path: Destination path for downloading the dataset from
        the S3 to local machine.
    """
    # Initialize S3 session.
    s3 = haws.get_service_resource(aws_profile="ck", service_name="s3")
    # Fetch S3 bucket.
    bucket = s3.Bucket(bucket_name)
    # Define the local directory to save the files.
    os.makedirs(local_path, exist_ok=True)
    # Download the files the S3 path recursively.
    bucket = s3.Bucket(bucket_name)
    objects = list(bucket.objects.filter(Prefix=dataset_path))
    # Check for Null objects.
    if not objects:
        msg = "No files present in the S3 Location: "
        s3_path = f"s3://{bucket}/{dataset_path}"
        hdbg.dassert_eq(0, len(objects), msg, s3_path)
    for obj in bucket.objects.filter(Prefix=dataset_path):
        key = obj.key
        # Select the files that end with specified format.
        if key.endswith(file_format):
            local_file_path = os.path.join(local_path, os.path.basename(key))
            _LOG.log(logging_level, "Downloading %s to %s", key, local_file_path)
            bucket.download_file(key, local_file_path)
    _LOG.log(logging_level, "Data Downloaded.")


def load_data_to_dataframe(
    local_path: str,
    *,
    file_format: str = ".txt",
    logging_level: int = logging.INFO,
    sep: str = "\t",
    encoding: str = "UTF-8",
    **kwargs: Any,
) -> Dict:
    """
    Load datasets into pandas dataframe.

    :param local_path: Local directory where the S3 data was downloaded.
    :param file_format: The format of the files to be loaded. Default is
        ".txt".
    :param logging_level: Logging level. Default is logging.INFO.
    :param kwargs: Additional arguments to pass to pandas read_csv.
    :return: Dictionary of the datasets downloaded.
    """
    dataframes = {}
    # Iterate in the directory to collect the files and load them into dataframes.
    for dirname, _, filenames in os.walk(local_path):
        for filename in filenames:
            if filename.endswith(file_format):
                file_key = filename.split(".")[0] + "_df"
                filepath = os.path.join(dirname, filename)
                _LOG.log(logging_level, "Loading %s", filepath)
                df = pd.read_csv(filepath, sep=sep, encoding=encoding, **kwargs)
                _LOG.log(logging_level, " %s,  %s", file_key, df.shape)
                # Check if the dataframe is empty.
                if df.empty:
                    hdbg.dassert_eq(0, df.shape[0], "Empty Dataframe: ", file_key)
                # Drop duplicates.
                df = df.drop_duplicates()
                # Append to dictionary.
                dataframes[file_key] = df
    _LOG.log(logging_level, "Data loaded into dataframes.")
    # Return the dictionary of the dataframes.
    return dataframes


def save_data_to_s3(
    df: pd.DataFrame,
    bucket_name: str,
    s3_path: str,
    file_name: str,
    *,
    index: bool = False,
) -> None:
    """
    Save the give dataframe in S3  location as a `.csv` file.

    :param:
    """
    # Check if given dataframe is empty.
    if df.empty:
        raise ValueError("The given dataframe is empty.")
    # Save the dataframe a csv file in local directory.
    file_path = file_name + ".csv"
    df.to_csv(file_path, index=index)
    # Initiate S3 session.
    s3 = haws.get_service_resource(aws_profile="ck", service_name="s3")
    # Upload the file to S3.
    save_path = s3_path + "/" + file_path
    s3.Bucket(bucket_name).upload_file(file_path, save_path)


def compute_stats(df: pd.DataFrame, *, column: str = "WDL") -> Dict:
    """
    Compute # instances for each class (win, loss, draw) and prior
    probabilities.

    :param df: input DataFrame.
    :param column: column name in the DataFrame representing the match
        outcomes.
    """
    hdbg.dassert_isinstance(df, pd.DataFrame)
    # Check if the dataframe is empty
    hdbg.dassert_lt(0, df.shape[0])
    # Check if the column exists
    hdbg.dassert_in(column, df.columns)
    # Calculate value counts for each outcome.
    value_counts = df[column].value_counts()
    _LOG.info("Value Counts:\n%s", value_counts.to_string())
    # Calculate total number of matches.
    total_matches = len(df)
    # Calculate prior probabilities for each outcome.
    prior_probabilities = value_counts / total_matches
    _LOG.debug("\nPrior Probabilities:\n%s", prior_probabilities.to_string())
    stats = {"value_counts": value_counts, "priors": prior_probabilities}
    # Return stats
    return stats


def plot_metrics(
    train_accuracies: List,
    val_accuracies: List,
    *,
    feature_importances: pd.Series = None,
    coeffs: pd.Series = None,
    residuals: pd.Series = None,
    n_splits: int = 5,
) -> None:
    """
    Generalized function to plot various metrics for model evaluation.

    :param train_accuracies: List of training accuracies for each fold.
    :param val_accuracies: List of validation accuracies for each fold.
    :param feature_importances: Series of feature importances.
    :param coeffs: Series of model coefficients.
    :param residuals: Series of model residuals.
    :param n_splits: Number of cross-validation splits.
    :param feature_names: List of feature names for plotting feature
        importances.
    """
    # Plot training and validation accuracies over iterations.
    if train_accuracies is not None and val_accuracies is not None:
        plt.figure(figsize=(10, 6))
        plt.plot(
            range(1, n_splits + 1), train_accuracies, label="Training Accuracy"
        )
        plt.plot(
            range(1, n_splits + 1), val_accuracies, label="Validation Accuracy"
        )
        plt.xlabel("Fold")
        plt.ylabel("Accuracy")
        plt.title("Training and Validation Accuracy over Folds")
        plt.legend()
        plt.show()
    # Plot the feature importances.
    if feature_importances is not None:
        plt.figure(figsize=(10, 6))
        feature_importances.plot(kind="bar")
        plt.title("Feature Importances")
        plt.xlabel("Features")
        plt.ylabel("Importance Value")
        plt.show()
    # Plot the coefficients.
    if coeffs is not None:
        plt.figure(figsize=(10, 6))
        coeffs.plot(kind="bar")
        plt.title("Model Coefficients")
        plt.xlabel("Features")
        plt.ylabel("Coefficient Value")
        plt.show()
    # Plot the residuals.
    if residuals is not None:
        plt.figure(figsize=(10, 6))
        plt.hist(residuals, bins=30, edgecolor="k", alpha=0.7)
        plt.title("Distribution of Residuals")
        plt.xlabel("Residuals")
        plt.ylabel("Frequency")
        plt.show()


def recombine_predictions(test_df: pd.DataFrame) -> pd.DataFrame:
    """
    Recombine the test dataset with predictions into a single DataFrame.

    :param test_df: test dataset with home and away predictions.
    :return: recombined DataFrame with predictions.
    """
    hdbg.dassert_isinstance(test_df, pd.DataFrame)
    # Split the dataframe into home and away rows.
    home_df = test_df[test_df["is_home"] == 1].copy()
    away_df = test_df[test_df["is_home"] == 0].copy()
    # Rename columns for merging.
    home_df = home_df.rename(
        columns={
            "team": "HT",
            "opponent": "AT",
            "goals": "HS",
            "predicted_goals": "Lambda_HS",
        }
    )
    away_df = away_df.rename(
        columns={
            "team": "AT",
            "opponent": "HT",
            "goals": "AS",
            "predicted_goals": "Lambda_AS",
        }
    )
    # Merge the home and away dataframes.
    merged_df = pd.merge(
        home_df,
        away_df,
        on=["Date", "Sea", "Lge", "HT", "AT"],
        suffixes=("_home", "_away"),
    )
    # Select and reorder columns for the final dataframe.
    final_df = merged_df[
        ["Date", "Sea", "Lge", "HT", "AT", "HS", "AS", "Lambda_HS", "Lambda_AS"]
    ]
    # Return the final dataframe.
    return final_df


def evaluate_model_predictions(
    true_values: pd.Series, predicted_values: pd.Series
) -> None:
    """
    Evaluate the performance of the model.

    :true_values: true outcomes of the events. :predicted_values:
    outcomes predicted by the model
    """
    hdbg.dassert_isinstance(true_values, pd.Series)
    hdbg.dassert_isinstance(predicted_values, pd.Series)
    # Calculate accuracy.
    accuracy = skm.accuracy_score(true_values, predicted_values)
    print("Model Accuracy on Test Set:", accuracy)
    # Count each type of class prediction.
    predicted_counts = predicted_values.value_counts()
    actual_counts = true_values.value_counts()
    _LOG.info("Counts of each type of class prediction: \n%s", predicted_counts)
    _LOG.info("Counts of each type of actual outcomes: \n%s", actual_counts)


def representative_sample(
    df: pd.DataFrame, *, sample_size: int, column: str = "team"
) -> pd.DataFrame:
    """
    Perform representative sampling on training set to ensure each team is
    represented.

    :param df: input dataframe for sampling.
    :param sample_size: size of the extracted sample (output dataframe).
    :param column: column on which the sampling is performed.
    :return: sampled dataframe.
    """
    # Collect the unique values of teams.
    teams = df[column].unique()
    # Identify samples/team.
    samples_per_team = sample_size // len(teams)
    sampled_df_list = []
    # Iteratively add the samples for each team.
    for team in teams:
        team_df = df[df[column] == team]
        team_sample = team_df.sample(
            n=min(samples_per_team, len(team_df)), random_state=1
        )
        sampled_df_list.append(team_sample)
    # Create a sampled dataframe.
    sampled_df = pd.concat(sampled_df_list)
    # Additional random sampling to fill the remaining sample size.
    remaining_sample_size = sample_size - len(sampled_df)
    if remaining_sample_size > 0:
        additional_sample = df.drop(sampled_df.index).sample(
            n=remaining_sample_size, random_state=1
        )
        sampled_df = pd.concat([sampled_df, additional_sample])
    # Return the sampled dataframe.
    return sampled_df


def plot_learning_curves(
    training_costs: List[float],
    val_costs: List[float],
    sample_sizes: int,
) -> None:
    """
    Plot the learning curves of model.

    :param training_cost: cost function (MAE/MSE) values of training
        set.
    :param val_cost: cost function (MSE/MAE) values of validation set.
    """
    # Plot the learning curves
    plt.figure(figsize=(10, 6))
    plt.plot(sample_sizes, training_costs, label="Training MAE")
    plt.plot(sample_sizes, val_costs, label="Validation MAE")
    plt.xlabel("Sample Size")
    plt.ylabel("Cost function")
    plt.title("Learning Curves for Poisson Regression")
    plt.legend()
    plt.grid(True)
    plt.show()


def create_train_test_split(
    df: pd.DataFrame,
    *,
    stratify: bool = True,
    stratify_column: str = "HT",
    test_size: float = 0.2,
) -> Dict:
    """
    Create a train-test split with the preprocessed DataFrame.

    :param df: Input DataFrame.
    :param stratify: Whether to stratify the split based on the
        stratify_column. Default is True.
    :param stratify_column: The column to use for stratification if
        stratify is True. Default is "HT".
    :param test_size: Proportion of the dataset to include in the test
        split. Default is 0.2.
    :return: Dictionary of training and testing DataFrames.
    """
    hdbg.dassert_isinstance(df, pd.DataFrame)
    # Check if the dataframe is empty
    hdbg.dassert_lt(0, len(df))
    # Check if the column exists
    hdbg.dassert_in(stratify_column, df.columns)
    # Ensure reproducibility.
    random_state = 42
    # Split the DataFrame using stratify if specified.
    if stratify:
        train_df, test_df = sms.train_test_split(
            df,
            test_size=test_size,
            random_state=random_state,
            stratify=df[stratify_column],
        )
    else:
        train_df, test_df = sms.train_test_split(
            df, test_size=test_size, random_state=random_state
        )
    # Return the dictionary of DataFrames.
    dataframes = {"train_df": train_df, "test_df": test_df}
    return dataframes


<<<<<<< HEAD
def calculate_rps(
    df: pd.DataFrame,
    prob_home_win_col: str = "prob_home_win",
    prob_draw_col: str = "prob_draw",
    prob_away_win_col: str = "prob_away_win",
    actual_outcome_col: str = "actual_outcome",
) -> float:
    """
    Calculate the Rank Probability Score (RPS) for three-way outcome
    predictions in a DataFrame.

    :param df: df containing the columns for predicted probabilities and
        actual outcomes
    :param prob_home_win_col: column name for the probability of home
        win
    :param prob_draw_col: column name for the probability of draw
    :param prob_away_win_col: column name for the probability of away
        win
    :param actual_outcome_col: column name for the actual outcome
    :return: RPS score for the entire model
    """
    # Initialize RPS sum.
    rps_sum = 0
    # Calculate the total number of matches.
    M = len(df)
    # Iterate over each row in the DataFrame.
    for index, row in df.iterrows():
        # Extract predicted probabilities
        probs = np.array([row[prob_home_win_col], row[prob_away_win_col]])
        # Calculate cumulative predicted probabilities.
        probs.cumsum()
        # Determine actual outcomes.
        if row[actual_outcome_col] == "home_win":
            actuals = np.array([1, 0])
        elif row[actual_outcome_col] == "away_win":
            actuals = np.array([0, 1])
        else:
            actuals = np.array([0, 0])
        # Calculate RPS for the current match.
        rps = (np.sum((probs - actuals) ** 2)) / 2
        # Add the RPS of the current match to the total RPS sum.
        rps_sum += rps
    # Average RPS over all matches.
    rps_avg = rps_sum / M
    _LOG.debug("RPS value for the model: %.4f", rps_avg)
    return rps_avg
=======
def load_data_from_s3(
    bucket_name: str,
    dataset_path: str,
    *,
    aws_profile: str = "ck",
    decoding: str = "utf-8",
    logging_level: int = logging.INFO,
    read_method: str = "read_csv",
    seperator: str = "\t",
    **kwargs,
) -> pd.DataFrame:
    """
    Load a single file from S3 directly into memory.

    :param bucket_name: S3 bucket
    :param dataset_path: path for the dataset in the S3 bucket
    :param aws_profile: associated profile for checking credentials.
    :param decoding: decoding type for the file content
    :param logging_level: logging level
    :param read_method: method used to read the file into df.(read_csv,
        read_excel, etc.)
    :return: DataFrame with the content of the file.
    """
    # Initialize S3 session.
    s3 = haws.get_service_resource(aws_profile=aws_profile, service_name="s3")
    # Retrieve the file from S3.
    obj = s3.Object(bucket_name, dataset_path)
    _LOG.log(
        logging_level, "Loading %s from bucket %s", dataset_path, bucket_name
    )
    data = obj.get()["Body"].read().decode(decoding)
    # Load data using the read method.
    read_func = getattr(pd, read_method)
    dataframe = read_func(io.StringIO(data), sep=seperator, **kwargs)
    _LOG.log(logging_level, "Data Loaded into Memory.")
    return dataframe


def poisson_probability(mean: float, k: int) -> float:
    """
    Calculate the Poisson probability.

    :param mean: the average rate (lambda) of the Poisson
        distribution
    :param k: the number of occurrences (k)
    :return: the Poisson probability of k occurrences
    """
    return (np.exp(-mean) * mean**k) / np.math.factorial(k)


def calculate_match_outcomes(
    df: pd.DataFrame, params: np.ndarray, *, max_goals: int = 10
) -> pd.DataFrame:
    """
    Calculate match outcome probabilities.

    :param df: input dataframe containing match data.
    :param params: model parameters including team strengths and
        other factors.
    :param max_goals: maximum number of goals to consider in the
        probability calculation.
    :return: dataframe with added columns for the probabilities of
        home win, away win, and draw as well as the predicted
        outcomes.
    """
    c, h, rho, *strengths = params
    # Calculate Lambda values for home and away teams.
    df["Lambda_HS"] = np.exp(
        c + df["HT_id"].apply(lambda x: strengths[int(x)]) + h
    )
    df["Lambda_AS"] = np.exp(
        c + df["AT_id"].apply(lambda x: strengths[int(x)]) - h
    )
    # Calculate probabilities of goals for home and away teams.
    home_goals_probs = np.array(
        [poisson_probability(df["Lambda_HS"], i) for i in range(max_goals)]
    )
    away_goals_probs = np.array(
        [poisson_probability(df["Lambda_AS"], i) for i in range(max_goals)]
    )
    prob_home_win = np.zeros(len(df))
    prob_away_win = np.zeros(len(df))
    prob_draw = np.zeros(len(df))
    # Calculate probabilities of match outcomes.
    for i in range(max_goals):
        for j in range(max_goals):
            prob = home_goals_probs[i] * away_goals_probs[j]
            prob_home_win += np.where(i > j, prob, 0)
            prob_away_win += np.where(i < j, prob, 0)
            prob_draw += np.where(i == j, prob, 0)
    # Add calculated probabilities and outcomes to the dataframe.
    df["prob_home_win"] = prob_home_win
    df["prob_away_win"] = prob_away_win
    df["prob_draw"] = prob_draw
    df["predicted_outcome"] = np.where(
        df["prob_home_win"] > df["prob_away_win"],
        "home_win",
        np.where(df["prob_away_win"] > df["prob_home_win"], "away_win", "draw"),
    )
    df["actual_outcome"] = np.where(
        df["HS"] > df["AS"],
        "home_win",
        np.where(df["HS"] < df["AS"], "away_win", "draw"),
    )
    df["Lambda_HS"] = df["Lambda_HS"].round().astype(int)
    df["Lambda_AS"] = df["Lambda_AS"].round().astype(int)
    return df
>>>>>>> 1cdb20ea
<|MERGE_RESOLUTION|>--- conflicted
+++ resolved
@@ -384,7 +384,6 @@
     return dataframes
 
 
-<<<<<<< HEAD
 def calculate_rps(
     df: pd.DataFrame,
     prob_home_win_col: str = "prob_home_win",
@@ -431,7 +430,8 @@
     rps_avg = rps_sum / M
     _LOG.debug("RPS value for the model: %.4f", rps_avg)
     return rps_avg
-=======
+
+
 def load_data_from_s3(
     bucket_name: str,
     dataset_path: str,
@@ -538,5 +538,4 @@
     )
     df["Lambda_HS"] = df["Lambda_HS"].round().astype(int)
     df["Lambda_AS"] = df["Lambda_AS"].round().astype(int)
-    return df
->>>>>>> 1cdb20ea
+    return df