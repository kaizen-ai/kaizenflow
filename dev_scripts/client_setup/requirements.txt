--- conflicted
+++ resolved
@@ -10,11 +10,7 @@
 docker-compose >= 1.29.0
 invoke >= 1.5.0
 poetry
-<<<<<<< HEAD
 pytest >= "6.0.0"
-=======
-pytest >= 6.0.0
->>>>>>> 8652a047
 # For tools like `publish_notebook.py`.
 s3fs
 tqdm
