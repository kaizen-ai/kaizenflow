#!/bin/bash -xe

# """
<<<<<<< HEAD
# Qualify a branch and then merge it into master.
=======
# Qualify a branch in amp and then merge it into master.
>>>>>>> 7eba4ba8
# """

# TODO(gp): Convert in python.

source helpers.sh

src_branch="$1"
if [[ -z $src_branch ]]; then
    echo "You need to specify a src_branch"
    exit -1
fi;
echo "src_branch=$src_branch"

dst_branch="master"
echo "dst_branch=$dst_branch"
<<<<<<< HEAD

cmd="git fetch origin $src_branch:$src_branch"
execute $cmd

cmd="git fetch origin $dst_branch:$dst_branch"
execute $cmd

cmd="git checkout $src_branch"
execute $cmd
=======
>>>>>>> 7eba4ba8

cmd="git fetch origin $src_branch:$src_branch"
execute $cmd

<<<<<<< HEAD
# Align all the submodules markers.
cmd="git_submodules_roll_fwd.sh"
execute $cmd
cmd="git_submodules_are_updated.sh"
=======
cmd="git fetch origin $dst_branch:$dst_branch"
execute $cmd

cmd="git checkout $src_branch"
>>>>>>> 7eba4ba8
execute $cmd

cmd="git diff --name-only $dst_branch..."
execute $cmd

# Lint amp.
AMP_FILES=$(git diff --name-only $dst_branch...)
cmd="linter.py -f $AMP_FILES"
execute $cmd

# Run tests.
cmd='run_tests.py --num_cpus -1 && (cd amp; run_tests.py --num_cpus -1)'
execute $cmd

# TODO(gp): If everything passes `git push`.
# TODO(gp): Delete branch.<|MERGE_RESOLUTION|>--- conflicted
+++ resolved
@@ -1,11 +1,7 @@
 #!/bin/bash -xe
 
 # """
-<<<<<<< HEAD
-# Qualify a branch and then merge it into master.
-=======
 # Qualify a branch in amp and then merge it into master.
->>>>>>> 7eba4ba8
 # """
 
 # TODO(gp): Convert in python.
@@ -21,7 +17,6 @@
 
 dst_branch="master"
 echo "dst_branch=$dst_branch"
-<<<<<<< HEAD
 
 cmd="git fetch origin $src_branch:$src_branch"
 execute $cmd
@@ -30,24 +25,6 @@
 execute $cmd
 
 cmd="git checkout $src_branch"
-execute $cmd
-=======
->>>>>>> 7eba4ba8
-
-cmd="git fetch origin $src_branch:$src_branch"
-execute $cmd
-
-<<<<<<< HEAD
-# Align all the submodules markers.
-cmd="git_submodules_roll_fwd.sh"
-execute $cmd
-cmd="git_submodules_are_updated.sh"
-=======
-cmd="git fetch origin $dst_branch:$dst_branch"
-execute $cmd
-
-cmd="git checkout $src_branch"
->>>>>>> 7eba4ba8
 execute $cmd
 
 cmd="git diff --name-only $dst_branch..."
