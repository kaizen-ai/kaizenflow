--- conflicted
+++ resolved
@@ -505,79 +505,6 @@
     return f"{comment[0:2].upper()}{comment[2::]}"
 
 
-<<<<<<< HEAD
-def _fix_comment_style(lines: List[str]) -> List[str]:
-    """Update comments to start with a capital letter and end with a `.`
-
-    ignores:
-    - empty line comments
-    - comments that start with '##'
-    - pylint & mypy comments
-    - valid python statements
-    """
-    checks = (
-        lambda x: x.startswith("##"),
-        lambda x: x.startswith("# pylint"),
-        lambda x: x.startswith("# type"),
-        lambda x: x.startswith("#!"),
-        lambda x: len(x.split()) == 2 and x.startswith("# "),
-        lambda x: any(
-            [
-                re.match(
-                    r"https?:\/\/(www\.)?[-a-zA-Z0-9@:%._\+~#=]{1,256}\."
-                    r"[a-zA-Z0-9()]{1,6}\b([-a-zA-Z0-9()@:%_\+.~#?&//=]*)",
-                    word,
-                )
-                is not None
-                for word in x.split()
-            ]
-        ),
-    )
-
-    comments: List[LinesWithComment] = _extract_comments(lines)
-
-    for comment in comments:
-        if not comment.is_single_line:
-            continue
-        # If any of the checks returns True, it means the check failed.
-        if any([check(comment.multi_line_comment[0]) for check in checks]):
-            continue
-        match = _parse_comment(comment.multi_line_comment[0], r"(^\s*)#(\s*)(.*)")
-        if not match:
-            continue
-        without_pound = match.group(3)
-        # Make sure it doesn't try to capitalize an empty comment
-        if without_pound and not without_pound[0].isupper():
-            without_pound = without_pound.capitalize()
-        # Rebuild the comment and add punctuation if not already present
-        body = f"{match.group(1)}#{match.group(2)}{without_pound}"
-        if body[-1] not in string.punctuation:
-            body = f"{body}."
-        comment.multi_line_comment[0] = body
-
-    return _replace_comments_in_lines(lines, comments)
-=======
-def _format_separating_line(
-    line: str, min_num_chars: int = 6, line_width: int = 78
-) -> str:
-    """Transform a line int oa separating line if more than 6 # are found.
-
-    :param line: line to format
-    :param min_num_chars: minimum number of # to match after '# ' to decide
-    this is a seperator line
-    :param line_width: desired width for the seperator line
-    :return: modified line
-    """
-    regex = r"(\s*\#)\s*([\#\=\-\<\>]){%d,}\s*$" % min_num_chars
-
-    m = re.match(regex, line)
-    if m:
-        char = m.group(2)
-        line = m.group(1) + " " + char * (line_width - len(m.group(1)))
-    return line
->>>>>>> b773f085
-
-
 def _modify_file_line_by_line(lines: List[str]) -> List[str]:
     """Modify each line based on some rules, returns an updated list of line.
 
@@ -587,13 +514,8 @@
     # Functions that take a line, and return a modified line.
     LineModifier = Callable[[str], str]
     LINE_MODIFIERS: List[LineModifier] = [
-<<<<<<< HEAD
         # TODO(amr): re-enable this for multi-line comments only.
         # _fix_comment_style,
-=======
-        _format_separating_line,
-        # TODO(amr): re-enable this for multi-line comments only. \_fix_comment_style,
->>>>>>> b773f085
         # TODO(gp): Remove empty lines in functions.
     ]
 
