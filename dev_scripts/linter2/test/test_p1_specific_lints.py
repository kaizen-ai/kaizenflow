--- conflicted
+++ resolved
@@ -5,108 +5,6 @@
 import dev_scripts.linter2.p1_specific_lints as pslints
 import helpers.unit_test as hut
 
-<<<<<<< HEAD
-
-class Test_warn_incorrectly_formatted_todo(hut.TestCase):
-    def test1(self) -> None:
-        """Test warning for missing assignee.
-
-        - Given line has incorrectly formatted todo in comment
-        - When function runs
-        - Then a warning is returned
-        """
-        line = "# todo: invalid"
-
-        msg = pslints._warn_incorrectly_formatted_todo("test.py", 1, line)
-        self.assertIn("test.py:1: found incorrectly formatted TODO comment", msg)
-
-    def test2(self) -> None:
-        """Test no warning for no todo comment.
-
-        - Given line has no todo comment
-        - When function runs
-        - Then no warning is returned
-        """
-        line = "test.method()"
-
-        msg = pslints._warn_incorrectly_formatted_todo("test.py", 1, line)
-        self.assertEqual("", msg)
-
-    def test3(self) -> None:
-        """Test no warning for code line with `todo` in variable name.
-
-        - Given line has todo in variable name
-        - When function runs
-        - Then no warning is returned
-        """
-        line = "todo_var = 3"
-
-        msg = pslints._warn_incorrectly_formatted_todo("test.py", 1, line)
-        self.assertEqual("", msg)
-
-    def test4(self) -> None:
-        """Test warning for no assignee.
-
-        - Given todo comment has no assignee
-        - When function runs
-        - Then a warning is returned
-        """
-        line = "# TODO: hi"
-
-        msg = pslints._warn_incorrectly_formatted_todo("test.py", 1, line)
-        self.assertIn("test.py:1: found incorrectly formatted TODO comment", msg)
-
-    def test5(self) -> None:
-        """Test no warning for valid todo.
-
-        - Given todo comment is valid
-        - When function runs
-        - Then no warning is returned
-        """
-        line = "# TODO(test): hi"
-
-        msg = pslints._warn_incorrectly_formatted_todo("test.py", 1, line)
-        self.assertEqual("", msg)
-
-    def test6(self) -> None:
-        """Test no warning for missing trailing `.`. The check for trailing
-        punctation is covered by `_fix_comment_style`.
-
-        - Given todo comment is missing a trailing .
-        - When function runs
-        - Then no warning is returned
-        """
-        line = "# TODO(test): hi"
-
-        msg = pslints._warn_incorrectly_formatted_todo("test.py", 1, line)
-        self.assertEqual("", msg)
-
-    def test7(self) -> None:
-        """Test no warning for a comment that has 'todo' as a substring.
-
-        - Given a comment that has a 'todo' as a substring but isn't a todo comment
-        - When function runs
-        - Then no warning is returned
-        """
-        line = "# The line is not a todo comment"
-
-        msg = pslints._warn_incorrectly_formatted_todo("test.py", 1, line)
-        self.assertEqual("", msg)
-
-    def test8(self) -> None:
-        """Test no warning for a comment that has todo in a string.
-
-        - Given invalid todo comment that has a warning rule
-        - When function runs
-        - Then no warning is returned
-        """
-        line = 'line = "# TODO(test): hi"'
-
-        msg = pslints._warn_incorrectly_formatted_todo("test.py", 1, line)
-        self.assertEqual("", msg)
-
-=======
->>>>>>> b773f085
 
 class Test_check_notebook_dir(hut.TestCase):
     def test_check_notebook_dir1(self) -> None:
