"""
Import as:

import helpers.hsql_test as hsqltest
"""

import abc
import logging
import os

import dotenv

import helpers.git as hgit
import helpers.printing as hprint
import helpers.sql as hsql
import helpers.system_interaction as hsysinte
import helpers.unit_test as hunitest

_LOG = logging.getLogger(__name__)


class TestDbHelper(hunitest.TestCase, abc.ABC):
    """
    This class allows to test code that interacts with DB.

    It creates / destroys a test DB during setup / teardown.

    A user can create a persistent local DB in the Docker container, e.g.
    ```
    # Create an OMS DB inside Docker for local stage
    docker> (cd oms; sudo docker-compose \
        --file /app/oms/devops/compose/docker-compose.yml up \
        -d \
        oms_postgres_local)
    # or
    docker> invoke oms_docker_up
    ```
    and then the creation / destruction of the DB is skipped making the tests
    faster and allowing easier debugging.

    The invariant is that each test should:
    - (ideally) find a clean DB to work with
    - not assume that the DB is clean. If the DB is not clean, tests should clean it
      or work around it
      - E.g., if a test needs to write a table and the table is already present and
        partially filled, as a leftover from a previous test, the new test should delete
        it and then create it again
    - clean after themselves, i.e., undo the work that has been done
      - E.g., if a test creates a table, then it should delete it at the end of the test
    """

    @classmethod
    def setUpClass(cls) -> None:
        """
        Initialize the test database inside test container.
        """
        _LOG.info("\n%s", hprint.frame("setUpClass"))
        connection_info = hsql.get_connection_info_from_env_file(cls._get_db_env_path())
        conn_exists = hsql.check_db_connection(
            host=connection_info.host,
            dbname=connection_info.dbname,
            port=connection_info.port,
            user=connection_info.user,
            password=connection_info.password,
        )[0]
        if conn_exists:
            _LOG.warning("DB is already up: skipping docker compose")
            # Since we have found the DB already up, we assume that we need to
            # leave it running after the tests
            cls.bring_down_db = False
        else:
            # Start the service.
            cls.docker_compose_file_path = os.path.join(
                hgit.get_amp_abs_path(), cls._get_compose_file()
            )
            cmd = (
                "sudo docker-compose "
                f"--file {cls.docker_compose_file_path} "
                f"up -d {cls._get_service_name()}"
            )
            hsysinte.system(cmd, suppress_output=False)
            # Wait for the DB to be available.
<<<<<<< HEAD
            hsql.wait_db_connection(
                host=connection_info.host,
                dbname=connection_info.dbname,
                port=connection_info.port,
                user=connection_info.user,
                password=connection_info.password,
            )
=======
            hsql.wait_db_connection(host, dbname, port, user, password)
>>>>>>> dcc0d60b
            cls.bring_down_db = True
        # Save connection info.
        cls.connection = hsql.get_connection(
            host=connection_info.host,
            dbname=connection_info.dbname,
            port=connection_info.port,
            user=connection_info.user,
            password=connection_info.password,
            autocommit=True,
        )

    @classmethod
    def tearDownClass(cls) -> None:
        """
        Bring down the test container.
        """
        _LOG.info("\n%s", hprint.frame("tearDown"))
        if cls.bring_down_db:
            cmd = (
                "sudo docker-compose "
                f"--file {cls.docker_compose_file_path} down -v"
            )
            hsysinte.system(cmd, suppress_output=False)
        else:
            _LOG.warning("Leaving DB up")

    @staticmethod
    @abc.abstractmethod
    def _get_compose_file() -> str:
        """
        Get path to Docker compose file.
        """

    @staticmethod
    @abc.abstractmethod
    def _get_service_name() -> str:
        """
        Get service name.
        """

    @staticmethod
    @abc.abstractmethod
    def _get_db_env_path() -> str:
        """
        Get path to db env file that contains db connection parameters.
        """<|MERGE_RESOLUTION|>--- conflicted
+++ resolved
@@ -80,7 +80,6 @@
             )
             hsysinte.system(cmd, suppress_output=False)
             # Wait for the DB to be available.
-<<<<<<< HEAD
             hsql.wait_db_connection(
                 host=connection_info.host,
                 dbname=connection_info.dbname,
@@ -88,9 +87,6 @@
                 user=connection_info.user,
                 password=connection_info.password,
             )
-=======
-            hsql.wait_db_connection(host, dbname, port, user, password)
->>>>>>> dcc0d60b
             cls.bring_down_db = True
         # Save connection info.
         cls.connection = hsql.get_connection(
