--- conflicted
+++ resolved
@@ -98,12 +98,7 @@
         _LOG.info("Waiting for PostgreSQL to become available...")
         # Note: credentials passed due to race condition.
         cmd = f"pg_isready -d {db_name} -p {port} -h {host}"
-<<<<<<< HEAD
-        rc = hsyint.system(cmd, abort_on_error=False)
-        time.sleep(1)
-=======
         rc = hsysinte.system(cmd, abort_on_error=False)
->>>>>>> b2da12ea
         if rc == 0:
             _LOG.info("PostgreSQL is available")
             break
@@ -128,16 +123,6 @@
     :return: database connection details
     """
     info = connection.info
-<<<<<<< HEAD
-    txt = (
-        f"dbname={info.dbname}\n"
-        f"host={info.host}\n"
-        f"port={info.port}\n"
-        f"user={info.user}\n"
-        f"password={info.password}"
-    )
-    return txt
-=======
     det = DbConnectionInfo(
         dbname=info.dbname,
         host=info.host,
@@ -147,7 +132,6 @@
     )
     return det
 
->>>>>>> b2da12ea
 
 
 # #############################################################################
