--- conflicted
+++ resolved
@@ -20,10 +20,7 @@
 import helpers.introspection as hintrosp
 import helpers.io_ as hio
 import helpers.printing as hprintin
-<<<<<<< HEAD
-=======
 import helpers.s3 as hs3
->>>>>>> e12c8372
 import helpers.system_interaction as hsyint
 import helpers.timer as htimer
 
@@ -171,10 +168,6 @@
     if isinstance(df, pd.Series):
         df = df.to_frame()
     hdbg.dassert_isinstance(df, pd.DataFrame)
-<<<<<<< HEAD
-    n_rows = n_rows or len(df)
-=======
->>>>>>> e12c8372
     output = []
     # Add title in the beginning if provided.
     if title is not None:
@@ -1159,13 +1152,9 @@
         """
         _LOG.debug(hprintin.to_str("fuzzy_match abort_on_error dst_dir"))
         hdbg.dassert_in(type(actual), (bytes, str), "actual=%s", str(actual))
-<<<<<<< HEAD
-        hdbg.dassert_in(type(expected), (bytes, str), "expected=%s", str(expected))
-=======
         hdbg.dassert_in(
             type(expected), (bytes, str), "expected=%s", str(expected)
         )
->>>>>>> e12c8372
         # Get the current dir name.
         use_only_test_class = False
         test_class_name = None
@@ -1245,13 +1234,9 @@
             (which should be used only for unit testing) return the result but do not
             assert
         """
-<<<<<<< HEAD
-        _LOG.debug(hprintin.to_str("fuzzy_match purify_text abort_on_error dedent"))
-=======
         _LOG.debug(
             hprintin.to_str("fuzzy_match purify_text abort_on_error dedent")
         )
->>>>>>> e12c8372
         hdbg.dassert_in(type(actual), (bytes, str), "actual='%s'", actual)
         #
         dir_name, file_name = self._get_golden_outcome_file_name(tag)
@@ -1433,16 +1418,9 @@
         _LOG.debug(hprintin.to_str("file_name"))
         if self._git_add:
             # Find the file relative to here.
-<<<<<<< HEAD
-            super_module = None
-            _, file_name_tmp = hgit.purify_docker_file_from_git_client(
-                file_name, super_module, dir_depth=dir_depth
-            )
-=======
             mode = "assert_unless_one_result"
             file_names_tmp = hgit.find_docker_file(file_name, mode=mode)
             file_name_tmp = file_names_tmp[0]
->>>>>>> e12c8372
             _LOG.debug(hprintin.to_str("file_name file_name_tmp"))
             if file_name_tmp.startswith("amp"):
                 # To add a file like
@@ -1610,67 +1588,4 @@
 
     def _to_error(self, msg: str) -> None:
         self._error_msg += msg + "\n"
-<<<<<<< HEAD
-        _LOG.error(msg)
-
-
-# #############################################################################
-# Notebook testing.
-# #############################################################################
-
-
-def run_notebook(
-    file_name: str,
-    scratch_dir: str,
-    config_builder: Optional[str] = None,
-    idx: int = 0,
-) -> None:
-    """
-    Run jupyter notebook.
-
-    `core.config_builders.get_config_from_env()` supports passing in a config
-    only through a path to a config builder function that returns a list of
-    configs, and a config index from that list.
-
-    Assert if the notebook doesn't complete successfully.
-
-    :param file_name: path to the notebook to run. If this is a .py file,
-        convert to .ipynb first
-    :param scratch_dir: temporary dir storing the output
-    :param config_builder: path to config builder function that returns a list
-        of configs
-    :param idx: index of target config in the config list
-    """
-    file_name = os.path.abspath(file_name)
-    hdbg.dassert_exists(file_name)
-    hdbg.dassert_exists(scratch_dir)
-    # Build command line.
-    cmd = []
-    # Convert .py file into .ipynb if needed.
-    root, ext = os.path.splitext(file_name)
-    if ext == ".ipynb":
-        notebook_name = file_name
-    elif ext == ".py":
-        cmd.append(f"jupytext --update --to notebook {file_name}; ")
-        notebook_name = f"{root}.ipynb"
-    else:
-        raise ValueError(f"Unsupported file format for `file_name`='{file_name}'")
-    # Export config variables.
-    if config_builder is not None:
-        cmd.append(f'export __CONFIG_BUILDER__="{config_builder}"; ')
-        cmd.append(f'export __CONFIG_IDX__="{idx}"; ')
-        cmd.append(f'export __CONFIG_DST_DIR__="{scratch_dir}" ;')
-    # Execute notebook.
-    cmd.append("cd %s && " % scratch_dir)
-    cmd.append("jupyter nbconvert %s" % notebook_name)
-    cmd.append("--execute")
-    cmd.append("--to html")
-    cmd.append("--ExecutePreprocessor.kernel_name=python")
-    # No time-out.
-    cmd.append("--ExecutePreprocessor.timeout=-1")
-    # Execute.
-    cmd_as_str = " ".join(cmd)
-    hsyint.system(cmd_as_str, abort_on_error=True)
-=======
-        _LOG.error(msg)
->>>>>>> e12c8372
+        _LOG.error(msg)