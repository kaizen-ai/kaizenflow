"""
Import as:

import helpers.hs3 as hs3
"""

import argparse
import configparser
import copy
import functools
import gzip
import logging
import os
import pathlib
import pprint
from typing import Any, Dict, List, Optional, Tuple, Union

_WARNING = "\033[33mWARNING\033[0m"

try:
    import s3fs
except ModuleNotFoundError:
    _module = "s3fs"
    print(_WARNING + f": Can't find {_module}: continuing")

# Avoid the following dependency from other `helpers` modules to prevent import cycles.
# import helpers.hpandas as hpandas
# import helpers.hsql as hsql
# import helpers.hunit_test as hunitest

# To enforce this order of the imports we use the directive for the linter below.
import helpers.hdbg as hdbg  # noqa: E402 module level import not at top of file  # pylint: disable=wrong-import-position
import helpers.hintrospection as hintros  # noqa: E402 module level import not at top of file  # pylint: disable=wrong-import-position
import helpers.hio as hio  # noqa: E402 module level import not at top of file  # pylint: disable=wrong-import-position
import helpers.hprint as hprint  # noqa: E402 module level import not at top of file  # pylint: disable=wrong-import-position
import helpers.hsystem as hsystem  # noqa: E402 module level import not at top of file  # pylint: disable=wrong-import-position
import helpers.htimer as htimer  # noqa: E402 module level import not at top of file  # pylint: disable=wrong-import-position

_LOG = logging.getLogger(__name__)

# TODO(gp): @all separate S3 code in `helpers/hs3.py` from authentication and
#  AWS profile code in `helpers/aws_authentication.py`.

# #############################################################################
# Basic utils.
# #############################################################################

AwsProfile = Optional[Union[str, s3fs.core.S3FileSystem]]


def is_s3_path(s3_path: str) -> bool:
    """
    Return whether a path is on an S3 bucket, i.e., if it starts with `s3://`.
    """
    hdbg.dassert_isinstance(s3_path, str)
    valid = s3_path.startswith("s3://")
    if s3_path.startswith("s3://s3://"):
        valid = False
    return valid


def dassert_is_s3_path(s3_path: str) -> None:
    """
    Assert if a file is not a S3 path.
    """
    hdbg.dassert(
        is_s3_path(s3_path),
        "Invalid S3 file='%s'",
        s3_path,
    )


def dassert_is_not_s3_path(s3_path: str) -> None:
    """
    Assert if a file is a S3 path.
    """
    hdbg.dassert(
        not is_s3_path(s3_path),
        "Passed an S3 file='%s' when it was not expected",
        s3_path,
    )


def dassert_is_valid_aws_profile(path: str, aws_profile: AwsProfile) -> None:
    """
    Check that the value of `aws_profile` is compatible with the S3 or local
    file `path`.

    :param path: S3 or local path
    :param aws_profile: AWS profile to use if and only if using an S3 path,
        otherwise `None` for local path
    """
    if is_s3_path(path):
        hdbg.dassert_is_not(aws_profile, None)
    else:
        hdbg.dassert_is(aws_profile, None)


def dassert_path_exists(
    path: str, aws_profile: Optional[AwsProfile] = None
) -> None:
    """
    Assert if S3 or local path doesn't exist. `aws_profile` is specified if and
    only if path is an S3 path.

    :param path: S3 or local path
    :param aws_profile: the name of an AWS profile or a s3fs filesystem
    """
    dassert_is_valid_aws_profile(path, aws_profile)
    if is_s3_path(path):
        s3fs_ = get_s3fs(aws_profile)
        hdbg.dassert(s3fs_.exists(path), f"S3 path '{path}' doesn't exist!")
    else:
        hdbg.dassert_path_exists(path)


def dassert_path_not_exists(
    path: str, aws_profile: Optional[AwsProfile] = None
) -> None:
    """
    Assert if S3 or local path exist. `aws_profile` is specified if and only if
    path is an S3 path.

    :param path: S3 or local path
    :param aws_profile: the name of an AWS profile or a s3fs filesystem
    """
    dassert_is_valid_aws_profile(path, aws_profile)
    if is_s3_path(path):
        s3fs_ = get_s3fs(aws_profile)
        hdbg.dassert(not s3fs_.exists(path), f"S3 path '{path}' already exist!")
    else:
        hdbg.dassert_path_not_exists(path)


# TODO(gp): Consider using `s3fs.split_path`.
def split_path(s3_path: str) -> Tuple[str, str]:
    """
    Separate an S3 path in the bucket and the rest of the path as absolute from
    the root.

    E.g., for `s3://alphamatic-data/tmp/hello` returns (`alphamatic-
    data`, /tmp/hello`)
    """
    dassert_is_s3_path(s3_path)
    # Remove the s3 prefix.
    prefix = "s3://"
    hdbg.dassert(s3_path.startswith(prefix))
    s3_path = s3_path[len(prefix) :]
    # Break the path into dirs.
    dirs = s3_path.split("/")
    bucket = dirs[0]
    abs_path = os.path.join("/", *dirs[1:])
    hdbg.dassert(
        abs_path.startswith("/"),
        "The path should be absolute instead of %s",
        abs_path,
    )
    return bucket, abs_path


def listdir(
    dir_name: str,
    pattern: str,
    only_files: bool,
    use_relative_paths: bool,
    *,
    exclude_git_dirs: bool = True,
    aws_profile: Optional[AwsProfile] = None,
) -> List[str]:
    """
    Counterpart to `hio.listdir` with S3 support.

    :param dir_name: S3 or local path
    :param aws_profile: AWS profile to use if and only if using an S3 path,
        otherwise `None` for local path
    """
    dassert_is_valid_aws_profile(dir_name, aws_profile)
    if is_s3_path(dir_name):
        s3fs_ = get_s3fs(aws_profile)
        dassert_path_exists(dir_name, s3fs_)
        # Ensure that there are no multiple stars in pattern.
        hdbg.dassert_not_in("**", pattern)
        # `hio.listdir` is using `find` which looks for files and directories
        # descending recursively in the directory.
        # One star in glob will use `maxdepth=1`.
        pattern = pattern.replace("*", "**")
        # Detailed S3 objects in dict form with metadata.
        path_objects = s3fs_.glob(f"{dir_name}/{pattern}", detail=True)
        if only_files:
            # Original `path_objects` must not be changed during loop.
            temp_path_objects = copy.deepcopy(list(path_objects.values()))
            # Use metadata to distinguish files from directories without
            # calling `s3fs_.isdir/isfile`.
            for path_object in temp_path_objects:
                if path_object["type"] != "file":
                    path_objects.pop(path_object["Key"])
        paths = list(path_objects.keys())
        if exclude_git_dirs:
            paths = [
                path for path in paths if ".git" not in pathlib.Path(path).parts
            ]
        if use_relative_paths:
            bucket, absolute_path = split_path(dir_name)
            root_path = f"{bucket}{absolute_path}"
            paths = [os.path.relpath(path, start=root_path) for path in paths]
    else:
        paths = hio.listdir(
            dir_name,
            pattern,
            only_files,
            use_relative_paths,
            exclude_git_dirs=exclude_git_dirs,
        )
    return paths


def du(
    path: str,
    *,
    human_format: bool = False,
    aws_profile: Optional[AwsProfile] = None,
) -> Union[int, str]:
    """
    Counterpart to `hsystem.du` with S3 support.

    If and only if `aws_profile` is specified, S3 is used instead of
    local filesystem.
    """
    dassert_is_valid_aws_profile(path, aws_profile)
    if is_s3_path(path):
        s3fs_ = get_s3fs(aws_profile)
        dassert_path_exists(path, s3fs_)
        size: Union[int, str] = s3fs_.du(path)
        if human_format:
            size = hintros.format_size(size)
    else:
        size = hsystem.du(path, human_format=human_format)
    return size


def to_file(
    lines: str,
    file_name: str,
    *,
    mode: Optional[str] = None,
    force_flush: bool = False,
    aws_profile: Optional[AwsProfile] = None,
) -> None:
    """
    Counterpart to `hio.to_file` with S3 support.

    If and only if `aws_profile` is specified, S3 is used instead of
    local filesystem.
    """
    dassert_is_valid_aws_profile(file_name, aws_profile)
    if is_s3_path(file_name):
        # Ensure that `bytes` is used.
        if mode is not None and "b" not in mode:
            raise ValueError("S3 only allows binary mode!")
        hdbg.dassert_isinstance(lines, str)
        # Convert lines to bytes, only supported mode for S3.
        # Also create a list of new lines as raw bytes is not supported.
        os_sep = os.linesep
        lines_lst = [f"{line}{os_sep}".encode() for line in lines.split(os_sep)]
        # Inspect file name and path.
        hio.dassert_is_valid_file_name(file_name)
        s3fs_ = get_s3fs(aws_profile)
        mode = "wb" if mode is None else mode
        # Open S3 file. `rb` is the default mode for S3.
        with s3fs_.open(file_name, mode) as s3_file:
            if file_name.endswith((".gz", ".gzip")):
                # Open and decompress gzipped file.
                with gzip.GzipFile(fileobj=s3_file) as gzip_file:
                    gzip_file.writelines(lines_lst)
            else:
                # Any other file.
                s3_file.writelines(lines_lst)
            if force_flush:
                # TODO(Nikola): Investigate S3 alternative for `os.fsync(f.fileno())`.
                s3_file.flush()
    else:
        use_gzip = file_name.endswith((".gz", ".gzip"))
        hio.to_file(
            file_name,
            lines,
            mode=mode,
            use_gzip=use_gzip,
            force_flush=force_flush,
        )


def from_file(
    file_name: str,
    encoding: Optional[Any] = None,
    aws_profile: Optional[AwsProfile] = None,
) -> str:
    """
    Counterpart to `hio.from_file` with S3 support.

    If and only if `aws_profile` is specified, S3 is used instead of
    local filesystem.
    """
    dassert_is_valid_aws_profile(file_name, aws_profile)
    if is_s3_path(file_name):
        if encoding:
            raise ValueError("Encoding is not supported when reading from S3!")
        # Inspect file name and path.
        hio.dassert_is_valid_file_name(file_name)
        s3fs_ = get_s3fs(aws_profile)
        dassert_path_exists(file_name, s3fs_)
        # Open s3 file.
        with s3fs_.open(file_name) as s3_file:
            if file_name.endswith((".gz", ".gzip")):
                # Open and decompress gzipped file.
                with gzip.GzipFile(fileobj=s3_file) as gzip_file:
                    data = gzip_file.read().decode()
            else:
                # Any other file.
                data = s3_file.read().decode()
    else:
        data = hio.from_file(file_name, encoding=encoding)
    return data


def get_local_or_s3_stream(
    file_name: str, **kwargs: Any
) -> Tuple[Union[s3fs.core.S3FileSystem, str], Any]:
    """
    Get S3 stream for desired file or simply returns file name.

    :param file_name: file name or full path to file
    """
    _LOG.debug(hprint.to_str("file_name kwargs"))
    # Handle the s3fs param, if needed.
    if is_s3_path(file_name):
        # For S3 files we need to have an `s3fs` parameter.
        hdbg.dassert_in(
            "s3fs",
            kwargs,
            "Credentials through s3fs are needed to access an S3 path",
        )
        s3fs_ = kwargs.pop("s3fs")
        hdbg.dassert_isinstance(s3fs_, s3fs.core.S3FileSystem)
        dassert_path_exists(file_name, s3fs_)
        stream = s3fs_.open(file_name)
    else:
        if "s3fs" in kwargs:
            _LOG.warning("Passed `s3fs` without an S3 file: ignoring it")
            _ = kwargs.pop("s3fs")
        hdbg.dassert_file_exists(file_name)
        stream = file_name
    return stream, kwargs


# #############################################################################
# Bucket
# #############################################################################


# TODO(Nikola): Add small unit test.
def get_s3_bucket_path(aws_profile: str, add_s3_prefix: bool = True) -> str:
    """
<<<<<<< HEAD
    Return the S3 bucket pointed by AM_AWS_S3_BUCKET (e.g., `alphamatic-data`).

    The name should not start with `s3://`.

    Make sure your ~/.aws/credentials uses the right key to access this
    bucket as default.
    """
    env_var = "AM_AWS_S3_BUCKET"
=======
    Return the S3 bucket from environment variable corresponding to a given
    `aws_profile`. E.g., `aws_profile="am"` uses the value in `AM_AWS_S3_BUCKET`
    which is usually set to `s3://alphamatic-data`.
    """
    prefix = aws_profile.upper()
    # TODO(Nikola): Rename after #1292 is merged.
    env_var = f"{prefix}_S3_BUCKET"
>>>>>>> 3775821c
    hdbg.dassert_in(env_var, os.environ)
    s3_bucket = os.environ[env_var]
    hdbg.dassert(
        not s3_bucket.startswith("s3://"),
        "Invalid %s value '%s'",
        env_var,
        s3_bucket,
    )
    if add_s3_prefix:
        s3_bucket = "s3://" + s3_bucket
    return s3_bucket


# #############################################################################
# Parser.
# #############################################################################


def add_s3_args(parser: argparse.ArgumentParser) -> argparse.ArgumentParser:
    """
    Add the command line options for the AWS credentials.
    """
    parser.add_argument(
        "--aws_profile",
        action="store",
        type=str,
        help="The AWS profile to use for `.aws/credentials` or for env vars",
    )
    parser.add_argument(
        "--s3_path",
        action="store",
        type=str,
        default=None,
        help="Full S3 dir path to use (e.g., `s3://alphamatic-data/foobar/`), "
        "overriding any other setting",
    )
    return parser


<<<<<<< HEAD
def _get_variable_value(var_value: Optional[str], env_var: str) -> str:
    """
    Get the variable from the environment if `var_value` is `None`.
    """
    _LOG.debug("var_value=%s", var_value)
    if var_value is None:
        hdbg.dassert_isinstance(env_var, str)
        _LOG.debug("Using the env var '%s'", env_var)
        hdbg.dassert_in(env_var, os.environ, "Env var '%s' is not set", env_var)
        var_value = os.environ[env_var]
    else:
        hdbg.dassert_isinstance(var_value, str)
        _LOG.debug("Using the passed value '%s'", var_value)
    return var_value


# TODO(Nikola): This is void now. As `AWS_PROFILE` should be now always
#   specified in the code, ENV var and GH secret is also void?
def get_aws_profile(aws_profile: Optional[str] = None) -> str:
=======
def get_aws_profile(aws_profile: str) -> str:
>>>>>>> 3775821c
    """
    Return the AWS profile to access S3, based on:

    - argument passed
    - command line option (i.e., `args.aws_profile`)
    - env vars (i.e., `AM_AWS_PROFILE`)
    """
<<<<<<< HEAD
    # TODO(gp): @all This should be function of aws_profile.
    env_var = "AM_AWS_PROFILE"
    aws_profile = _get_variable_value(aws_profile, env_var)
    return aws_profile


# TODO(gp): @all this should be function also of `aws_profile`.
# TODO(Nikola): is it used somewhere? Tackle in CMTask #1667.
def get_s3_path(s3_path: Optional[str] = None) -> Optional[str]:
    """
    Return the S3 path to use, based on:

    - argument passed
    - command line option (i.e., `--s3_path` through `args.s3_path`)
    - env vars (i.e., `AM_AWS_S3_BUCKET`)
    """
    env_var = "AM_AWS_S3_BUCKET"
    s3_path = _get_variable_value(s3_path, env_var)
    dassert_is_s3_path(s3_path)
    return s3_path
=======
    prefix = aws_profile.upper()
    env_var = f"{prefix}_AWS_PROFILE"
    hdbg.dassert_in(env_var, os.environ)
    return os.environ[env_var]
>>>>>>> 3775821c


def _get_aws_config(file_name: str) -> configparser.RawConfigParser:
    """
    Return a parser to the config in `~/.aws/{file_name]}`.
    """
    file_name = os.path.join(os.path.expanduser("~"), ".aws", file_name)
    hdbg.dassert_file_exists(file_name)
    # Read the config.
    config = configparser.RawConfigParser()
    config.read(file_name)
    _LOG.debug("config.sections=%s", config.sections())
    return config


# #############################################################################
# Authentication.
# #############################################################################

# Architecture of the AWS authentication
#
# - There can be two or more AWS S3 systems with different credentials, paths to
#   bucket, and other properties
# - Some code needs to refer always and only to a specific S3 bucket
#   - E.g., AM S3 bucket for Kibot data
# - Other code needs to work with different AWS S3 systems
#   - E.g., `publish_notebooks`, saving / retrieving experiments, caching
#
# - The desired AWS S3 systems are selected through an `aws_profile` parameter
#   (e.g., `am`)
# - The value of AWS profile is obtained from
#   - the `--aws_profile` command line option; or
#   - a client specifying the needed `aws_profile`
#
# - The AWS profile is then used to access the `~/.aws` files and extract:
#   - the credentials (e.g., `aws_access_key_id`, `aws_secret_access_key`,
#     `aws_region`)
#   - other variables (e.g., `aws_s3_bucket`)
# - The variables that are extracted from the files are passed through env vars
#   directly for GitHub Actions CI
#   - One can specify env vars conditioned to different profiles using the AWS
#     profile
#   - E.g., `am` profile for `AWS_ACCESS_KEY_ID` corresponds to
#     `AM_AWS_ACCESS_KEY_ID`


@functools.lru_cache()
def get_aws_credentials(
    aws_profile: str,
) -> Dict[str, Optional[str]]:
    """
    Read the AWS credentials for a given profile from `~/.aws` or from env
    vars.

    :return: a dictionary with `access_key_id`, `aws_secret_access_key`,
        `aws_region` and optionally `aws_session_token`
    """
    _LOG.debug("Getting credentials for aws_profile='%s'", aws_profile)
    hdbg.dassert_in(aws_profile, ("am", "ck", "__mock__"))
    if aws_profile == "__mock__":
        # `mock` profile is artificial construct used only in tests.
        aws_profile = aws_profile.strip("__")
    profile_prefix = aws_profile.upper()
    result: Dict[str, Optional[str]] = {}
    key_to_env_var: Dict[str, str] = {
        "aws_access_key_id": f"{profile_prefix}_AWS_ACCESS_KEY_ID",
        "aws_secret_access_key": f"{profile_prefix}_AWS_SECRET_ACCESS_KEY",
        # TODO(gp): AWS_DEFAULT_REGION -> AWS_REGION so we can use the invariant
        #  that the var is simply the capitalized version of the key.
        "aws_region": f"{profile_prefix}_AWS_DEFAULT_REGION",
    }
    # If all the AWS credentials are passed through env vars, they override the
    # config file.
    env_var_override = False
    set_env_vars = [
        (env_var in os.environ and os.environ[env_var] != "")
        for env_var in sorted(key_to_env_var.values())
    ]
    if any(set_env_vars):
        if not all(set_env_vars):
            _LOG.warning(
                "Some but not all AWS env vars are set (%s): ignoring",
                str(set_env_vars),
            )
        else:
            env_var_override = True
    if env_var_override:
        _LOG.debug("Using AWS credentials from env vars")
        # If one variable is defined all should be defined.
        for key, env_var in key_to_env_var.items():
            _LOG.debug("'%s' in env vars=%s", env_var, env_var in os.environ)
            _LOG.debug(
                "'%s' != ''=%s", env_var, os.environ.get(env_var, None) != ""
            )
            hdbg.dassert_in(env_var, os.environ)
            result[key] = os.environ[env_var]
        # TODO(gp): We don't pass this through env var for now.
        result["aws_session_token"] = None
    else:
        _LOG.debug("Using AWS credentials from files")
        # > more ~/.aws/credentials
        # [am]
        # aws_access_key_id=AKI...
        # aws_secret_access_key=mhg..
        # aws_session_token = Fwo...
        file_name = "credentials"
        config = _get_aws_config(file_name)
        #
        key = "aws_access_key_id"
        result[key] = config.get(aws_profile, key)
        #
        key = "aws_secret_access_key"
        result[key] = config.get(aws_profile, key)
        #
        key = "aws_session_token"
        if config.has_option(aws_profile, key):
            result[key] = config.get(aws_profile, key)
        else:
            result[key] = None
        # > more ~/.aws/config
        # [am]
        # region = us-east-1
        file_name = "config"
        config = _get_aws_config(file_name)
        key = "aws_region"
        # For ~/.aws/config the tag is `profile am` instead of `am`.
        result[key] = config.get(f"profile {aws_profile}", "region")
    #
    hdbg.dassert_is_subset(key_to_env_var.keys(), result.keys())
    return result


@functools.lru_cache()
def get_key_value(
    aws_profile: str,
    key: str,
) -> Optional[str]:
    """
    Retrieve the value corresponding to `key` for the given `aws_profile`.

    This function accesses the `~/.aws` files or the env vars.
    """
    _LOG.debug("Getting key-value for aws_profile='%s'", aws_profile)
    hdbg.dassert_ne(aws_profile, "")
    env_var = key.capitalize()
    env_var_override = env_var in os.environ and os.environ[env_var] != ""
    value: Optional[str] = None
    if env_var_override:
        _LOG.debug("Using '%s' from env vars '%s'", key, env_var)
        value = os.environ[env_var]
    else:
        # > more ~/.aws/credentials
        # [am]
        # aws_s3_bucket=AKI...
        file_name = "credentials"
        config = _get_aws_config(file_name)
        if config.has_option(aws_profile, key):
            value = config.get(aws_profile, key)
        else:
            _LOG.warning(
                "AWS file '%s' doesn't have key '%s' for aws_profile '%s'",
                file_name,
                key,
                aws_profile,
            )
    _LOG.debug("key='%s' -> value='%s'", key, value)
    return value


# ///////////////////////////////////////////////////////////////////////////////


def get_s3fs(aws_profile: AwsProfile) -> s3fs.core.S3FileSystem:
    """
    Return a `s3fs` object from a given AWS profile.

    :param aws_profile: the name of an AWS profile or a s3fs filesystem
    """
    if isinstance(aws_profile, str):
        # From https://stackoverflow.com/questions/62562945
        aws_credentials = get_aws_credentials(aws_profile)
        _LOG.debug("%s", pprint.pformat(aws_credentials))
        s3fs_ = s3fs.core.S3FileSystem(
            anon=False,
            key=aws_credentials["aws_access_key_id"],
            secret=aws_credentials["aws_secret_access_key"],
            token=aws_credentials["aws_session_token"],
            client_kwargs={"region_name": aws_credentials["aws_region"]},
        )
    elif isinstance(aws_profile, s3fs.core.S3FileSystem):
        s3fs_ = aws_profile
    else:
        raise ValueError(f"Invalid aws_profile='{aws_profile}'")
    return s3fs_


# #############################################################################
# Archive and retrieve data from S3.
# #############################################################################


# TODO(gp): -> helpers/aws_utils.py


def archive_data_on_s3(
    src_dir: str, s3_path: str, aws_profile: Optional[str], tag: str = ""
) -> str:
    """
    Compress dir `src_dir` and save it on AWS S3 under `s3_path`.

    A timestamp and a tag is added to make the name more informative.
    The tgz is created so that when expanded a dir with the name `src_dir` is
    created.

    :param src_dir: directory that will be compressed
    :param s3_path: full S3 path starting with `s3://`
    :param aws_profile: the profile to use
    :param aws_profile: the profile to use. We use a string and not an
        `AwsProfile` since this is typically the outermost caller in the stack,
        and it doesn't reuse an S3 fs object
    :param tag: a tag to add to the name of the file
    """
    aws_profile = get_aws_profile(aws_profile)
    _LOG.info(
        "# Archiving '%s' to '%s' with aws_profile='%s'",
        src_dir,
        s3_path,
        aws_profile,
    )
    hdbg.dassert_dir_exists(src_dir)
    dassert_is_s3_path(s3_path)
    _LOG.info(
        "The size of '%s' is %s", src_dir, hsystem.du(src_dir, human_format=True)
    )
    # Add a timestamp if needed.
    dst_path = hsystem.append_timestamp_tag(src_dir, tag) + ".tgz"
    # Compress the dir.
    # > (cd .../TestRunExperimentArchiveOnS3.test_serial1; \
    #    tar cvzf /app/.../TestRunExperimentArchiveOnS3.test_serial1.tgz experiment.RH1E)
    # experiment.RH1E/
    # experiment.RH1E/log.20210802-123758.txt
    # experiment.RH1E/output_metadata.json
    # ...
    _LOG.debug("Destination path is '%s'", dst_path)
    with htimer.TimedScope(logging.INFO, "Compressing"):
        dir_name = os.path.dirname(src_dir)
        base_name = os.path.basename(src_dir)
        hdbg.dassert_ne(base_name, "", "src_dir=%s", src_dir)
        cmd = ""
        if dir_name != "":
            cmd += f"cd {dir_name} && "
        cmd += f"tar czf {dst_path} {base_name}"
        hsystem.system(cmd)
    _LOG.info(
        "The size of '%s' is %s",
        dst_path,
        hsystem.du(dst_path, human_format=True),
    )
    # Test expanding the tgz. The package should expand to the original dir.
    # > tar tf /app/.../TestRunExperimentArchiveOnS3.test_serial1.tgz
    # experiment.RH1E/
    # experiment.RH1E/log.20210802-123758.txt
    # experiment.RH1E/output_metadata.json
    _LOG.info("Testing archive")
    cmd = f"tar tvf {dst_path}"
    hsystem.system(cmd, log_level=logging.INFO, suppress_output=False)
    # Copy to S3.
    s3_file_path = os.path.join(s3_path, os.path.basename(dst_path))
    _LOG.info("Copying '%s' to '%s'", dst_path, s3_file_path)
    hdbg.dassert_file_exists(dst_path)
    s3fs_ = get_s3fs(aws_profile)
    # TODO(gp): Make sure the S3 dir exists.
    s3fs_.put(dst_path, s3_file_path)
    _LOG.info("Data archived on S3 to '%s'", s3_file_path)
    return s3_file_path


def retrieve_archived_data_from_s3(
    s3_file_path: str,
    dst_dir: str,
    aws_profile: Optional[str] = None,
    incremental: bool = True,
) -> str:
    """
    Retrieve tgz file from S3, unless it's already present (incremental mode).

    :param s3_file_path: path to the S3 file with the archived data. E.g.,
       `s3://.../experiment.20210802-121908.tgz`
    :param dst_dir: destination directory where to save the data
    :param aws_profile: the profile to use. We use a string and not an
        `AwsProfile` since this is typically the outermost caller in the stack,
        and it doesn't reuse an S3 fs object
    :param incremental: skip if the tgz file is already present locally
    :return: path with the local tgz file
    """
    aws_profile = get_aws_profile(aws_profile)
    _LOG.info(
        "# Retrieving archive from '%s' to '%s' with aws_profile='%s'",
        s3_file_path,
        dst_dir,
        aws_profile,
    )
    dassert_is_s3_path(s3_file_path)
    # Download the tgz file.
    hio.create_dir(dst_dir, incremental=True)
    dst_file = os.path.join(dst_dir, os.path.basename(s3_file_path))
    _LOG.debug(hprint.to_str("s3_file_path dst_dir dst_file"))
    if incremental and os.path.exists(dst_file):
        _LOG.warning("Found '%s': skipping downloading", dst_file)
    else:
        # Download.
        s3fs_ = get_s3fs(aws_profile)
        dassert_path_exists(s3_file_path, s3fs_)
        _LOG.debug("Getting from s3: '%s' -> '%s", s3_file_path, dst_file)
        s3fs_.get(s3_file_path, dst_file)
        _LOG.info("Saved to '%s'", dst_file)
    return dst_file


def expand_archived_data(src_tgz_file: str, dst_dir: str) -> str:
    """
    Expand an S3 tarball storing results of an experiment.

    E.g.,
    - given a tgz file like `s3://.../experiment.20210802-121908.tgz` (which is the
      result of compressing a dir like `/app/.../experiment.RH1E`)
    - expand it into a dir `{dst_dir}/experiment.RH1E`

    :param src_tgz_file: path to the local file with the archived data. E.g.,
       `/.../experiment.20210802-121908.tgz`
    :param dst_dir: directory where expand the archive tarball
    :return: dir with the expanded data (e.g., `{dst_dir/experiment.RH1E`)
    """
    _LOG.debug("Expanding '%s'", src_tgz_file)
    # Get the name of the including dir, e.g., `experiment.RH1E`.
    cmd = f"cd {dst_dir} && tar tzf {src_tgz_file} | head -1"
    rc, enclosing_tgz_dir_name = hsystem.system_to_one_line(cmd)
    _ = rc
    _LOG.debug(hprint.to_str("enclosing_tgz_dir_name"))
    tgz_dst_dir = os.path.join(dst_dir, enclosing_tgz_dir_name)

    if os.path.exists(tgz_dst_dir):
        hdbg.dassert_dir_exists(dst_dir)
        _LOG.info(
            "While expanding '%s' dst dir '%s' already exists: skipping",
            src_tgz_file,
            tgz_dst_dir,
        )
    else:
        # Expand the tgz file.
        # The output should be the original compressed dir under `{dst_dir}`.
        # E.g.,
        # > tar tzf /app/.../experiment.20210802-133901.tgz
        # experiment.RH1E/
        # experiment.RH1E/log.20210802-133859.txt
        # experiment.RH1E/result_0/
        with htimer.TimedScope(logging.INFO, "Decompressing"):
            hdbg.dassert_file_exists(src_tgz_file)
            cmd = f"cd {dst_dir} && tar xzf {src_tgz_file}"
            hsystem.system(cmd)
    hdbg.dassert_dir_exists(tgz_dst_dir)
    # Return `{dst_dir}/experiment.RH1E`.
    return tgz_dst_dir<|MERGE_RESOLUTION|>--- conflicted
+++ resolved
@@ -360,24 +360,12 @@
 # TODO(Nikola): Add small unit test.
 def get_s3_bucket_path(aws_profile: str, add_s3_prefix: bool = True) -> str:
     """
-<<<<<<< HEAD
-    Return the S3 bucket pointed by AM_AWS_S3_BUCKET (e.g., `alphamatic-data`).
-
-    The name should not start with `s3://`.
-
-    Make sure your ~/.aws/credentials uses the right key to access this
-    bucket as default.
-    """
-    env_var = "AM_AWS_S3_BUCKET"
-=======
     Return the S3 bucket from environment variable corresponding to a given
     `aws_profile`. E.g., `aws_profile="am"` uses the value in `AM_AWS_S3_BUCKET`
     which is usually set to `s3://alphamatic-data`.
     """
     prefix = aws_profile.upper()
-    # TODO(Nikola): Rename after #1292 is merged.
-    env_var = f"{prefix}_S3_BUCKET"
->>>>>>> 3775821c
+    env_var = f"{prefix}_AWS_S3_BUCKET"
     hdbg.dassert_in(env_var, os.environ)
     s3_bucket = os.environ[env_var]
     hdbg.dassert(
@@ -417,29 +405,7 @@
     return parser
 
 
-<<<<<<< HEAD
-def _get_variable_value(var_value: Optional[str], env_var: str) -> str:
-    """
-    Get the variable from the environment if `var_value` is `None`.
-    """
-    _LOG.debug("var_value=%s", var_value)
-    if var_value is None:
-        hdbg.dassert_isinstance(env_var, str)
-        _LOG.debug("Using the env var '%s'", env_var)
-        hdbg.dassert_in(env_var, os.environ, "Env var '%s' is not set", env_var)
-        var_value = os.environ[env_var]
-    else:
-        hdbg.dassert_isinstance(var_value, str)
-        _LOG.debug("Using the passed value '%s'", var_value)
-    return var_value
-
-
-# TODO(Nikola): This is void now. As `AWS_PROFILE` should be now always
-#   specified in the code, ENV var and GH secret is also void?
-def get_aws_profile(aws_profile: Optional[str] = None) -> str:
-=======
 def get_aws_profile(aws_profile: str) -> str:
->>>>>>> 3775821c
     """
     Return the AWS profile to access S3, based on:
 
@@ -447,33 +413,10 @@
     - command line option (i.e., `args.aws_profile`)
     - env vars (i.e., `AM_AWS_PROFILE`)
     """
-<<<<<<< HEAD
-    # TODO(gp): @all This should be function of aws_profile.
-    env_var = "AM_AWS_PROFILE"
-    aws_profile = _get_variable_value(aws_profile, env_var)
-    return aws_profile
-
-
-# TODO(gp): @all this should be function also of `aws_profile`.
-# TODO(Nikola): is it used somewhere? Tackle in CMTask #1667.
-def get_s3_path(s3_path: Optional[str] = None) -> Optional[str]:
-    """
-    Return the S3 path to use, based on:
-
-    - argument passed
-    - command line option (i.e., `--s3_path` through `args.s3_path`)
-    - env vars (i.e., `AM_AWS_S3_BUCKET`)
-    """
-    env_var = "AM_AWS_S3_BUCKET"
-    s3_path = _get_variable_value(s3_path, env_var)
-    dassert_is_s3_path(s3_path)
-    return s3_path
-=======
     prefix = aws_profile.upper()
     env_var = f"{prefix}_AWS_PROFILE"
     hdbg.dassert_in(env_var, os.environ)
     return os.environ[env_var]
->>>>>>> 3775821c
 
 
 def _get_aws_config(file_name: str) -> configparser.RawConfigParser:
