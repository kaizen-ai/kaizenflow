--- conflicted
+++ resolved
@@ -285,11 +285,7 @@
     Assert unless `dir_name` exists and it's a directory.
     """
     dir_name = os.path.abspath(dir_name)
-<<<<<<< HEAD
-    is_ok = os.path.exists(dir_name) and os.path.isdie(dir_name)
-=======
     is_ok = os.path.exists(dir_name) and os.path.isdir(dir_name)
->>>>>>> 0c14821e
     if not is_ok:
         txt = []
         txt.append("dir='%s' doesn't exist or it's not a dir" % dir_name)
