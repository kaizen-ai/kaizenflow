--- conflicted
+++ resolved
@@ -689,22 +689,6 @@
         logger.setLevel(verbosity)
 
 
-<<<<<<< HEAD
-=======
-# TODO(gp): Remove this.
-def init_logger2(verbosity=logging.INFO):
-    # From https://stackoverflow.com/questions/14058453
-    root = logging.getLogger()
-    root.setLevel(verbosity)
-    ch = logging.StreamHandler(sys.stdout)
-    ch.setLevel(verbosity)
-    log_format = "%(asctime)-15s %(funcName)-20s: %(levelname)-5s %(message)s"
-    formatter = logging.Formatter(log_format, datefmt="%Y-%m-%d %I:%M:%S %p")
-    ch.setFormatter(formatter)
-    root.addHandler(ch)
-
-
->>>>>>> 853f964e
 def test_logger() -> None:
     print("# Testing logger ...")
     _log = logging.getLogger(__name__)
