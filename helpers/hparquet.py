--- conflicted
+++ resolved
@@ -15,7 +15,6 @@
 import pyarrow.fs as pafs
 import pyarrow.parquet as pq
 
-import helpers.hs3 as hs3
 import helpers.hdatetime as hdateti
 import helpers.hdbg as hdbg
 import helpers.hintrospection as hintros
@@ -52,11 +51,7 @@
     filters: Optional[List[Any]] = None,
     log_level: int = logging.DEBUG,
     report_stats: bool = False,
-<<<<<<< HEAD
-    aws_profile: Optional[str] = None
-=======
     aws_profile: Optional[str] = None,
->>>>>>> 2d35ae61
 ) -> pd.DataFrame:
     """
     Load a dataframe from a Parquet file.
@@ -67,32 +62,20 @@
     _LOG.debug(hprint.to_str("file_name columns filters"))
     hdbg.dassert_isinstance(file_name, str)
     if aws_profile is not None:
-<<<<<<< HEAD
-        # Load S3 filesystem.
-        #hdbg.dassert(hs3.is_s3_path(file_name))
-        fs = hs3.get_s3fs(aws_profile)
-        #hs3.dassert_s3_exists(file_name, fs)
-    else:
-        # Keep default filesystem.
-=======
         hdbg.dassert(hs3.is_s3_path(file_name))
         fs = get_pyarrow_s3fs(aws_profile)
         file_name = file_name.lstrip("s3://")
         # TODO(Danya): pyarrow S3FileSystem does not have `exists` method
         #  for assertion.
     else:
->>>>>>> 2d35ae61
         fs = None
         hdbg.dassert_exists(file_name)
     # Load data.
     with htimer.TimedScope(
         logging.DEBUG, f"# Reading Parquet file '{file_name}'"
     ) as ts:
-<<<<<<< HEAD
         # TODO(gp): Generalize for S3.
         print(fs)
-=======
->>>>>>> 2d35ae61
         dataset = pq.ParquetDataset(
             # Replace URI with path.
             file_name,
