--- conflicted
+++ resolved
@@ -414,14 +414,8 @@
     :param encoding: encoding to use when reading the string
     :return: contents of file as string
     """
-<<<<<<< HEAD
     dassert_is_valid_file_name(file_name)
-    hdbg.dassert_exists(file_name)
-=======
-    hdbg.dassert_ne(file_name, "")
-    _dassert_is_valid_file_name(file_name)
     hdbg.dassert_path_exists(file_name)
->>>>>>> 2ba73499
     data: str = ""
     if file_name.endswith((".gz", ".gzip")):
         # Open gzipped file.
