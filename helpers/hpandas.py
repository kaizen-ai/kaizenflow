"""
Import as:

import helpers.hpandas as hpandas
"""
import logging
import random
from typing import Any, Dict, List, Optional, Tuple, Union

import numpy as np
import pandas as pd
import s3fs
import seaborn as sns

import helpers.hdatetime as hdateti
import helpers.hdbg as hdbg
import helpers.hprint as hprint
import helpers.hsystem as hsystem

# Avoid the following dependency from other `helpers` modules to prevent import cycles.
# import helpers.hs3 as hs3
# import helpers.hsql as hsql
# import helpers.hunit_test as hunitest


_LOG = logging.getLogger(__name__)
# Enable extra verbose debugging. Do not commit.
_TRACE = False


# #############################################################################


def to_series(df: pd.DataFrame) -> pd.Series:
    """
    Convert a pd.DataFrame with a single column into a pd.Series.

    The problem is that empty df or df with a single row are not
    converted correctly to a pd.Series.
    """
    # See https://stackoverflow.com/questions/33246771
    hdbg.dassert_isinstance(df, pd.DataFrame)
    hdbg.dassert_eq(df.shape[1], 1, "df=%s doesn't have a single column", df)
    if df.empty:
        srs = pd.Series()
    elif df.shape[0] > 1:
        srs = df.squeeze()
    else:
        srs = pd.Series(df.iloc[0, 0], index=[df.index.values[0]])
        srs.name = df.index.name
    hdbg.dassert_isinstance(srs, pd.Series)
    return srs


def dassert_is_days(
    timedelta: pd.Timedelta, *, min_num_days: Optional[int] = None
) -> None:
    hdbg.dassert(
        (timedelta / pd.Timedelta(days=1)).is_integer(),
        "timedelta='%s' is not an integer number of days",
        timedelta,
    )
    if min_num_days is not None:
        hdbg.dassert_lte(1, timedelta.days)


# #############################################################################


def _get_index(obj: Union[pd.Index, pd.DataFrame, pd.Series]) -> pd.Index:
    """
    Return the index of a Pandas object.
    """
    if isinstance(obj, pd.Index):
        index = obj
    else:
        hdbg.dassert_isinstance(obj, (pd.Series, pd.DataFrame))
        index = obj.index
    return index


# TODO(gp): Maybe for symmetry with the other functions, rename to
#  dassert_datetime_index
def dassert_index_is_datetime(
    obj: Union[pd.Index, pd.DataFrame, pd.Series],
    msg: Optional[str] = None,
    *args: Any,
) -> None:
    """
    Ensure that the dataframe has an index containing datetimes.
    """
    index = _get_index(obj)
    hdbg.dassert_isinstance(index, pd.DatetimeIndex, msg, *args)


def dassert_unique_index(
    obj: Union[pd.Index, pd.DataFrame, pd.Series],
    msg: Optional[str] = None,
    *args: Any,
) -> None:
    """
    Ensure that a Pandas object has a unique index.
    """
    index = _get_index(obj)
    if not index.is_unique:
        dup_indices = index.duplicated(keep=False)
        df_dup = obj[dup_indices]
        dup_msg = f"Duplicated rows are:\n{df_to_str(df_dup)}\n"
        if msg is None:
            msg = dup_msg
        else:
            msg = dup_msg + msg
        hdbg.dassert(index.is_unique, msg=msg, *args)


# TODO(gp): @all Add unit tests.
def dassert_increasing_index(
    obj: Union[pd.Index, pd.DataFrame, pd.Series],
    msg: Optional[str] = None,
    *args: Any,
) -> None:
    """
    Ensure that a Pandas object has an increasing index.
    """
    index = _get_index(obj)
    if not index.is_monotonic_increasing:
        # Print information about the problematic indices like:
        # ```
        # Not increasing indices are:
        #                                  full_symbol         open         high
        # timestamp
        # 2018-08-17 01:39:00+00:00  binance::BTC_USDT  6339.250000  6348.910000
        # 2018-08-17 00:01:00+00:00   kucoin::ETH_USDT   286.712987   286.712987
        # ```
        # Find the problematic indices.
        mask = np.diff(index) <= pd.Timedelta(seconds=0)
        mask = np.insert(mask, 0, False)
        # TODO(gp): We might want to specify an integer with how many rows before
        #  after we want to show.
        # Shift back to get the previous index that was creating the issue.
        mask_shift = np.empty_like(mask)
        mask_shift[: len(mask) - 1] = mask[1 : len(mask)]
        mask_shift[len(mask) - 1] = False
        #
        mask = mask | mask_shift
        dup_msg = f"Not increasing indices are:\n{df_to_str(obj[mask])}\n"
        if msg is None:
            msg = dup_msg
        else:
            msg = dup_msg + msg
        # Dump the data to file for further inspection.
        # obj.to_csv("index.csv")
        hdbg.dassert(index.is_monotonic_increasing, msg=msg, *args)


# TODO(gp): @all Add more info in case of failures and unit tests.
def dassert_strictly_increasing_index(
    obj: Union[pd.Index, pd.DataFrame, pd.Series],
    msg: Optional[str] = None,
    *args: Any,
) -> None:
    """
    Ensure that a Pandas object has a strictly increasing index.
    """
    dassert_unique_index(obj, msg, *args)
    dassert_increasing_index(obj, msg, *args)


# TODO(gp): Not sure it's used or useful?
def dassert_monotonic_index(
    obj: Union[pd.Index, pd.DataFrame, pd.Series],
    msg: Optional[str] = None,
    *args: Any,
) -> None:
    """
    Ensure that a Pandas object has a monotonic (i.e., strictly increasing or
    decreasing index).
    """
    dassert_unique_index(obj, msg, *args)
    index = _get_index(obj)
    cond = index.is_monotonic_increasing or index.is_monotonic_decreasing
    hdbg.dassert(cond, msg=msg, *args)


# TODO(Paul): @gp -> dassert_datetime_indexed_df
def dassert_time_indexed_df(
    df: pd.DataFrame, allow_empty: bool, strictly_increasing: bool
) -> None:
    """
    Validate that input dataframe is time indexed and well-formed.

    :param df: dataframe to validate
    :param allow_empty: allow empty data frames
    :param strictly_increasing: if True the index needs to be strictly increasing,
      instead of just increasing
    """
    # Verify that Pandas dataframe is passed as input.
    hdbg.dassert_isinstance(df, pd.DataFrame)
    if not allow_empty:
        # Verify that a non-empty dataframe is passed as input.
        hdbg.dassert_lt(0, df.shape[0])
        # Verify that the dataframe has at least 1 column.
        hdbg.dassert_lte(1, len(df.columns))
    # Verify that the index is increasing.
    if strictly_increasing:
        dassert_strictly_increasing_index(df)
    else:
        dassert_increasing_index(df)
    # Check that the index is in datetime format.
    dassert_index_is_datetime(df)
    # Check that the passed timestamp has timezone info.
    hdateti.dassert_has_tz(df.index[0])


def dassert_valid_remap(to_remap: List[str], remap_dict: Dict[str, str]) -> None:
    """
    Ensure that remapping rows / columns is valid.
    """
    hdbg.dassert_isinstance(to_remap, list)
    hdbg.dassert_isinstance(remap_dict, dict)
    # All the rows / columns to remap, should exist.
    hdbg.dassert_is_subset(
        remap_dict.keys(),
        to_remap,
        "Keys to remap should be a subset of existing columns",
    )
    # The mapping is invertible.
    hdbg.dassert_no_duplicates(remap_dict.keys())
    hdbg.dassert_no_duplicates(remap_dict.values())
    # Rows / columns should not be remapped on existing rows / columns.
    hdbg.dassert_not_intersection(remap_dict.values(), to_remap)


def dassert_series_type_is(
    srs: pd.Series,
    type_: type,
    msg: Optional[str] = None,
    *args: Any,
) -> None:
    """
    Ensure that the data type of `srs` is `type_`.

    Examples of valid series types are
      - np.float64
      - np.int64
      - pd.Timestamp
    """
    hdbg.dassert_isinstance(srs, pd.Series)
    hdbg.dassert_isinstance(type_, type)
    hdbg.dassert_eq(srs.dtype.type, type_, msg, *args)


def dassert_series_type_in(
    srs: pd.Series,
    types: List[type],
    msg: Optional[str] = None,
    *args: Any,
) -> None:
    """
    Ensure that the data type of `srs` is one of the types in `types`.
    """
    hdbg.dassert_isinstance(srs, pd.Series)
    hdbg.dassert_container_type(types, list, type)
    hdbg.dassert_in(srs.dtype.type, types, msg, *args)


def dassert_indices_equal(
    df1: pd.DataFrame,
    df2: pd.DataFrame,
    *,
    allow_series: bool = False,
) -> None:
    """
    Ensure that `df1` and `df2` share a common index.

    Print the symmetric difference of indices if equality does not hold.
    """
    if allow_series:
        if isinstance(df1, pd.Series):
            df1 = df1.to_frame()
        if isinstance(df2, pd.Series):
            df2 = df2.to_frame()
    hdbg.dassert_isinstance(df1, pd.DataFrame)
    hdbg.dassert_isinstance(df2, pd.DataFrame)
    hdbg.dassert(
        df1.index.equals(df2.index),
        "df1.index.difference(df2.index)=\n%s\ndf2.index.difference(df1.index)=\n%s",
        df1.index.difference(df2.index),
        df2.index.difference(df1.index),
    )


def dassert_columns_equal(
    df1: pd.DataFrame,
    df2: pd.DataFrame,
    *,
    sort_cols: bool = False,
) -> None:
    """
    Ensure that `df1` and `df2` have the same columns.

    Print the symmetric difference of columns if equality does not hold.
    """
    hdbg.dassert_isinstance(df1, pd.DataFrame)
    hdbg.dassert_isinstance(df2, pd.DataFrame)
    if sort_cols:
        _LOG.debug("Sorting dataframe columns.")
        df1 = df1.sort_index(axis=1)
        df2 = df2.sort_index(axis=1)
    hdbg.dassert(
        df1.columns.equals(df2.columns),
        "df1.columns.difference(df2.columns)=\n%s\ndf2.columns.difference(df1.columns)=\n%s",
        df1.columns.difference(df2.columns),
        df2.columns.difference(df1.columns),
    )


def dassert_axes_equal(
    df1: pd.DataFrame, df2: pd.DataFrame, *, sort_cols: bool = False
) -> None:
    """
    Ensure that `df1` and `df2` have the same index and same columns.
    """
    dassert_indices_equal(df1, df2)
    dassert_columns_equal(df1, df2, sort_cols=sort_cols)


# #############################################################################


def resample_index(index: pd.DatetimeIndex, frequency: str) -> pd.DatetimeIndex:
    """
    Resample `DatetimeIndex`.

    :param index: `DatetimeIndex` to resample
    :param frequency: frequency from `pd.date_range()` to resample to
    :return: resampled `DatetimeIndex`
    """
    _LOG.debug(hprint.to_str("index frequency"))
    hdbg.dassert_isinstance(index, pd.DatetimeIndex)
    dassert_unique_index(index, msg="Index must have only unique values")
    min_date = index.min()
    max_date = index.max()
    _LOG.debug("min_date=%s max_date=%s", min_date, max_date)
    # TODO(gp): Preserve the index name.
    # index_name = index.name
    resampled_index = pd.date_range(
        start=min_date,
        end=max_date,
        freq=frequency,
    )
    # Enable detailed debugging.
    if False:
        if len(resampled_index) > len(index):
            # Downsample.
            _LOG.debug(
                "Index length increased by %s = %s - %s",
                len(resampled_index) - len(index),
                len(resampled_index),
                len(index),
            )
        elif len(resampled_index) < len(index):
            # Upsample.
            _LOG.debug(
                "Index length decreased by %s = %s - %s",
                len(index) - len(resampled_index),
                len(index),
                len(resampled_index),
            )
        else:
            _LOG.debug("Index length=%s has not changed", len(index))
    # resampled_index.name = index_name
    return resampled_index


def resample_df(df: pd.DataFrame, frequency: str) -> pd.DataFrame:
    """
    Resample `DataFrame` by placing NaN in missing locations in the index.

    :param df: `DataFrame` to resample
    :param frequency: frequency from `pd.date_range()` to resample to
    :return: resampled `DataFrame`
    """
    hdbg.dassert_isinstance(df, pd.DataFrame)
    # Preserve the index name.
    index_name = df.index.name
    resampled_index = resample_index(df.index, frequency)
    df_reindex = df.reindex(resampled_index)
    df_reindex.index.name = index_name
    return df_reindex


def find_gaps_in_dataframes(
    df1: pd.DataFrame, df2: pd.DataFrame
) -> Tuple[pd.DataFrame, pd.DataFrame]:
    """
    Find data present in one dataframe and missing in the other one.

    :param df1: first dataframe for comparison
    :param df2: second dataframe for comparison
    :return: two dataframes with missing data
    """
    # Get data present in first, but not present in second dataframe.
    first_missing_indices = df2.index.difference(df1.index)
    first_missing_data = df2.loc[first_missing_indices]
    # Get data present in second, but not present in first dataframe.
    second_missing_indices = df1.index.difference(df2.index)
    second_missing_data = df1.loc[second_missing_indices]
    return first_missing_data, second_missing_data


def check_and_filter_matching_columns(
    df: pd.DataFrame, required_columns: List[str], filter_data_mode: str
) -> pd.DataFrame:
    """
    Check that columns are the required ones and if not filter data depending
    on `filter_data_mode`.

    :param df: data to check columns for
    :param required_columns: columns to return, skipping columns that are not required
    :param filter_data_mode: control behaviour with respect to extra or missing columns
        - "assert": raise an error if required columns do not match received columns
        - "warn_and_trim": return the intersection of required and received columns and
           issue a warning
    :return: input data as it is if required columns match received columns otherwise
        processed data, see `filter_data_mode`
    """
    received_columns = df.columns.to_list()
    hdbg.dassert_lte(1, len(received_columns))
    #
    if filter_data_mode == "assert":
        # Raise an assertion.
        only_warning = False
    elif filter_data_mode == "warn_and_trim":
        # Just issue a warning.
        only_warning = True
        # Get columns intersection while preserving the order of the columns.
        columns_intersection = [
            col_name
            for col_name in required_columns
            if col_name in received_columns
        ]
        hdbg.dassert_lte(1, len(columns_intersection))
        df = df[columns_intersection]
    else:
        raise ValueError(f"Invalid filter_data_mode='{filter_data_mode}'")
    hdbg.dassert_set_eq(
        required_columns,
        received_columns,
        only_warning=only_warning,
        msg="Received columns do not match required columns.",
    )
    return df


def compare_dataframe_rows(df1: pd.DataFrame, df2: pd.DataFrame) -> pd.DataFrame:
    """
    Compare contents of rows with same indices.

    Index is set to default sequential integer values because compare is
    sensitive to multi index (probably because new multi indexes are created
    for each difference in `compare`). Multi index columns are regular columns now.
    Excess columns are removed so both dataframes are always same shape because
    `compare` expects identical dataframes (same number of rows, columns, etc.).

    :param df1: first dataframe for comparison
    :param df2: second dataframe for comparison
    :return: dataframe with data with same indices and different contents
    """
    # Get rows on which the two dataframe indices match.
    idx_intersection = df1.index.intersection(df2.index)
    # Remove excess columns and reset indexes.
    trimmed_second = df2.loc[idx_intersection].reset_index()
    trimmed_first = df1.loc[idx_intersection].reset_index()
    # Get difference between second and first dataframe.
    data_difference = trimmed_second.compare(trimmed_first)
    # Update data difference with original dataframe index names
    # for easier identification.
    index_names = tuple(df2.index.names)
    # If index or multi index is named, it will be visible in data difference.
    if index_names != (None,):
        for index in data_difference.index:
            for column in index_names:
                data_difference.loc[index, column] = trimmed_second.loc[index][
                    column
                ]
        data_difference = data_difference.convert_dtypes()
    return data_difference


def drop_duplicates(
    data: Union[pd.Series, pd.DataFrame],
    use_index: bool,
    subset: Optional[List[str]] = None,
    *args: Any,
    **kwargs: Any,
) -> Union[pd.Series, pd.DataFrame]:
    """
    Wrap `pandas.drop_duplicates()`.

    See the official docs:
    - https://pandas.pydata.org/docs/reference/api/pandas.Series.drop_duplicates.html
    - https://pandas.pydata.org/docs/reference/api/pandas.DataFrame.drop_duplicates.html

    :param use_index: use index values for identifying duplicates
    :param subset: a list of columns to consider for identifying duplicates
    :return: data without duplicates
    """
    _LOG.debug(
        "use_index = % s, subset = % s args = % s, kwargs = % s",
        str(use_index),
        str(subset),
        str(args),
        str(kwargs),
    )
    # TODO(Nina): Consider the case when one of the columns has "index" as its name.
    hdbg.dassert_not_in("index", data.columns.tolist())
    num_rows_before = data.shape[0]
    # Get all columns list for subset if no subset is passed.
    if subset is None:
        subset = data.columns.tolist()
    else:
        hdbg.dassert_lte(1, len(subset), "Columns subset cannot be empty")
    if use_index:
        # Save index column name in order to set it back after removing duplicates.
        index_col_name = data.index.name or "index"
        # Add index column to subset columns in order to drop duplicates by it as well.
        subset.insert(0, index_col_name)
        data = data.reset_index()
    #
    data_no_dups = data.drop_duplicates(subset=subset, *args, **kwargs)
    #
    if use_index:
        # Set the index back.
        data_no_dups = data_no_dups.set_index(index_col_name, drop=True)
        # Remove the index's name if the original index does not have one.
        if index_col_name == "index":
            data_no_dups.index.name = None
    # Report the change.
    num_rows_after = data_no_dups.shape[0]
    if num_rows_before != num_rows_after:
        _LOG.debug(
            "Removed %s rows",
            hprint.perc(num_rows_before - num_rows_after, num_rows_before),
        )
    return data_no_dups


def dropna(
    df: pd.DataFrame,
    drop_infs: bool = False,
    report_stats: bool = False,
    *args: Any,
    **kwargs: Any,
) -> pd.DataFrame:
    """
    Create a wrapper around pd.dropna() reporting information about the removed
    rows.

    :param df: dataframe to process
    :param drop_infs: if +/- np.inf should be considered as nans
    :param report_stats: if processing stats should be reported
    :return: dataframe with nans dropped
    """
    hdbg.dassert_isinstance(df, pd.DataFrame)
    num_rows_before = df.shape[0]
    if drop_infs:
        df = df.replace([np.inf, -np.inf], np.nan)
    df = df.dropna(*args, **kwargs)
    if report_stats:
        num_rows_after = df.shape[0]
        pct_removed = hprint.perc(
            num_rows_before - num_rows_after, num_rows_before
        )
        _LOG.info("removed rows with nans: %s", pct_removed)
    return df


def drop_axis_with_all_nans(
    df: pd.DataFrame,
    drop_rows: bool = True,
    drop_columns: bool = False,
    drop_infs: bool = False,
    report_stats: bool = False,
) -> pd.DataFrame:
    """
    Remove columns and rows not containing information (e.g., with only nans).

    The operation is not performed in place and the resulting df is returned.
    Assume that the index is timestamps.

    :param df: dataframe to process
    :param drop_rows: remove rows with only nans
    :param drop_columns: remove columns with only nans
    :param drop_infs: remove also +/- np.inf
    :param report_stats: report the stats of the operations
    :return: dataframe with specific nan axis dropped
    """
    hdbg.dassert_isinstance(df, pd.DataFrame)
    if drop_infs:
        df = df.replace([np.inf, -np.inf], np.nan)
    if drop_columns:
        # Remove columns with all nans, if any.
        cols_before = df.columns[:]
        df = df.dropna(axis=1, how="all")
        if report_stats:
            # Report results.
            cols_after = df.columns[:]
            removed_cols = set(cols_before).difference(set(cols_after))
            pct_removed = hprint.perc(
                len(cols_before) - len(cols_after), len(cols_after)
            )
            _LOG.info(
                "removed cols with all nans: %s %s",
                pct_removed,
                hprint.list_to_str(removed_cols),
            )
    if drop_rows:
        # Remove rows with all nans, if any.
        rows_before = df.index[:]
        df = df.dropna(axis=0, how="all")
        if report_stats:
            # Report results.
            rows_after = df.index[:]
            removed_rows = set(rows_before).difference(set(rows_after))
            if len(rows_before) == len(rows_after):
                # Nothing was removed.
                min_ts = max_ts = None
            else:
                # TODO(gp): Report as intervals of dates.
                min_ts = min(removed_rows)
                max_ts = max(removed_rows)
            pct_removed = hprint.perc(
                len(rows_before) - len(rows_after), len(rows_after)
            )
            _LOG.info(
                "removed rows with all nans: %s [%s, %s]",
                pct_removed,
                min_ts,
                max_ts,
            )
    return df


def reindex_on_unix_epoch(
    df: pd.DataFrame, in_col_name: str, unit: str = "s"
) -> pd.DataFrame:
    """
    Transform the column `in_col_name` into a datetime index. `in_col_name`
    contains Unix epoch (e.g., 1638194400) and it is converted into a UTC time.

    :param df: dataframe with a unix epoch
    :param in_col_name: column containing unix epoch
    :param unit: the unit of unix epoch
    """
    # Convert.
    temp_col_name = in_col_name + "_tmp"
    hdbg.dassert_in(in_col_name, df.columns)
    hdbg.dassert_not_in(temp_col_name, df.columns)
    # Save.
    df[temp_col_name] = pd.to_datetime(df[in_col_name], unit=unit, utc=True)
    df.set_index(temp_col_name, inplace=True, drop=True)
    df.index.name = None
    return df


def get_df_signature(df: pd.DataFrame, num_rows: int = 6) -> str:
    """
    Compute a simple signature of a dataframe in string format.

    The signature contains metadata about dataframe size and certain
    amount of rows from start and end of a dataframe. It is used for
    testing purposes.
    """
    hdbg.dassert_isinstance(df, pd.DataFrame)
    text: List[str] = [f"df.shape={str(df.shape)}"]
    with pd.option_context(
        "display.max_colwidth", int(1e6), "display.max_columns", None
    ):
        # If dataframe size exceeds number of rows, show only subset in form of
        # first and last rows. Otherwise, whole dataframe is shown.
        if len(df) > num_rows:
            text.append(f"df.head=\n{df.head(num_rows // 2)}")
            text.append(f"df.tail=\n{df.tail(num_rows // 2)}")
        else:
            text.append(f"df.full=\n{df}")
    text: str = "\n".join(text)
    return text


# #############################################################################


def trim_df(
    df: pd.DataFrame,
    ts_col_name: Optional[str],
    start_ts: Optional[pd.Timestamp],
    end_ts: Optional[pd.Timestamp],
    left_close: bool,
    right_close: bool,
) -> pd.DataFrame:
    """
    Trim the dataframe using values in `ts_col_name`.

    The dataframe is trimmed in the interval bounded by `start_ts` and `end_ts`.

    :param df: the dataframe to trim
    :param ts_col_name: the name of the column; `None` means index
    :param start_ts: the start boundary for trimming
    :param end_ts: the end boundary for trimming
    :param left_close: whether to include the start boundary of the interval
        - True: [start_ts, ...
        - False: (start_ts, ...
    :param right_close: whether to include the end boundary of the interval
        - True: ..., end_ts]
        - False: ..., end_ts)
    :return: the trimmed dataframe
    """
    if _TRACE:
        _LOG.trace(
            df_to_str(df, print_dtypes=True, print_shape_info=True, tag="df")
        )
    _LOG.debug(
        hprint.to_str("ts_col_name start_ts end_ts left_close right_close")
    )
    if _TRACE:
        _LOG.trace("df=\n%s", df_to_str(df))
    if df.empty:
        # If the df is empty, there is nothing to trim.
        return df
    if start_ts is None and end_ts is None:
        # If no boundaries are specified, there are no points of reference to trim
        # to.
        return df
    num_rows_before = df.shape[0]
    if start_ts is not None and end_ts is not None:
        # Confirm that the interval boundaries are valid.
        hdateti.dassert_tz_compatible(start_ts, end_ts)
        hdbg.dassert_lte(start_ts, end_ts)
    # Get the values to filter by.
    if ts_col_name is None:
        values_to_filter_by = pd.Series(df.index, index=df.index)
    else:
        hdbg.dassert_in(ts_col_name, df.columns)
        values_to_filter_by = df[ts_col_name]
    if values_to_filter_by.is_monotonic_increasing:
        _LOG.trace("df is monotonic")
        # The values are sorted; using the `pd.Series.searchsorted()` method.
        # Find the index corresponding to the left boundary of the interval.
        if start_ts is not None:
            side = "left" if left_close else "right"
            left_idx = values_to_filter_by.searchsorted(start_ts, side)
        else:
            # There is nothing to filter, so the left index is the first one.
            left_idx = 0
        _LOG.debug(hprint.to_str("start_ts left_idx"))
        # Find the index corresponding to the right boundary of the interval.
        if end_ts is not None:
            side = "right" if right_close else "left"
            right_idx = values_to_filter_by.searchsorted(end_ts, side)
        else:
            # There is nothing to filter, so the right index is None.
            right_idx = df.shape[0]
        _LOG.debug(hprint.to_str("end_ts right_idx"))
        #
        hdbg.dassert_lte(0, left_idx)
        hdbg.dassert_lte(left_idx, right_idx)
        hdbg.dassert_lte(right_idx, df.shape[0])
        _LOG.debug(hprint.to_str("start_ts left_idx"))
        if right_idx < df.shape[0]:
            _LOG.debug(hprint.to_str("end_ts right_idx"))
        df = df.iloc[left_idx:right_idx]
    else:
        _LOG.trace("df is not monotonic")
        # The values are not sorted; using the `pd.Series.between` method.
        if left_close and right_close:
            inclusive = "both"
        elif left_close:
            inclusive = "left"
        elif right_close:
            inclusive = "right"
        else:
            inclusive = "neither"
        epsilon = pd.DateOffset(minutes=1)
        if start_ts is None:
            start_ts = values_to_filter_by.min() - epsilon
        if end_ts is None:
            end_ts = values_to_filter_by.max() + epsilon
        df = df[
            values_to_filter_by.between(start_ts, end_ts, inclusive=inclusive)
        ]
    # Report the changes.
    num_rows_after = df.shape[0]
    if num_rows_before != num_rows_after:
        _LOG.debug(
            "Removed %s rows",
            hprint.perc(num_rows_before - num_rows_after, num_rows_before),
        )
    return df


# TODO(Nina): Add `filter_data_mode`.
def merge_dfs(
    df1: pd.DataFrame,
    df2: pd.DataFrame,
    threshold_col_name: str,
    *,
    threshold: float = 0.9,
    **pd_merge_kwargs: Any,
) -> pd.DataFrame:
    """
    Wrap `pd.merge`.

    :param threshold_col_name: a column's name to check the minimum overlap on
    :param threshold: minimum overlap of unique values in a specified column to
        perform the merge
    """
    # Sanity check column types.
    threshold_col1 = df1[threshold_col_name]
    threshold_col2 = df2[threshold_col_name]
    only_first_elem = False
    hdbg.dassert_array_has_same_type_element(
        threshold_col1, threshold_col2, only_first_elem
    )
    # TODO(Grisha): @Dan Implement asserts for each asset id.
    # Check that an overlap of unique values is above the specified threshold.
    threshold_unique_values1 = set(threshold_col1)
    threshold_unique_values2 = set(threshold_col2)
    threshold_common_values = set(threshold_unique_values1) & set(
        threshold_unique_values2
    )
    threshold_common_values_share1 = len(threshold_common_values) / len(
        threshold_unique_values1
    )
    threshold_common_values_share2 = len(threshold_common_values) / len(
        threshold_unique_values2
    )
    hdbg.dassert_lte(threshold, threshold_common_values_share1)
    hdbg.dassert_lte(threshold, threshold_common_values_share2)
    # Check that there are no common columns.
    df1_cols = set(df1.columns.to_list()) - set(pd_merge_kwargs["on"])
    df2_cols = set(df2.columns.to_list()) - set(pd_merge_kwargs["on"])
    hdbg.dassert_not_intersection(df1_cols, df2_cols)
    #
    res_df = df1.merge(df2, **pd_merge_kwargs)
    return res_df


# #############################################################################


def _display(log_level: int, df: pd.DataFrame) -> None:
    """
    Display a df in a notebook at the given log level.

    The behavior is similar to a command like `_LOG.log(log_level, ...)` but
    for a notebook `display` command.

    :param log_level: log level at which to display a df. E.g., if `log_level =
        logging.DEBUG`, then we display the df only if we are running with
        `-v DEBUG`. If `log_level = logging.INFO` then we don't display it
    """
    from IPython.display import display

    if hsystem.is_running_in_ipynb() and log_level >= hdbg.get_logger_verbosity():
        display(df)


def _df_to_str(
    df: pd.DataFrame,
    num_rows: Optional[int],
    max_columns: int,
    max_colwidth: int,
    max_rows: int,
    precision: int,
    display_width: int,
    use_tabulate: bool,
    log_level: int,
) -> str:
    is_in_ipynb = hsystem.is_running_in_ipynb()
    out = []
    # Set dataframe print options.
    with pd.option_context(
        "display.max_colwidth",
        max_colwidth,
        # "display.height", 1000,
        "display.max_rows",
        max_rows,
        "display.precision",
        precision,
        "display.max_columns",
        max_columns,
        "display.width",
        display_width,
    ):
        if use_tabulate:
            import tabulate

            out.append(tabulate.tabulate(df, headers="keys", tablefmt="psql"))
        if num_rows is None or df.shape[0] <= num_rows:
            # Print the entire data frame.
            if not is_in_ipynb:
                out.append(str(df))
            else:
                # Display dataframe.
                _display(log_level, df)
        else:
            nr = num_rows // 2
            if not is_in_ipynb:
                # Print top and bottom of df.
                out.append(str(df.head(nr)))
                out.append("...")
                tail_str = str(df.tail(nr))
                # Remove index and columns from tail_df.
                skipped_rows = 1
                if df.index.name:
                    skipped_rows += 1
                tail_str = "\n".join(tail_str.split("\n")[skipped_rows:])
                out.append(tail_str)
            else:
                # TODO(gp): @all use this approach also above and update all the
                #  unit tests.
                df = [
                    df.head(nr),
                    pd.DataFrame(
                        [["..."] * df.shape[1]], index=[" "], columns=df.columns
                    ),
                    df.tail(nr),
                ]
                df = pd.concat(df)
                # Display dataframe.
                _display(log_level, df)
    if not is_in_ipynb:
        txt = "\n".join(out)
    else:
        txt = ""
    return txt


# TODO(gp): Maybe we can have a `_LOG_df_to_str(log_level, *args, **kwargs)` that
#  calls `_LOG.log(log_level, hpandas.df_to_str(*args, **kwargs, log_level=log_level))`.
# TODO(gp): We should make sure this works properly in a notebook, although
#  it's not easy to unit test.
def df_to_str(
    df: Union[pd.DataFrame, pd.Series, pd.Index],
    *,
    num_rows: Optional[int] = 6,
    print_dtypes: bool = False,
    print_shape_info: bool = False,
    print_nan_info: bool = False,
    print_memory_usage: bool = False,
    memory_usage_mode: str = "human_readable",
    tag: Optional[str] = None,
    max_columns: int = 10000,
    max_colwidth: int = 2000,
    max_rows: int = 500,
    precision: int = 6,
    display_width: int = 10000,
    use_tabulate: bool = False,
    log_level: int = logging.DEBUG,
) -> str:
    """
    Print a dataframe to string reporting all the columns without trimming.

    Note that code like: `_LOG.info(hpandas.df_to_str(df, num_rows=3))` works
    properly when called from outside a notebook, i.e., the dataframe is printed
    But it won't display the dataframe in a notebook, since the default level at
    which the dataframe is displayed is `logging.DEBUG`.

    In this case to get the correct behavior one should do:

    ```
    log_level = ...
    _LOG.log(log_level, hpandas.df_to_str(df, num_rows=3, log_level=log_level))
    ```

    :param: num_rows: max number of rows to print (half from the top and half from
        the bottom of the dataframe)
        - `None` to print the entire dataframe
    :param print_dtypes: report dataframe types and information about the type of
        each column by looking at the first value
    :param print_shape_info: report dataframe shape, index and columns
    :param print_memory_usage: report memory use for each
    """
    if df is None:
        return ""
    if isinstance(df, pd.Series):
        df = pd.DataFrame(df)
    elif isinstance(df, pd.Index):
        df = df.to_frame(index=False)
    hdbg.dassert_isinstance(df, pd.DataFrame)
    out = []
    # Print the tag.
    if tag is not None:
        out.append(f"# {tag}=")
    if not df.empty:
        # Print information about the shape and index.
        # TODO(Nikola): Revisit and rename print_shape_info to print_axes_info
        if print_shape_info:
            # TODO(gp): Unfortunately we can't improve this part of the output
            # since there are many golden inside the code that would need to be
            # updated. Consider automating updating the expected values in the code.
            txt = f"index=[{df.index.min()}, {df.index.max()}]"
            out.append(txt)
            txt = f"columns={','.join(map(str, df.columns))}"
            out.append(txt)
            txt = f"shape={str(df.shape)}"
            out.append(txt)
        # Print information about the types.
        if print_dtypes:
            out.append("* type=")

            table = []

            def _report_srs_stats(srs: pd.Series) -> List[Any]:
                """
                Report dtype, the first element, and its type of series.
                """
                row: List[Any] = []
                first_elem = srs.values[0]
                num_unique = srs.nunique()
                num_nans = srs.isna().sum()
                row.extend(
                    [
                        srs.dtype,
                        hprint.perc(num_unique, len(srs)),
                        hprint.perc(num_nans, len(srs)),
                        first_elem,
                        type(first_elem),
                    ]
                )
                return row

            row = []
            col_name = "index"
            row.append(col_name)
            row.extend(_report_srs_stats(df.index))
            row = map(str, row)
            table.append(row)
            for col_name in df.columns:
                row_: List[Any] = []
                row_.append(col_name)
                row_.extend(_report_srs_stats(df[col_name]))
                row_ = map(str, row_)
                table.append(row_)
            #
            columns = [
                "col_name",
                "dtype",
                "num_unique",
                "num_nans",
                "first_elem",
                "type(first_elem)",
            ]
            df_stats = pd.DataFrame(table, columns=columns)
            stats_num_rows = None
            df_stats_as_str = _df_to_str(
                df_stats,
                stats_num_rows,
                max_columns,
                max_colwidth,
                max_rows,
                precision,
                display_width,
                use_tabulate,
                log_level,
            )
            out.append(df_stats_as_str)
        # Print info about memory usage.
        if print_memory_usage:
            out.append("* memory=")
            mem_use_df = pd.concat(
                [df.memory_usage(deep=False), df.memory_usage(deep=True)], axis=1
            )
            mem_use_df.columns = ["shallow", "deep"]
            # Add total row.
            mem_use_df_total = mem_use_df.sum(axis=0)
            mem_use_df_total.name = "Total"
            mem_use_df = mem_use_df.append(mem_use_df_total.T)
            # Convert into the desired format.
            if memory_usage_mode == "bytes":
                pass
            elif memory_usage_mode == "human_readable":
                import helpers.hintrospection as hintros

                mem_use_df = mem_use_df.applymap(hintros.format_size)
            else:
                raise ValueError(
                    f"Invalid memory_usage_mode='{memory_usage_mode}'"
                )
            memory_num_rows = None
            memory_usage_as_txt = _df_to_str(
                mem_use_df,
                memory_num_rows,
                max_columns,
                max_colwidth,
                max_rows,
                precision,
                display_width,
                use_tabulate,
                log_level,
            )
            out.append(memory_usage_as_txt)
        # Print info about nans.
        if print_nan_info:
            num_elems = df.shape[0] * df.shape[1]
            num_nans = df.isna().sum().sum()
            txt = f"num_nans={hprint.perc(num_nans, num_elems)}"
            out.append(txt)
            #
            num_zeros = df.isnull().sum().sum()
            txt = f"num_zeros={hprint.perc(num_zeros, num_elems)}"
            out.append(txt)
            # TODO(gp): np can't do isinf on objects like strings.
            # num_infinite = np.isinf(df).sum().sum()
            # txt = "num_infinite=%s" % hprint.perc(num_infinite, num_elems)
            # out.append(txt)
            #
            num_nan_rows = df.dropna().shape[0]
            txt = f"num_nan_rows={hprint.perc(num_nan_rows, num_elems)}"
            out.append(txt)
            #
            num_nan_cols = df.dropna(axis=1).shape[1]
            txt = f"num_nan_cols={hprint.perc(num_nan_cols, num_elems)}"
            out.append(txt)
    if hsystem.is_running_in_ipynb():
        if len(out) > 0 and log_level >= hdbg.get_logger_verbosity():
            print("\n".join(out))
        txt = None
    # Print the df.
    df_as_str = _df_to_str(
        df,
        num_rows,
        max_columns,
        max_colwidth,
        max_rows,
        precision,
        display_width,
        use_tabulate,
        log_level,
    )
    if not hsystem.is_running_in_ipynb():
        out.append(df_as_str)
        txt = "\n".join(out)
    return txt


def convert_df_to_json_string(
    df: pd.DataFrame,
    n_head: Optional[int] = 10,
    n_tail: Optional[int] = 10,
    columns_order: Optional[List[str]] = None,
) -> str:
    """
    Convert dataframe to pretty-printed JSON string.

    To select all rows of the dataframe, pass `n_head` as None.

    :param df: dataframe to convert
    :param n_head: number of printed top rows
    :param n_tail: number of printed bottom rows
    :param columns_order: order for the KG columns sort
    :return: dataframe converted to JSON string
    """
    # Append shape of the initial dataframe.
    shape = f"original shape={df.shape}"
    # Reorder columns.
    if columns_order is not None:
        hdbg.dassert_set_eq(columns_order, df.cols)
        df = df[columns_order]
    # Select head.
    if n_head is not None:
        head_df = df.head(n_head)
    else:
        # If no n_head provided, append entire dataframe.
        head_df = df
    # Transform head to json.
    head_json = head_df.to_json(
        orient="index",
        force_ascii=False,
        indent=4,
        default_handler=str,
        date_format="iso",
        date_unit="s",
    )
    if n_tail is not None:
        # Transform tail to json.
        tail = df.tail(n_tail)
        tail_json = tail.to_json(
            orient="index",
            force_ascii=False,
            indent=4,
            default_handler=str,
            date_format="iso",
            date_unit="s",
        )
    else:
        # If no tail specified, append an empty string.
        tail_json = ""
    # Join shape and dataframe to single string.
    output_str = "\n".join([shape, "Head:", head_json, "Tail:", tail_json])
    return output_str


# #############################################################################


def convert_col_to_int(
    df: pd.DataFrame,
    col: str,
) -> pd.DataFrame:
    """
    Convert a column to an integer column.

    Example use case: Parquet uses categoricals. If supplied with a
    categorical-type column, this function will convert it to an integer
    column.
    """
    hdbg.dassert_isinstance(df, pd.DataFrame)
    hdbg.dassert_isinstance(col, str)
    hdbg.dassert_in(col, df.columns)
    # Attempt the conversion.
    df[col] = df[col].astype("int64")
    # Trust, but verify.
    dassert_series_type_is(df[col], np.int64)
    return df


# #############################################################################


def read_csv_to_df(
    stream: Union[str, s3fs.core.S3File, s3fs.core.S3FileSystem],
    *args: Any,
    **kwargs: Any,
) -> pd.DataFrame:
    """
    Read a CSV file into a `pd.DataFrame`.
    """
    # Gets filename from stream if it is not already a string,
    # so it can be inspected for extension type.
    file_name = stream if isinstance(stream, str) else vars(stream)["path"]
    # Handle zipped files.
    if any(file_name.endswith(ext) for ext in (".gzip", ".gz", ".tgz")):
        hdbg.dassert_not_in("compression", kwargs)
        kwargs["compression"] = "gzip"
    elif file_name.endswith(".zip"):
        hdbg.dassert_not_in("compression", kwargs)
        kwargs["compression"] = "zip"
    # Read.
    _LOG.debug(hprint.to_str("args kwargs"))
    df = pd.read_csv(stream, *args, **kwargs)
    return df


def read_parquet_to_df(
    stream: Union[str, s3fs.core.S3File, s3fs.core.S3FileSystem],
    *args: Any,
    **kwargs: Any,
) -> pd.DataFrame:
    """
    Read a Parquet file into a `pd.DataFrame`.
    """
    # Read.
    _LOG.debug(hprint.to_str("args kwargs"))
    df = pd.read_parquet(stream, *args, **kwargs)
    return df


# #############################################################################


# TODO(Paul): Add unit tests.
def compute_weighted_sum(
    dfs: Dict[str, pd.DataFrame],
    weights: pd.DataFrame,
) -> Dict[str, pd.DataFrame]:
    """
    Compute weighted sums of `dfs` using `weights`.

    :param dfs: dataframes keyed by id; all dfs should have the same index
        and cols
    :param weights: float weights indexed by id with unique col names
    :return: weighted sums keyed by weight col names
    """
    hdbg.dassert_isinstance(dfs, dict)
    hdbg.dassert(dfs, "dictionary of dfs must be nonempty")
    # Get a dataframe from the dictionary and record its index and columns.
    id_ = list(dfs)[0]
    hdbg.dassert_isinstance(id_, str)
    df = dfs[id_]
    hdbg.dassert_isinstance(df, pd.DataFrame)
    idx = df.index
    cols = df.columns
    # Sanity-check dataframes in dictionary.
    for key, value in dfs.items():
        hdbg.dassert_isinstance(key, str)
        hdbg.dassert_isinstance(value, pd.DataFrame)
        hdbg.dassert(
            value.index.equals(idx),
            "Index equality fails for keys=%s, %s",
            id_,
            key,
        )
        hdbg.dassert(
            value.columns.equals(cols),
            "Column equality fails for keys=%s, %s",
            id_,
            key,
        )
    # Sanity-check weights.
    hdbg.dassert_isinstance(weights, pd.DataFrame)
    hdbg.dassert_eq(weights.columns.nlevels, 1)
    hdbg.dassert(not weights.columns.has_duplicates)
    hdbg.dassert_set_eq(weights.index.to_list(), list(dfs))
    # Create a multiindexed dataframe to facilitate computing the weighted sums.
    weighted_dfs = {}
    combined_df = pd.concat(dfs.values(), axis=1, keys=dfs.keys())
    # TODO(Paul): Consider relaxing the NaN-handling.
    for col in weights.columns:
        weighted_combined_df = combined_df.multiply(weights[col], level=0)
        weighted_sums = weighted_combined_df.groupby(axis=1, level=1).sum(
            min_count=len(dfs)
        )
        weighted_dfs[col] = weighted_sums
    return weighted_dfs


def subset_df(df: pd.DataFrame, nrows: int, seed: int = 42) -> pd.DataFrame:
    """
    Remove N rows from the input data and shuffle the remaining ones.

    :param df: input data
    :param nrows: the number of rows to remove from the original data
    :param seed: see `random.seed()`
    :return: shuffled data with removed rows
    """
    hdbg.dassert_lte(1, nrows)
    hdbg.dassert_lte(nrows, df.shape[0])
    idx = list(range(df.shape[0]))
    random.seed(seed)
    random.shuffle(idx)
    idx = sorted(idx[nrows:])
    return df.iloc[idx]


def get_random_df(
    num_cols: int,
    seed: Optional[int] = None,
    date_range_kwargs: Optional[Dict[str, Any]] = None,
) -> pd.DataFrame:
    """
    Compute df with random data with `num_cols` columns and index obtained by
    calling `pd.date_range(**kwargs)`.

    :param num_cols: the number of columns in a DataFrame to generate
    :param seed: see `random.seed()`
    :param date_range_kwargs: kwargs for `pd.date_range()`
    """
    if seed:
        np.random.seed(seed)
    dt = pd.date_range(**date_range_kwargs)
    df = pd.DataFrame(np.random.rand(len(dt), num_cols), index=dt)
    return df


# #############################################################################

# TODO(gp): -> AxisNameSet
ColumnSet = Optional[Union[str, List[str]]]

<<<<<<< HEAD
# TODO(gp): -> AxisNameSet
ColumnSet = Optional[Union[str, List[str]]]


# TODO(gp): -> _resolve_axis_names
def _resolve_column_names(column_set: ColumnSet, columns: List[str],
    *,
    keep_order: bool = False) -> List[str]:
=======

# TODO(gp): -> _resolve_axis_names
def _resolve_column_names(
    column_set: ColumnSet,
    columns: Union[List[str], pd.Index],
    *,
    keep_order: bool = False
) -> List[str]:
    """
    Change format of the columns and perform some sanity checks.

    :param column_set: columns to proceed
    :param columns: all columns available
    :param keep_order: preserve the original order or allow sorting
    """
>>>>>>> afed7194
    # Ensure that `columns` is well-formed.
    if isinstance(columns, pd.Index):
        columns = columns.to_list()
    hdbg.dassert_isinstance(columns, list)
    hdbg.dassert_lte(1, len(columns))
    #
    if column_set is None:
        # Columns were not specified, thus use the list of all the columns.
        column_set = columns
    else:
        if isinstance(column_set, str):
            column_set = [column_set]
        hdbg.dassert_isinstance(column_set, list)
        hdbg.dassert_lte(1, len(column_set))
        hdbg.dassert_is_subset(column_set, columns)
        if keep_order:
            # Keep the selected columns in the same order as in the original
            # `columns`.
            column_set = [c for c in columns if c in column_set]
    return column_set


<<<<<<< HEAD
=======
# TODO(Grisha): finish the function.
# TODO(Grisha): merge with the one in `dataflow.model.correlation.py`?
>>>>>>> afed7194
def remove_outliers(
    df: pd.DataFrame,
    lower_quantile: float,
    *,
    column_set: ColumnSet,
<<<<<<< HEAD
    fill_value: float = np.nan,
    mode: str ="remove_outliers",
    axis: Any = 0,
    upper_quantile: Optional[float] = None
=======
    # TODO(Grisha): the params are not used.
    fill_value: float = np.nan,
    mode: str = "remove_outliers",
    axis: Any = 0,
    upper_quantile: Optional[float] = None,
>>>>>>> afed7194
) -> pd.DataFrame:
    hdbg.dassert_eq(len(df.shape), 2, "Multi-index dfs not supported")
    #
    hdbg.dassert_lte(0.0, lower_quantile)
    if upper_quantile is None:
        upper_quantile = 1.0 - lower_quantile
    hdbg.dassert_lte(lower_quantile, upper_quantile)
    hdbg.dassert_lte(upper_quantile, 1.0)
    #
    df = df.copy()
    if axis == 0:
        all_columns = df.columns
        columns = _resolve_column_names(column_set, all_columns)
        hdbg.dassert_is_subset(columns, df.columns)
        for column in all_columns:
            if column in columns:
                df[column] = df[column].quantile([lower_quantile, upper_quantile])
    elif axis == 1:
        all_rows = df.rows
        rows = _resolve_column_names(column_set, all_rows)
        hdbg.dassert_is_subset(rows, df.rows)
        for row in all_rows:
            if row in rows:
                df[row] = df[row].quantile([lower_quantile, upper_quantile])
<<<<<<< HEAD
    elif axis is None:
        assert 0

=======
>>>>>>> afed7194
    else:
        raise ValueError(f"Invalid axis='{axis}'")
    return df


# #############################################################################


def heatmap_df(df: pd.DataFrame, *, axis: Any = None) -> pd.DataFrame:
    """
    Colorize a df with a heatmap depending on the numeric values.

    :param axis: along which axis to compute the heatmap
        - 0 colorize along rows
        - 1 colorize along columns
        - None colorize
    """
    cm = sns.diverging_palette(5, 250, as_cmap=True)
    df = df.style.background_gradient(axis=axis, cmap=cm)
    return df


# TODO(gp): -> compare_dfs
def compare_visually_dataframes(
    df1: pd.DataFrame,
    df2: pd.DataFrame,
    *,
    row_mode: str = "equal",
    column_mode: str = "equal",
    diff_mode: str = "diff",
    remove_inf: bool = True,
<<<<<<< HEAD
=======
    # TODO(Grisha): remove `background_gradient` so that the output is
    # always a `pd.DataFrame`, i.e. not a `Styler` object. 
>>>>>>> afed7194
    background_gradient: bool = True,
    assert_diff_threshold: float = 1e-3,
    log_level: int = logging.DEBUG,
) -> pd.DataFrame:
    """
    Compare two dataframes.

    This works for dataframes with and without multi-index.

    :param row_mode: control how the rows are handled
        - "equal": rows need to be the same for the two dataframes
        - "inner": compute the common rows for the two dataframes
    :param column_mode: same as `row_mode`
    :param diff_mode: control how the dataframes are compared in terms of
        corresponding elements
        - "diff": use the difference
        - "pct_change": use the percentage difference
<<<<<<< HEAD
    :param remove_inf: replace +-inf with na
=======
    :param remove_inf: replace +-inf with `np.nan`
>>>>>>> afed7194
    :param background_gradient: colorize the output
    :param assert_diff_threshold: maximum allowed total difference; if None
        do not raise the assertion, raise otherwise
    :param log_level: logging level
    :return: a singe dataframe with differences as values
    """
    # TODO(gp): Factor out this logic and use it for both compare_visually_dfs
<<<<<<< HEAD
    #  and 
=======
    #  and
>>>>>>> afed7194
    if row_mode == "equal":
        hdbg.dassert_eq(list(df1.index), list(df2.index))
    elif row_mode == "inner":
        # TODO(gp): Add sorting on demand, otherwise keep the columns in order.
        same_rows = list((set(df1.index)).intersection(set(df2.index)))
        df1 = df1[df1.index.isin(same_rows)]
        df2 = df2[df2.index.isin(same_rows)]
    else:
        raise ValueError(f"Invalid row_mode='{row_mode}'")
    #
    if column_mode == "equal":
        hdbg.dassert_eq(sorted(df1.columns), sorted(df2.columns))
    elif column_mode == "inner":
        # TODO(gp): Add sorting on demand, otherwise keep the columns in order.
        col_names = sorted(list(set(df1.columns).intersection(set(df2.columns))))
        df1 = df1[col_names]
        df2 = df2[col_names]
    else:
        raise ValueError(f"Invalid column_mode='{column_mode}'")
    # Compute the difference df.
    if diff_mode == "diff":
        df_diff = df1 - df2
    elif diff_mode == "pct_change":
        df_diff = 100 * (df1 - df2) / df2
    df_diff = df_diff.add_suffix(f".{diff_mode}")
    if remove_inf:
        df_diff = df_diff.replace([np.inf, -np.inf], np.nan)
    # Apply colors.
    if background_gradient:
        cm = sns.diverging_palette(5, 250, as_cmap=True)
        df_diff = df_diff.style.background_gradient(axis=None, cmap=cm)
    # Report max diff.
    max_diff = df_diff.abs().max().max()
    _LOG.log(log_level, "Max difference factor: %s", max_diff)
<<<<<<< HEAD
    if assert_diff_threshold is not None:
        hdbg.dassert_lte(assert_diff_threshold, 1.0)
        hdbg.dassert_lte(0.0, assert_diff_threshold)
        hdbg.dassert_lte(max_diff, assert_diff_threshold)
=======
    # TODO(Grisha): it works only with `mode="pct_change"`, adjust properly.
    # if assert_diff_threshold is not None:
    #     hdbg.dassert_lte(assert_diff_threshold, 1.0)
    #     hdbg.dassert_lte(0.0, assert_diff_threshold)
    #     hdbg.dassert_lte(max_diff, assert_diff_threshold)
>>>>>>> afed7194
    return df_diff


# #############################################################################
# Multi-index dfs
# #############################################################################


<<<<<<< HEAD
def list_to_str(vals: List[Any],
=======
def list_to_str(
    vals: List[Any],
>>>>>>> afed7194
    *,
    sep_char: str = ", ",
    enclose_str_char: str = "'",
    max_num: Optional[int] = 10,
) -> str:
    """
    TODO(gp): Add docstring.
    """
    vals_as_str = list(map(str, vals))
    # Add a str around.
    if enclose_str_char:
<<<<<<< HEAD
        vals_as_str = [enclose_str_char + v + enclose_str_char
                for v in vals_as_str]
=======
        vals_as_str = [
            enclose_str_char + v + enclose_str_char for v in vals_as_str
        ]
>>>>>>> afed7194
    #
    ret = "%s [" % len(vals)
    if max_num is not None and len(vals) > max_num:
        hdbg.dassert_lt(1, max_num)
<<<<<<< HEAD
        ret += sep_char.join(vals_as_str[:int(max_num / 2)])
        ret += sep_char + "..." + sep_char
        ret += sep_char.join(vals_as_str[-int(max_num / 2):])
=======
        ret += sep_char.join(vals_as_str[: int(max_num / 2)])
        ret += sep_char + "..." + sep_char
        ret += sep_char.join(vals_as_str[-int(max_num / 2) :])
>>>>>>> afed7194
    else:
        ret += sep_char.join(vals_as_str)
    ret += "]"
    return ret


def multiindex_df_info(
    df: pd.DataFrame,
    *,
    log_level: int = logging.INFO,
    **list_to_str_kwargs: Dict[str, Any],
) -> str:
    """
    Report information about a multi-index df.
    """
    hdbg.dassert_eq(2, len(df.columns.levels))
    columns_level0 = df.columns.levels[0]
    columns_level1 = df.columns.levels[1]
    rows = df.index
    ret = []
<<<<<<< HEAD
    ret.append("shape=%s x %s x %s" % (len(columns_level0), len(columns_level1), len(rows)))
    ret.append("columns_level0=%s" % list_to_str(columns_level0, **list_to_str_kwargs))
    ret.append("columns_level1=%s" % list_to_str(columns_level1, **list_to_str_kwargs))
=======
    ret.append(
        "shape=%s x %s x %s"
        % (len(columns_level0), len(columns_level1), len(rows))
    )
    ret.append(
        "columns_level0=%s" % list_to_str(columns_level0, **list_to_str_kwargs)
    )
    ret.append(
        "columns_level1=%s" % list_to_str(columns_level1, **list_to_str_kwargs)
    )
>>>>>>> afed7194
    ret.append("rows=%s" % list_to_str(rows, **list_to_str_kwargs))
    ret = "\n".join(ret)
    _LOG.log(log_level, ret)
    return ret


def subset_multiindex_df(
    df: pd.DataFrame,
    *,
    # TODO(gp): Consider passing trim_df_kwargs as kwargs.
    start_timestamp: Optional[pd.Timestamp] = None,
    end_timestamp: Optional[pd.Timestamp] = None,
    columns_level0: ColumnSet = None,
    columns_level1: ColumnSet = None,
    keep_order: bool = False,
) -> pd.DataFrame:
    """
    Filter multi-index DataFrame by timestamp index and column levels.

    :param start_timestamp: see `trim_df()`
    :param end_timestamp: see `trim_df()`
    :param columns_level0: column names that corresponds to `df.columns.levels[0]`
        - `None` means no filtering
    :param columns_level1: column names that corresponds to `df.columns.levels[1]`
        - `None` means no filtering
<<<<<<< HEAD
=======
    :param keep_order: see `_resolve_column_names()`
>>>>>>> afed7194
    :return: filtered DataFrame
    """
    hdbg.dassert_eq(2, len(df.columns.levels))
    # Filter by timestamp.
    allow_empty = False
    strictly_increasing = False
    dassert_time_indexed_df(df, allow_empty, strictly_increasing)
    df = trim_df(
        df,
        ts_col_name=None,
        start_ts=start_timestamp,
        end_ts=end_timestamp,
        left_close=True,
        right_close=True,
    )
    # Filter level 0.
    all_columns_level0 = df.columns.levels[0]
<<<<<<< HEAD
    columns_level0 = _resolve_column_names(columns_level0, all_columns_level0,
            keep_order=keep_order)
=======
    columns_level0 = _resolve_column_names(
        columns_level0, all_columns_level0, keep_order=keep_order
    )
>>>>>>> afed7194
    hdbg.dassert_is_subset(columns_level0, df.columns.levels[0])
    df = df[columns_level0]
    # Filter level 1.
    all_columns_level1 = df.columns.levels[1]
<<<<<<< HEAD
    columns_level1 = _resolve_column_names(columns_level1, all_columns_level1,
            keep_order=keep_order)
=======
    columns_level1 = _resolve_column_names(
        columns_level1, all_columns_level1, keep_order=keep_order
    )
>>>>>>> afed7194
    hdbg.dassert_is_subset(columns_level1, df.columns.levels[1])
    df = df.swaplevel(axis=1)[columns_level1].swaplevel(axis=1)
    return df


# #############################################################################


def compare_multiindex_dfs(
    df1: pd.DataFrame,
    df2: pd.DataFrame,
    *,
    subset_multiindex_df_kwargs: Optional[Dict[str, Any]] = None,
    compare_visually_dataframes_kwargs: Optional[Dict[str, Any]] = None,
) -> pd.DataFrame:
    """
    - Subset both multi-index dfs, if needed
<<<<<<< HEAD
    - Compare df

    :param subset_multiindex_df: params for `subset_multiindex_df()`
    :param compare_visually_dataframes_kwargs: params for `compare_visually_dataframes()`
    :return: df with diff
=======
    - Compare dfs

    :param subset_multiindex_df: params for `subset_multiindex_df()`
    :param compare_visually_dataframes_kwargs: params for `compare_visually_dataframes()`
    :return: df with differences as values
>>>>>>> afed7194
    """
    # Subset dfs.
    if subset_multiindex_df_kwargs is None:
        subset_multiindex_df_kwargs = {}
    subset_df1 = subset_multiindex_df(df1, **subset_multiindex_df_kwargs)
    subset_df2 = subset_multiindex_df(df2, **subset_multiindex_df_kwargs)
    # Compare dfs.
    if compare_visually_dataframes_kwargs is None:
        compare_visually_dataframes_kwargs = {}
    diff_df = compare_visually_dataframes(
        subset_df1, subset_df2, **compare_visually_dataframes_kwargs
    )
    return diff_df


# #############################################################################


def compute_duration_df(
    tag_to_df: Dict[str, pd.DataFrame],
    *,
    intersect_dfs: bool = False,
    valid_intersect: bool = False,
) -> Tuple[pd.DataFrame, Dict[str, pd.DataFrame]]:
    """
    Compute a df with some statistics about the time index.

    E.g.,
    ```
                   min_index   max_index   min_valid_index   max_valid_index
    tag1
    tag2
    ```

    :param intersect_dfs: return a transformed dict with the intersection of
        indices of all the dfs if True, otherwise return the input data as is
    :param valid_intersect: intersect indices without NaNs if True, otherwise
        intersect indices as is
    :return: timestamp stats and updated dict of dfs, see `intersect_dfs` param
    """
    hdbg.dassert_isinstance(tag_to_df, Dict)
    # Create df and assign columns.
    data_stats = pd.DataFrame()
    min_col = "min_index"
    max_col = "max_index"
    min_valid_index_col = "min_valid_index"
    max_valid_index_col = "max_valid_index"
    # Collect timestamp info from all dfs.
    for tag in tag_to_df.keys():
        # Check that the passed timestamp has timezone info.
        hdateti.dassert_has_tz(tag_to_df[tag].index[0])
        dassert_index_is_datetime(tag_to_df[tag])
        # Compute timestamp stats.
        data_stats.loc[tag, min_col] = tag_to_df[tag].index.min()
        data_stats.loc[tag, max_col] = tag_to_df[tag].index.max()
        data_stats.loc[tag, min_valid_index_col] = (
            tag_to_df[tag].dropna().index.min()
        )
        data_stats.loc[tag, max_valid_index_col] = (
            tag_to_df[tag].dropna().index.max()
        )
    # Make a copy so we do not modify the original data.
    tag_to_df_updated = tag_to_df.copy()
    # Change the initial dfs with intersection.
    if intersect_dfs:
        if valid_intersect:
            # Assign start, end date column according to specs.
            min_col = min_valid_index_col
            max_col = max_valid_index_col
        # The start of the intersection will be the max value amongt all start dates.
        intersection_start_date = data_stats[min_col].max()
        # The end of the intersection will be the min value amongt all end dates.
        intersection_end_date = data_stats[max_col].min()
        for tag in tag_to_df_updated.keys():
            df = trim_df(
                tag_to_df_updated[tag],
                ts_col_name=None,
                start_ts=intersection_start_date,
                end_ts=intersection_end_date,
                left_close=True,
                right_close=True,
            )
            tag_to_df_updated[tag] = df
    return data_stats, tag_to_df_updated<|MERGE_RESOLUTION|>--- conflicted
+++ resolved
@@ -1369,16 +1369,6 @@
 # TODO(gp): -> AxisNameSet
 ColumnSet = Optional[Union[str, List[str]]]
 
-<<<<<<< HEAD
-# TODO(gp): -> AxisNameSet
-ColumnSet = Optional[Union[str, List[str]]]
-
-
-# TODO(gp): -> _resolve_axis_names
-def _resolve_column_names(column_set: ColumnSet, columns: List[str],
-    *,
-    keep_order: bool = False) -> List[str]:
-=======
 
 # TODO(gp): -> _resolve_axis_names
 def _resolve_column_names(
@@ -1394,7 +1384,6 @@
     :param columns: all columns available
     :param keep_order: preserve the original order or allow sorting
     """
->>>>>>> afed7194
     # Ensure that `columns` is well-formed.
     if isinstance(columns, pd.Index):
         columns = columns.to_list()
@@ -1417,28 +1406,18 @@
     return column_set
 
 
-<<<<<<< HEAD
-=======
 # TODO(Grisha): finish the function.
 # TODO(Grisha): merge with the one in `dataflow.model.correlation.py`?
->>>>>>> afed7194
 def remove_outliers(
     df: pd.DataFrame,
     lower_quantile: float,
     *,
     column_set: ColumnSet,
-<<<<<<< HEAD
-    fill_value: float = np.nan,
-    mode: str ="remove_outliers",
-    axis: Any = 0,
-    upper_quantile: Optional[float] = None
-=======
     # TODO(Grisha): the params are not used.
     fill_value: float = np.nan,
     mode: str = "remove_outliers",
     axis: Any = 0,
     upper_quantile: Optional[float] = None,
->>>>>>> afed7194
 ) -> pd.DataFrame:
     hdbg.dassert_eq(len(df.shape), 2, "Multi-index dfs not supported")
     #
@@ -1463,12 +1442,6 @@
         for row in all_rows:
             if row in rows:
                 df[row] = df[row].quantile([lower_quantile, upper_quantile])
-<<<<<<< HEAD
-    elif axis is None:
-        assert 0
-
-=======
->>>>>>> afed7194
     else:
         raise ValueError(f"Invalid axis='{axis}'")
     return df
@@ -1500,11 +1473,8 @@
     column_mode: str = "equal",
     diff_mode: str = "diff",
     remove_inf: bool = True,
-<<<<<<< HEAD
-=======
     # TODO(Grisha): remove `background_gradient` so that the output is
     # always a `pd.DataFrame`, i.e. not a `Styler` object. 
->>>>>>> afed7194
     background_gradient: bool = True,
     assert_diff_threshold: float = 1e-3,
     log_level: int = logging.DEBUG,
@@ -1522,11 +1492,7 @@
         corresponding elements
         - "diff": use the difference
         - "pct_change": use the percentage difference
-<<<<<<< HEAD
-    :param remove_inf: replace +-inf with na
-=======
     :param remove_inf: replace +-inf with `np.nan`
->>>>>>> afed7194
     :param background_gradient: colorize the output
     :param assert_diff_threshold: maximum allowed total difference; if None
         do not raise the assertion, raise otherwise
@@ -1534,11 +1500,7 @@
     :return: a singe dataframe with differences as values
     """
     # TODO(gp): Factor out this logic and use it for both compare_visually_dfs
-<<<<<<< HEAD
-    #  and 
-=======
     #  and
->>>>>>> afed7194
     if row_mode == "equal":
         hdbg.dassert_eq(list(df1.index), list(df2.index))
     elif row_mode == "inner":
@@ -1573,18 +1535,11 @@
     # Report max diff.
     max_diff = df_diff.abs().max().max()
     _LOG.log(log_level, "Max difference factor: %s", max_diff)
-<<<<<<< HEAD
-    if assert_diff_threshold is not None:
-        hdbg.dassert_lte(assert_diff_threshold, 1.0)
-        hdbg.dassert_lte(0.0, assert_diff_threshold)
-        hdbg.dassert_lte(max_diff, assert_diff_threshold)
-=======
     # TODO(Grisha): it works only with `mode="pct_change"`, adjust properly.
     # if assert_diff_threshold is not None:
     #     hdbg.dassert_lte(assert_diff_threshold, 1.0)
     #     hdbg.dassert_lte(0.0, assert_diff_threshold)
     #     hdbg.dassert_lte(max_diff, assert_diff_threshold)
->>>>>>> afed7194
     return df_diff
 
 
@@ -1593,12 +1548,8 @@
 # #############################################################################
 
 
-<<<<<<< HEAD
-def list_to_str(vals: List[Any],
-=======
 def list_to_str(
     vals: List[Any],
->>>>>>> afed7194
     *,
     sep_char: str = ", ",
     enclose_str_char: str = "'",
@@ -1610,27 +1561,16 @@
     vals_as_str = list(map(str, vals))
     # Add a str around.
     if enclose_str_char:
-<<<<<<< HEAD
-        vals_as_str = [enclose_str_char + v + enclose_str_char
-                for v in vals_as_str]
-=======
         vals_as_str = [
             enclose_str_char + v + enclose_str_char for v in vals_as_str
         ]
->>>>>>> afed7194
     #
     ret = "%s [" % len(vals)
     if max_num is not None and len(vals) > max_num:
         hdbg.dassert_lt(1, max_num)
-<<<<<<< HEAD
-        ret += sep_char.join(vals_as_str[:int(max_num / 2)])
-        ret += sep_char + "..." + sep_char
-        ret += sep_char.join(vals_as_str[-int(max_num / 2):])
-=======
         ret += sep_char.join(vals_as_str[: int(max_num / 2)])
         ret += sep_char + "..." + sep_char
         ret += sep_char.join(vals_as_str[-int(max_num / 2) :])
->>>>>>> afed7194
     else:
         ret += sep_char.join(vals_as_str)
     ret += "]"
@@ -1651,11 +1591,6 @@
     columns_level1 = df.columns.levels[1]
     rows = df.index
     ret = []
-<<<<<<< HEAD
-    ret.append("shape=%s x %s x %s" % (len(columns_level0), len(columns_level1), len(rows)))
-    ret.append("columns_level0=%s" % list_to_str(columns_level0, **list_to_str_kwargs))
-    ret.append("columns_level1=%s" % list_to_str(columns_level1, **list_to_str_kwargs))
-=======
     ret.append(
         "shape=%s x %s x %s"
         % (len(columns_level0), len(columns_level1), len(rows))
@@ -1666,7 +1601,6 @@
     ret.append(
         "columns_level1=%s" % list_to_str(columns_level1, **list_to_str_kwargs)
     )
->>>>>>> afed7194
     ret.append("rows=%s" % list_to_str(rows, **list_to_str_kwargs))
     ret = "\n".join(ret)
     _LOG.log(log_level, ret)
@@ -1692,10 +1626,7 @@
         - `None` means no filtering
     :param columns_level1: column names that corresponds to `df.columns.levels[1]`
         - `None` means no filtering
-<<<<<<< HEAD
-=======
     :param keep_order: see `_resolve_column_names()`
->>>>>>> afed7194
     :return: filtered DataFrame
     """
     hdbg.dassert_eq(2, len(df.columns.levels))
@@ -1713,26 +1644,16 @@
     )
     # Filter level 0.
     all_columns_level0 = df.columns.levels[0]
-<<<<<<< HEAD
-    columns_level0 = _resolve_column_names(columns_level0, all_columns_level0,
-            keep_order=keep_order)
-=======
     columns_level0 = _resolve_column_names(
         columns_level0, all_columns_level0, keep_order=keep_order
     )
->>>>>>> afed7194
     hdbg.dassert_is_subset(columns_level0, df.columns.levels[0])
     df = df[columns_level0]
     # Filter level 1.
     all_columns_level1 = df.columns.levels[1]
-<<<<<<< HEAD
-    columns_level1 = _resolve_column_names(columns_level1, all_columns_level1,
-            keep_order=keep_order)
-=======
     columns_level1 = _resolve_column_names(
         columns_level1, all_columns_level1, keep_order=keep_order
     )
->>>>>>> afed7194
     hdbg.dassert_is_subset(columns_level1, df.columns.levels[1])
     df = df.swaplevel(axis=1)[columns_level1].swaplevel(axis=1)
     return df
@@ -1750,19 +1671,11 @@
 ) -> pd.DataFrame:
     """
     - Subset both multi-index dfs, if needed
-<<<<<<< HEAD
-    - Compare df
-
-    :param subset_multiindex_df: params for `subset_multiindex_df()`
-    :param compare_visually_dataframes_kwargs: params for `compare_visually_dataframes()`
-    :return: df with diff
-=======
     - Compare dfs
 
     :param subset_multiindex_df: params for `subset_multiindex_df()`
     :param compare_visually_dataframes_kwargs: params for `compare_visually_dataframes()`
     :return: df with differences as values
->>>>>>> afed7194
     """
     # Subset dfs.
     if subset_multiindex_df_kwargs is None:
