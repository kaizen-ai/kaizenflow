--- conflicted
+++ resolved
@@ -440,7 +440,6 @@
 ) -> str:
     """
     Print a dataframe to string reporting all the columns without trimming.
-<<<<<<< HEAD
     :param: num_rows: max number of rows to print (half from the top and half from
         the bottom of the dataframe)
     :param print_dtypes: reports dataframe types and information about the type of each
@@ -452,46 +451,6 @@
     #  or with totally misleading messages in form of duplicate keys in db, etc.
     if df is None:
         return ""
-=======
-    """
-    with pd.option_context(
-        "display.max_colwidth",
-        max_colwidth,
-        #'display.height', 1000,
-        "display.max_rows",
-        max_rows,
-        "display.precision",
-        precision,
-        "display.max_columns",
-        max_columns,
-        "display.width",
-        display_width,
-    ):
-        if use_tabulate:
-            import tabulate
-
-            res = tabulate.tabulate(df, headers="keys", tablefmt="psql")
-        else:
-            res = str(df)
-    return res
-
-
-# TODO(gp): Merge df_to_str and this adding a parameter `print_shape_info`.
-def df_to_short_str(
-    tag: str,
-    df: pd.DataFrame,
-    *,
-    n: int = 3,
-    print_dtypes: bool = False,
-) -> str:
-    """
-    Print a dataframe to string reporting the info about the size.
-
-    :param n: number of rows to print
-    :param print_dtypes: report df.types and information about the type of each column by looking
-        at the first value
-    """
->>>>>>> e6a95ec7
     out = []
     # Print the tag.
     if tag is not None:
