"""
Import as:

import helpers.lib_tasks as hlibtask
"""

import datetime
import glob
import grp
import logging
import os
import pprint
import pwd
import re
import stat
import sys
from typing import Any, Dict, List, Optional, Tuple, Union

import tqdm
from invoke import task

# We want to minimize the dependencies from non-standard Python packages since
# this code needs to run with minimal dependencies and without Docker.
import helpers.hdbg as hdbg
import helpers.henv as henv
import helpers.hgit as hgit
import helpers.hintrospection as hintros
import helpers.hio as hio
import helpers.hprint as hprint
import helpers.hsystem as hsystem
import helpers.hversion as hversio

# Import this way to avoid complexity in propagating the refactoring in all
# the repos downstream.
from helpers.lib_tasks_docker import *  # isort:skip  # noqa: F401,F403 # pylint: disable=unused-import,unused-wildcard-import,wildcard-import
from helpers.lib_tasks_docker_release import *  # isort:skip  # noqa: F401,F403 # pylint: disable=unused-import,unused-wildcard-import,wildcard-import
from helpers.lib_tasks_find import *  # isort:skip  # noqa: F401,F403 # pylint: disable=unused-import,unused-wildcard-import,wildcard-import
from helpers.lib_tasks_gh import *  # isort:skip  # noqa: F401,F403 # pylint: disable=unused-import,unused-wildcard-import,wildcard-import
from helpers.lib_tasks_git import *  # isort:skip  # noqa: F401,F403 # pylint: disable=unused-import,unused-wildcard-import,wildcard-import
from helpers.lib_tasks_integrate import *  # isort:skip  # noqa: F401,F403 # pylint: disable=unused-import,unused-wildcard-import,wildcard-import
from helpers.lib_tasks_lint import *  # isort:skip  # noqa: F401,F403 # pylint: disable=unused-import,unused-wildcard-import,wildcard-import
from helpers.lib_tasks_pytest import *  # isort:skip  # noqa: F401,F403 # pylint: disable=unused-import,unused-wildcard-import,wildcard-import

_LOG = logging.getLogger(__name__)


# Conventions around `pyinvoke`:
# - `pyinvoke` uses introspection to infer properties of a task, but doesn't
#   support many Python3 features (see https://github.com/pyinvoke/invoke/issues/357)
# - Don't use type hints in `@tasks`
#   - we use `# ignore: type` to avoid mypy complaints
# - Minimize the code in `@tasks` calling other functions to use Python3 features
# - Use `""` as default instead None since `pyinvoke` can only infer a single type


# #############################################################################
# Default params.
# #############################################################################

# This is used to inject the default params.
# TODO(gp): Using a singleton here is not elegant but simple.
_DEFAULT_PARAMS = {}


def set_default_params(params: Dict[str, Any]) -> None:
    global _DEFAULT_PARAMS
    _DEFAULT_PARAMS = params
    _LOG.debug("Assigning:\n%s", pprint.pformat(params))


def has_default_param(key: str) -> bool:
    hdbg.dassert_isinstance(key, str)
    return key in _DEFAULT_PARAMS


def get_default_param(key: str, *, override_value: Any = None) -> Any:
    """
    Return the value from the default parameters dictionary, optionally
    overriding it.
    """
    hdbg.dassert_isinstance(key, str)
    value = None
    if has_default_param(key):
        value = _DEFAULT_PARAMS[key]
    if override_value:
        _LOG.info("Overriding value %s with %s", value, override_value)
        value = override_value
    hdbg.dassert_is_not(
        value, None, "key='%s' not defined from %s", key, _DEFAULT_PARAMS
    )
    return value


def reset_default_params() -> None:
    params: Dict[str, Any] = {}
    set_default_params(params)


# #############################################################################
# Utils.
# #############################################################################

# Since it's not easy to add global command line options to invoke, we piggy
# back the option that already exists.
# If one uses the debug option for `invoke` we turn off the code debugging.
# TODO(gp): Check http://docs.pyinvoke.org/en/1.0/concepts/library.html#
#   modifying-core-parser-arguments
if ("-d" in sys.argv) or ("--debug" in sys.argv):
    hdbg.init_logger(verbosity=logging.DEBUG)
else:
    hdbg.init_logger(verbosity=logging.INFO)


# NOTE: We need to use a `# type: ignore` for all the @task functions because
# pyinvoke infers the argument type from the code and mypy annotations confuse
# it (see https://github.com/pyinvoke/invoke/issues/357).

# In the following, when using `lru_cache`, we use functions from `hsyste`
# instead of `ctx.run()` since otherwise `lru_cache` would cache `ctx`.

# We prefer not to cache functions running `git` to avoid stale values if we
# call git (e.g., if we cache Git hash and then we do a `git pull`).

# pyinvoke `ctx.run()` is useful for unit testing, since it allows to:
# - mock the result of a system call
# - register the issued command line (to create the expected outcome of a test)
# On the other side `system_interaction.py` contains many utilities that make
# it easy to interact with the system.
# Once AmpPart1347 is implemented we can replace all the `ctx.run()` with calls
# to `system_interaction.py`.


_WAS_FIRST_CALL_DONE = False


def _report_task(txt: str = "", container_dir_name: str = ".") -> None:
    # On the first invocation report the version.
    global _WAS_FIRST_CALL_DONE
    if not _WAS_FIRST_CALL_DONE:
        _WAS_FIRST_CALL_DONE = True
        hversio.check_version(container_dir_name)
    # Print the name of the function.
    func_name = hintros.get_function_name(count=1)
    msg = f"## {func_name}: {txt}"
    print(hprint.color_highlight(msg, color="purple"))


# TODO(gp): Move this to helpers.system_interaction and allow to add the switch
#  globally.
def _to_single_line_cmd(cmd: Union[str, List[str]]) -> str:
    """
    Convert a multiline command (as a string or list of strings) into a single
    line.

    E.g., convert
        ```
        IMAGE=.../amp:dev \
            docker-compose \
            --file devops/compose/docker-compose.yml \
            --file devops/compose/docker-compose_as_submodule.yml \
            --env-file devops/env/default.env
        ```
    into
        ```
        IMAGE=.../amp:dev docker-compose --file ...
        ```
    """
    if isinstance(cmd, list):
        cmd = " ".join(cmd)
    hdbg.dassert_isinstance(cmd, str)
    cmd = cmd.rstrip().lstrip()
    # Remove `\` at the end of the line.
    cmd = re.sub(r" \\\s*$", " ", cmd, flags=re.MULTILINE)
    # Use a single space between words in the command.
    # TODO(gp): This is a bit dangerous if there are multiple spaces in a string
    #  that for some reason are meaningful.
    cmd = " ".join(cmd.split())
    return cmd


# TODO(Grisha): make it public #755.
def _to_multi_line_cmd(docker_cmd_: List[str]) -> str:
    r"""
    Convert a command encoded as a list of strings into a single command
    separated by `\`.

    E.g., convert
    ```
        ['IMAGE=*****.dkr.ecr.us-east-1.amazonaws.com/amp:dev',
            '\n        docker-compose',
            '\n        --file amp/devops/compose/docker-compose.yml',
            '\n        --file amp/devops/compose/docker-compose_as_submodule.yml',
            '\n        --env-file devops/env/default.env']
        ```
    into
        ```
        IMAGE=*****.dkr.ecr.us-east-1.amazonaws.com/amp:dev \
            docker-compose \
            --file devops/compose/docker-compose.yml \
            --file devops/compose/docker-compose_as_submodule.yml \
            --env-file devops/env/default.env
        ```
    """
    # Expand all strings into single lines.
    _LOG.debug("docker_cmd=%s", docker_cmd_)
    docker_cmd_tmp = []
    for dc in docker_cmd_:
        # Add a `\` at the end of each string.
        hdbg.dassert(not dc.endswith("\\"), "dc='%s'", dc)
        dc += " \\"
        docker_cmd_tmp.extend(dc.split("\n"))
    docker_cmd_ = docker_cmd_tmp
    # Remove empty lines.
    docker_cmd_ = [cmd for cmd in docker_cmd_ if cmd.rstrip().lstrip() != ""]
    # Package the command.
    docker_cmd_ = "\n".join(docker_cmd_)
    # Remove a `\` at the end, since it is not needed.
    docker_cmd_ = docker_cmd_.rstrip("\\")
    _LOG.debug("docker_cmd=%s", docker_cmd_)
    return docker_cmd_


# TODO(gp): Pass through command line using a global switch or an env var.
use_one_line_cmd = False


# TODO(Grisha): make it public #755.
def _run(
    ctx: Any,
    cmd: str,
    *args: Any,
    dry_run: bool = False,
    use_system: bool = False,
    print_cmd: bool = False,
    **ctx_run_kwargs: Any,
) -> Optional[int]:
    _LOG.debug(hprint.to_str("cmd dry_run"))
    if use_one_line_cmd:
        cmd = _to_single_line_cmd(cmd)
    _LOG.debug("cmd=%s", cmd)
    if dry_run:
        print(f"Dry-run: > {cmd}")
        _LOG.warning("Skipping execution")
        res = None
    else:
        if print_cmd:
            print(f"> {cmd}")
        if use_system:
            # TODO(gp): Consider using only `hsystem.system()` since it's more
            # reliable.
            res = hsystem.system(cmd, suppress_output=False)
        else:
            result = ctx.run(cmd, *args, **ctx_run_kwargs)
            res = result.return_code
    return res


# TODO(gp): -> system_interaction.py ?
def _to_pbcopy(txt: str, pbcopy: bool) -> None:
    """
    Save the content of txt in the system clipboard.
    """
    txt = txt.rstrip("\n")
    if not pbcopy:
        print(txt)
        return
    if not txt:
        print("Nothing to copy")
        return
    if hsystem.is_running_on_macos():
        # -n = no new line
        cmd = f"echo -n '{txt}' | pbcopy"
        hsystem.system(cmd)
        print(f"\n# Copied to system clipboard:\n{txt}")
    else:
        _LOG.warning("pbcopy works only on macOS")
        print(txt)


# TODO(gp): We should factor out the meaning of the params in a string and add it
#  to all the tasks' help.
def _get_files_to_process(
    modified: bool,
    branch: bool,
    last_commit: bool,
    # TODO(gp): Pass abs_dir, instead of `all_` and remove the calls from the
    # outer clients.
    all_: bool,
    files_from_user: str,
    mutually_exclusive: bool,
    remove_dirs: bool,
) -> List[str]:
    """
    Get a list of files to process.

    The files are selected based on the switches:
    - `branch`: changed in the branch
    - `modified`: changed in the client (both staged and modified)
    - `last_commit`: part of the previous commit
    - `all`: all the files in the repo
    - `files_from_user`: passed by the user

    :param modified: return files modified in the client (i.e., changed with
        respect to HEAD)
    :param branch: return files modified with respect to the branch point
    :param last_commit: return files part of the previous commit
    :param all: return all repo files
    :param files_from_user: return files passed to this function
    :param mutually_exclusive: ensure that all options are mutually exclusive
    :param remove_dirs: whether directories should be processed
    :return: paths to process
    """
    _LOG.debug(
        hprint.to_str(
            "modified branch last_commit all_ files_from_user "
            "mutually_exclusive remove_dirs"
        )
    )
    if mutually_exclusive:
        # All the options are mutually exclusive.
        hdbg.dassert_eq(
            int(modified)
            + int(branch)
            + int(last_commit)
            + int(all_)
            + int(len(files_from_user) > 0),
            1,
            msg="Specify only one among --modified, --branch, --last-commit, "
            "--all_files, and --files",
        )
    else:
        # We filter the files passed from the user through other the options,
        # so only the filtering options need to be mutually exclusive.
        hdbg.dassert_eq(
            int(modified) + int(branch) + int(last_commit) + int(all_),
            1,
            msg="Specify only one among --modified, --branch, --last-commit",
        )
    dir_name = "."
    if modified:
        files = hgit.get_modified_files(dir_name)
    elif branch:
        files = hgit.get_modified_files_in_branch("master", dir_name)
    elif last_commit:
        files = hgit.get_previous_committed_files(dir_name)
    elif all_:
        pattern = "*"
        only_files = True
        use_relative_paths = True
        files = hio.listdir(dir_name, pattern, only_files, use_relative_paths)
    if files_from_user:
        # If files were passed, filter out non-existent paths.
        files = _filter_existing_paths(files_from_user.split())
    # Convert into a list.
    hdbg.dassert_isinstance(files, list)
    files_to_process = [f for f in files if f != ""]
    # We need to remove `amp` to avoid copying the entire tree.
    files_to_process = [f for f in files_to_process if f != "amp"]
    _LOG.debug("files_to_process='%s'", str(files_to_process))
    # Remove dirs, if needed.
    if remove_dirs:
        files_to_process = hsystem.remove_dirs(files_to_process)
    _LOG.debug("files_to_process='%s'", str(files_to_process))
    # Ensure that there are files to process.
    if not files_to_process:
        _LOG.warning("No files were selected")
    return files_to_process


def _filter_existing_paths(paths_from_user: List[str]) -> List[str]:
    """
    Filter out the paths to non-existent files.

    :param paths_from_user: paths passed by user
    :return: existing paths
    """
    paths = []
    for user_path in paths_from_user:
        if user_path.endswith("/*"):
            # Get the files according to the "*" pattern.
            dir_files = glob.glob(user_path)
            if dir_files:
                # Check whether the pattern matches files.
                paths.extend(dir_files)
            else:
                _LOG.error(
                    (
                        "'%s' pattern doesn't match any files: "
                        "the directory is empty or path does not exist"
                    ),
                    user_path,
                )
        elif os.path.exists(user_path):
            paths.append(user_path)
        else:
            _LOG.error("'%s' does not exist", user_path)
    return paths


# Copied from helpers.datetime_ to avoid dependency from pandas.


def _get_ET_timestamp() -> str:
    # The timezone depends on how the shell is configured.
    timestamp = datetime.datetime.now()
    return timestamp.strftime("%Y%m%d_%H%M%S")


# End copy.

# #############################################################################
# Set-up.
# #############################################################################


@task
def print_setup(ctx):  # type: ignore
    """
    Print some configuration variables.
    """
    _report_task()
    _ = ctx
    var_names = "AM_ECR_BASE_PATH BASE_IMAGE".split()
    for v in var_names:
        print(f"{v}={get_default_param(v)}")


@task
def print_tasks(ctx, as_code=False):  # type: ignore
    """
    Print all the available tasks in `lib_tasks.py`.

    These tasks might be exposed or not by different.

    :param as_code: print as python code so that it can be embed in a
        `from helpers.lib_tasks import ...`
    """
    _report_task()
    _ = ctx
    func_names = []
    lib_tasks_file_name = os.path.join(
        hgit.get_amp_abs_path(), "helpers/lib_tasks.py"
    )
    hdbg.dassert_file_exists(lib_tasks_file_name)
    # TODO(gp): Use __file__ instead of hardwiring the file.
    cmd = rf'\grep "^@task" -A 1 {lib_tasks_file_name} | grep def'
    # def print_setup(ctx):  # type: ignore
    # def git_pull(ctx):  # type: ignore
    # def git_fetch_master(ctx):  # type: ignore
    _, txt = hsystem.system_to_string(cmd)
    for line in txt.split("\n"):
        _LOG.debug("line=%s", line)
        m = re.match(r"^def\s+(\S+)\(", line)
        if m:
            func_name = m.group(1)
            _LOG.debug("  -> %s", func_name)
            func_names.append(func_name)
    func_names = sorted(func_names)
    if as_code:
        print("\n".join([f"{fn}," for fn in func_names]))
    else:
        print("\n".join(func_names))


@task
def print_env(ctx):  # type: ignore
    """
    Print the repo configuration.
    """
    _ = ctx
    print(henv.env_to_str())


# #############################################################################
<<<<<<< HEAD
# Basic Docker commands.
# #############################################################################

# TODO(gp): @all move to lib_tasks_docker.py


def _get_docker_exec(sudo: bool) -> str:
    docker_exec = "docker"
    if sudo:
        docker_exec = "sudo " + docker_exec
    return docker_exec


@task
def docker_images_ls_repo(ctx, sudo=False):  # type: ignore
    """
    List images in the logged in repo_short_name.
    """
    _report_task()
    docker_login(ctx)
    ecr_base_path = get_default_param("AM_ECR_BASE_PATH")
    docker_exec = _get_docker_exec(sudo)
    _run(ctx, f"{docker_exec} image ls {ecr_base_path}")


@task
def docker_ps(ctx, sudo=False):  # type: ignore
    # pylint: disable=line-too-long
    """
    List all the running containers.

    ```
    > docker_ps
    CONTAINER ID  user  IMAGE                    COMMAND                    CREATED        STATUS        PORTS  service
    2ece37303ec9  gp    *****....:latest  "./docker_build/entry.sh"  5 seconds ago  Up 4 seconds         user_space
    ```
    """
    _report_task()
    # pylint: enable=line-too-long
    fmt = (
        r"""table {{.ID}}\t{{.Label "user"}}\t{{.Image}}\t{{.Command}}"""
        + r"\t{{.RunningFor}}\t{{.Status}}\t{{.Ports}}"
        + r'\t{{.Label "com.docker.compose.service"}}'
    )
    docker_exec = _get_docker_exec(sudo)
    cmd = f"{docker_exec} ps --format='{fmt}'"
    cmd = _to_single_line_cmd(cmd)
    _run(ctx, cmd)


def _get_last_container_id(sudo: bool) -> str:
    docker_exec = _get_docker_exec(sudo)
    # Get the last started container.
    cmd = f"{docker_exec} ps -l | grep -v 'CONTAINER ID'"
    # CONTAINER ID   IMAGE          COMMAND                  CREATED
    # 90897241b31a   eeb33fe1880a   "/bin/sh -c '/bin/bash ...
    _, txt = hsystem.system_to_one_line(cmd)
    # Parse the output: there should be at least one line.
    hdbg.dassert_lte(1, len(txt.split(" ")), "Invalid output='%s'", txt)
    container_id: str = txt.split(" ")[0]
    return container_id


@task
def docker_stats(  # type: ignore
    ctx,
    all=False,  # pylint: disable=redefined-builtin
    sudo=False,
):
    # pylint: disable=line-too-long
    """
    Report last started Docker container stats, e.g., CPU, RAM.

    ```
    > docker_stats
    CONTAINER ID  NAME                   CPU %  MEM USAGE / LIMIT     MEM %  NET I/O         BLOCK I/O        PIDS
    2ece37303ec9  ..._user_space_run_30  0.00%  15.74MiB / 31.07GiB   0.05%  351kB / 6.27kB  34.2MB / 12.3kB  4
    ```

    :param all: report stats for all the containers
    """
    # pylint: enable=line-too-long
    _report_task(txt=hprint.to_str("all"))
    _ = ctx
    fmt = (
        r"table {{.ID}}\t{{.Name}}\t{{.CPUPerc}}\t{{.MemUsage}}"
        + r"\t{{.MemPerc}}\t{{.NetIO}}\t{{.BlockIO}}\t{{.PIDs}}"
    )
    docker_exec = _get_docker_exec(sudo)
    cmd = f"{docker_exec} stats --no-stream --format='{fmt}'"
    _, txt = hsystem.system_to_string(cmd)
    if all:
        output = txt
    else:
        # Get the id of the last started container.
        container_id = _get_last_container_id(sudo)
        print(f"Last container id={container_id}")
        # Parse the output looking for the given container.
        txt = txt.split("\n")
        output = []
        # Save the header.
        output.append(txt[0])
        for line in txt[1:]:
            if line.startswith(container_id):
                output.append(line)
        # There should be at most two rows: the header and the one corresponding to
        # the container.
        hdbg.dassert_lte(
            len(output), 2, "Invalid output='%s' for '%s'", output, txt
        )
        output = "\n".join(output)
    print(output)


@task
def docker_kill(  # type: ignore
    ctx,
    all=False,  # pylint: disable=redefined-builtin
    sudo=False,
):
    """
    Kill the last Docker container started.

    :param all: kill all the containers (be careful!)
    :param sudo: use sudo for the Docker commands
    """
    _report_task(txt=hprint.to_str("all"))
    docker_exec = _get_docker_exec(sudo)
    # Last container.
    opts = "-l"
    if all:
        _LOG.warning("Killing all the containers")
        # TODO(gp): Ask if we are sure and add a --just-do-it option.
        opts = "-a"
    # Print the containers that will be terminated.
    cmd = f"{docker_exec} ps {opts}"
    _run(ctx, cmd)
    # Kill.
    cmd = f"{docker_exec} rm -f $({docker_exec} ps {opts} -q)"
    _run(ctx, cmd)


# docker system prune
# docker container ps -f "status=exited"
# docker container rm $(docker container ps -f "status=exited" -q)
# docker rmi $(docker images --filter="dangling=true" -q)

# pylint: disable=line-too-long
# Remove the images with hash
# > docker image ls
# REPOSITORY                                        TAG                                        IMAGE ID       CREATED         SIZE
# *****.dkr.ecr.us-east-2.amazonaws.com/im          07aea615a2aa9290f7362e99e1cc908876700821   d0889bf972bf   6 minutes ago   684MB
# *****.dkr.ecr.us-east-2.amazonaws.com/im          rc                                         d0889bf972bf   6 minutes ago   684MB
# python                                            3.7-slim-buster                            e7d86653f62f   14 hours ago    113MB
# *****.dkr.ecr.us-east-1.amazonaws.com/dev_tools   ce789e4718175fcdf6e4857581fef1c2a5ee81f3   2f64ade2c048   14 hours ago    2.02GB
# *****.dkr.ecr.us-east-1.amazonaws.com/dev_tools   local                                      2f64ade2c048   14 hours ago    2.02GB
# *****.dkr.ecr.us-east-1.amazonaws.com/dev_tools   d401a2a0bef90b9f047c65f8adb53b28ba05d536   1b11bf234c7f   15 hours ago    2.02GB
# *****.dkr.ecr.us-east-1.amazonaws.com/dev_tools   52ccd63edbc90020f450c074b7c7088a1806c5ac   90b70a55c367   15 hours ago    1.95GB
# *****.dkr.ecr.us-east-1.amazonaws.com/dev_tools   2995608a7d91157fc1a820869a6d18f018c3c598   0cb3858e85c6   15 hours ago    2.01GB
# *****.dkr.ecr.us-east-1.amazonaws.com/amp         415376d58001e804e840bf3907293736ad62b232   e6ea837ab97f   18 hours ago    1.65GB
# *****.dkr.ecr.us-east-1.amazonaws.com/amp         dev                                        e6ea837ab97f   18 hours ago    1.65GB
# *****.dkr.ecr.us-east-1.amazonaws.com/amp         local                                      e6ea837ab97f   18 hours ago    1.65GB
# *****.dkr.ecr.us-east-1.amazonaws.com/amp         9586cc2de70a4075b9fdcdb900476f8a0f324e3e   c75d2447da79   18 hours ago    1.65GB
# pylint: enable=line-too-long


# #############################################################################
# Docker development.
# #############################################################################

# TODO(gp): We might want to organize the code in a base class using a Command
# pattern, so that it's easier to generalize the code for multiple repos.
#
# class DockerCommand:
#   def pull():
#     ...
#   def cmd():
#     ...
#
# For now we pass the customizable part through the default params.


def _docker_pull(
    ctx: Any, base_image: str, stage: str, version: Optional[str]
) -> None:
    """
    Pull images from the registry.
    """
    docker_login(ctx)
    #
    image = get_image(base_image, stage, version)
    _LOG.info("image='%s'", image)
    _dassert_is_image_name_valid(image)
    cmd = f"docker pull {image}"
    _run(ctx, cmd, pty=True)


@task
def docker_pull(ctx, stage="dev", version=None):  # type: ignore
    """
    Pull latest dev image corresponding to the current repo from the registry.
    """
    _report_task()
    #
    base_image = ""
    _docker_pull(ctx, base_image, stage, version)


@task
def docker_pull_dev_tools(ctx, stage="prod", version=None):  # type: ignore
    """
    Pull latest prod image of `dev_tools` from the registry.
    """
    _report_task()
    #
    base_image = get_default_param("AM_ECR_BASE_PATH") + "/dev_tools"
    _docker_pull(ctx, base_image, stage, version)


@functools.lru_cache()
def _get_aws_cli_version() -> int:
    # > aws --version
    # aws-cli/1.19.49 Python/3.7.6 Darwin/19.6.0 botocore/1.20.49
    # aws-cli/1.20.1 Python/3.9.5 Darwin/19.6.0 botocore/1.20.106
    cmd = "aws --version"
    res = hsystem.system_to_one_line(cmd)[1]
    # Parse the output.
    m = re.match(r"aws-cli/((\d+)\.\d+\.\d+)\s", res)
    hdbg.dassert(m, "Can't parse '%s'", res)
    m: Match[Any]
    version = m.group(1)
    _LOG.debug("version=%s", version)
    major_version = int(m.group(2))
    _LOG.debug("major_version=%s", major_version)
    return major_version


@task
def docker_login(ctx):  # type: ignore
    """
    Log in the AM Docker repo_short_name on AWS.
    """
    _report_task()
    if hsystem.is_inside_ci():
        _LOG.warning("Running inside GitHub Action: skipping `docker_login`")
        return
    major_version = _get_aws_cli_version()
    # docker login \
    #   -u AWS \
    #   -p eyJ... \
    #   -e none \
    #   https://*****.dkr.ecr.us-east-1.amazonaws.com
    # TODO(gp): We should get this programmatically from ~/aws/.credentials
    region = "us-east-1"
    if major_version == 1:
        cmd = f"eval $(aws ecr get-login --profile am --no-include-email --region {region})"
    else:
        ecr_base_path = get_default_param("AM_ECR_BASE_PATH")
        cmd = (
            f"docker login -u AWS -p $(aws ecr get-login --region {region}) "
            + f"https://{ecr_base_path}"
        )
    # cmd = ("aws ecr get-login-password" +
    #       " | docker login --username AWS --password-stdin "
    # TODO(Grisha): fix properly. We pass `ctx` despite the fact that we do not
    #  need it with `use_system=True`, but w/o `ctx` invoke tasks (i.e. ones
    #  with `@task` decorator) do not work.
    _run(ctx, cmd, use_system=True)


# ////////////////////////////////////////////////////////////////////////////////
# Compose files.
# ////////////////////////////////////////////////////////////////////////////////

# TODO(gp): All this code can become `DockerComposeFileGenerator`.

# There are several combinations to consider:
# - whether the Docker host can run with / without privileged mode
# - amp as submodule / as supermodule
# - different supermodules for amp

# TODO(gp): use_privileged_mode -> use_docker_privileged_mode
#  use_sibling_container -> use_docker_containers_containers


def _get_linter_service() -> str:
    """
    Get the linter service specification for the `docker-compose.yml` file.

    :return: the text of the linter service specification
    """
    superproject_path, submodule_path = hgit.get_path_from_supermodule()
    if superproject_path:
        # We are running in a Git submodule.
        work_dir = f"/src/{submodule_path}"
        repo_root = superproject_path
    else:
        work_dir = "/src"
        repo_root = os.getcwd()
    linter_spec_txt = f"""
    linter:
      extends:
        base_app
      volumes:
        - {repo_root}:/src
      working_dir: {work_dir}
      environment:
        - MYPYPATH
        # Use the `repo_config.py` inside the dev_tools container instead of
        # the one in the calling repo.
        - AM_REPO_CONFIG_PATH=/app/repo_config.py
    """
    return linter_spec_txt


def _generate_docker_compose_file(
    use_privileged_mode: bool,
    use_sibling_container: bool,
    shared_data_dirs: Optional[Dict[str, str]],
    mount_as_submodule: bool,
    use_network_mode_host: bool,
    use_main_network: bool,
    file_name: Optional[str],
) -> str:
    """
    Generate `docker-compose.yml` file and save it.

    :param shared_data_dirs: data directory in the host filesystem to mount
        inside the container. `None` means no dir sharing
    :param use_main_network: use `main_network` as default network
    """
    _LOG.debug(
        hprint.to_str(
            "use_privileged_mode "
            "use_sibling_container "
            "shared_data_dirs "
            "mount_as_submodule "
            "use_network_mode_host "
            "use_main_network "
            "file_name "
        )
    )
    txt = []

    def append(txt_tmp: str, indent_level: int) -> None:
        # txt_tmp = txt_tmp.rstrip("\n").lstrip("\n")
        txt_tmp = hprint.dedent(txt_tmp, remove_empty_leading_trailing_lines=True)
        num_spaces = 2 * indent_level
        txt_tmp = hprint.indent(txt_tmp, num_spaces=num_spaces)
        txt.append(txt_tmp)

    # We could pass the env var directly, like:
    # ```
    # - AM_ENABLE_DIND=$AM_ENABLE_DIND
    # ```
    # but we prefer to inline it.
    if use_privileged_mode:
        am_enable_dind = 1
    else:
        am_enable_dind = 0
    # sysname='Linux'
    # nodename='cf-spm-dev4'
    # release='3.10.0-1160.53.1.el7.x86_64'
    # version='#1 SMP Fri Jan 14 13:59:45 UTC 2022'
    # machine='x86_64'
    am_host_os_name = os.uname()[0]
    am_host_name = os.uname()[1]
    # We could do the same also with IMAGE for symmetry.
    # Keep the env vars in sync with what we print in `henv.get_env_vars()`.
    txt_tmp = f"""
    version: '3'

    services:
      base_app:
        cap_add:
          - SYS_ADMIN
        environment:
          - AM_AWS_ACCESS_KEY_ID=$AM_AWS_ACCESS_KEY_ID
          - AM_AWS_DEFAULT_REGION=$AM_AWS_DEFAULT_REGION
          - AM_AWS_PROFILE=$AM_AWS_PROFILE
          - AM_AWS_S3_BUCKET=$AM_AWS_S3_BUCKET
          - AM_AWS_SECRET_ACCESS_KEY=$AM_AWS_SECRET_ACCESS_KEY
          - AM_ECR_BASE_PATH=$AM_ECR_BASE_PATH
          - AM_ENABLE_DIND={am_enable_dind}
          - AM_FORCE_TEST_FAIL=$AM_FORCE_TEST_FAIL
          - AM_HOST_NAME={am_host_name}
          - AM_HOST_OS_NAME={am_host_os_name}
          - AM_REPO_CONFIG_CHECK=True
          # Use inferred path for `repo_config.py`.
          - AM_REPO_CONFIG_PATH=
          - AM_PUBLISH_NOTEBOOK_LOCAL_PATH=$AM_PUBLISH_NOTEBOOK_LOCAL_PATH
          - AM_TELEGRAM_TOKEN=$AM_TELEGRAM_TOKEN
          - CK_AWS_ACCESS_KEY_ID=$CK_AWS_ACCESS_KEY_ID
          - CK_AWS_DEFAULT_REGION=$CK_AWS_DEFAULT_REGION
          - CK_AWS_PROFILE=$CK_AWS_PROFILE
          - CK_AWS_S3_BUCKET=$CK_AWS_S3_BUCKET
          - CK_AWS_SECRET_ACCESS_KEY=$CK_AWS_SECRET_ACCESS_KEY
          # - CK_ECR_BASE_PATH=$CK_ECR_BASE_PATH
          # - CK_ENABLE_DIND=
          # - CK_FORCE_TEST_FAIL=$CK_FORCE_TEST_FAIL
          # - CK_HOST_NAME=
          # - CK_HOST_OS_NAME=
          # - CK_PUBLISH_NOTEBOOK_LOCAL_PATH=$CK_PUBLISH_NOTEBOOK_LOCAL_PATH
          - CK_TELEGRAM_TOKEN=$CK_TELEGRAM_TOKEN
          - GH_ACTION_ACCESS_TOKEN=$GH_ACTION_ACCESS_TOKEN
          # This env var is used by GH Action to signal that we are inside the CI.
          - CI=$CI
        image: ${{IMAGE}}
    """
    indent_level = 0
    append(txt_tmp, indent_level)
    #
    if use_privileged_mode:
        txt_tmp = """
        # This is needed:
        # - for Docker-in-docker (dind)
        # - to mount fstabs
        privileged: true
        """
        # This is at the level of `services.app`.
        indent_level = 2
        append(txt_tmp, indent_level)
    #
    if True:
        txt_tmp = """
        restart: "no"
        volumes:
          # TODO(gp): We should pass the value of $HOME from dev.Dockerfile to here.
          # E.g., we might define $HOME in the env file.
          - ~/.aws:/home/.aws
          - ~/.config/gspread_pandas/:/home/.config/gspread_pandas/
          - ~/.config/gh:/home/.config/gh
        """
        # This is at the level of `services.app`.
        indent_level = 2
        append(txt_tmp, indent_level)
        # Mount shared dirs.
        if shared_data_dirs is not None:
            hdbg.dassert_lt(0, len(shared_data_dirs))
            #
            txt_tmp = "# Shared data directories."
            # This is at the level of `services.app.volumes`.
            indent_level = 3
            append(txt_tmp, indent_level)
            # Mount all dirs that are specified.
            for key, value in shared_data_dirs.items():
                txt_tmp = f"""
                - {key}:{value}
                """
                append(txt_tmp, indent_level)
    #
    if False:
        txt_tmp = """
        # No need to mount file systems.
        - ../docker_build/fstab:/etc/fstab
        """
        # This is at the level of `services.app.volumes`.
        indent_level = 3
        append(txt_tmp, indent_level)
    #
    if use_sibling_container:
        txt_tmp = """
        # Use sibling-container approach.
        - /var/run/docker.sock:/var/run/docker.sock
        """
        # This is at the level of `services.app.volumes`.
        indent_level = 3
        append(txt_tmp, indent_level)
    #
    if False:
        txt_tmp = """
        deploy:
          resources:
            limits:
              # This should be passed from command line depending on how much
              # memory is available.
              memory: 60G
        """
        # This is at the level of `services/app`.
        indent_level = 2
        append(txt_tmp, indent_level)
    #
    if use_network_mode_host:
        txt_tmp = """
        # Default network mode set to host so we can reach e.g.
        # a database container pointing to localhost:5432.
        # In tests we use dind so we need set back to the default "bridge".
        # See CmTask988 and https://stackoverflow.com/questions/24319662
        network_mode: ${NETWORK_MODE:-host}
        """
        # This is at the level of `services/app`.
        indent_level = 2
        append(txt_tmp, indent_level)
    #
    if mount_as_submodule:
        txt_tmp = """
        # Mount `amp` when it is used as submodule. In this case we need to
        # mount the super project in the container (to make git work with the
        # supermodule) and then change dir to `amp`.
        app:
          extends:
            base_app
          volumes:
            # Move one dir up to include the entire git repo (see AmpTask1017).
            - ../../../:/app
          # Move one dir down to include the entire git repo (see AmpTask1017).
          working_dir: /app/amp
        """
    else:
        txt_tmp = """
        # Mount `amp` when it is used as supermodule.
        app:
          extends:
            base_app
          volumes:
            - ../../:/app
        """
    # This is at the level of `services`.
    indent_level = 1
    append(txt_tmp, indent_level)
    #
    if True:
        # Specify the linter service.
        txt_tmp = _get_linter_service()
        # Append at the level of `services`.
        indent_level = 1
        append(txt_tmp, indent_level)
    #
    if True:
        txt_tmp = """
        jupyter_server:
          command: devops/docker_run/run_jupyter_server.sh
          environment:
            - PORT=${PORT}
          extends:
            app
          network_mode: ${NETWORK_MODE:-bridge}
          ports:
            # TODO(gp): Rename `AM_PORT`.
            - "${PORT}:${PORT}"

        # TODO(gp): For some reason the following doesn't work.
        #  jupyter_server_test:
        #    command: jupyter notebook -h 2>&1 >/dev/null
        #    extends:
        #      jupyter_server

        jupyter_server_test:
          command: jupyter notebook -h 2>&1 >/dev/null
          environment:
            - PORT=${PORT}
          extends:
            app
          ports:
            - "${PORT}:${PORT}"
        """
        # This is inside `services`.
        indent_level = 1
        append(txt_tmp, indent_level)
    #
    if use_main_network:
        txt_tmp = """
        networks:
          default:
            name: main_network
        """
        # This is at the level of `services`.
        indent_level = 0
        append(txt_tmp, indent_level)
    # Save file.
    txt_str: str = "\n".join(txt)
    if file_name:
        hio.to_file(file_name, txt_str)
    # Sanity check of the YAML file.
    stream = io.StringIO(txt_str)
    _ = yaml.safe_load(stream)
    return txt_str


def get_base_docker_compose_path() -> str:
    """
    Return the absolute path to the Docker compose file.

    E.g., `devops/compose/docker-compose.yml`.
    """
    # Add the default path.
    dir_name = "devops/compose"
    # TODO(gp): Factor out the piece below.
    docker_compose_path = "docker-compose.yml"
    docker_compose_path = os.path.join(dir_name, docker_compose_path)
    docker_compose_path = os.path.abspath(docker_compose_path)
    return docker_compose_path


def _get_docker_compose_files(
    generate_docker_compose_file: bool,
    service_name: str,
    extra_docker_compose_files: Optional[List[str]],
) -> List[str]:
    """
    Generate the Docker compose file and return the list of Docker compose
    paths.

    :return: list of the Docker compose paths
    """
    docker_compose_files = []
    # Get the repo short name (e.g., amp).
    dir_name = hgit.get_repo_full_name_from_dirname(".", include_host_name=False)
    repo_short_name = hgit.get_repo_name(dir_name, in_mode="full_name")
    _LOG.debug("repo_short_name=%s", repo_short_name)
    # Check submodule status, if needed.
    mount_as_submodule = False
    if repo_short_name in ("amp", "cm"):
        # Check if `amp` is a submodule.
        path, _ = hgit.get_path_from_supermodule()
        if path != "":
            _LOG.warning("amp is a submodule")
            mount_as_submodule = True
    # Write Docker compose file.
    file_name = get_base_docker_compose_path()
    if service_name == "linter":
        # Since we are running the prod `dev_tools` container we need to use the
        # settings from the `repo_config` from that container, and not the settings
        # launch the container corresponding to this repo.
        enable_privileged_mode = False
        use_docker_sibling_containers = False
        get_shared_data_dirs = None
        use_docker_network_mode_host = False
        use_main_network = False
    else:
        # Use the settings from the `repo_config` corresponding to this container.
        enable_privileged_mode = hgit.execute_repo_config_code(
            "enable_privileged_mode()"
        )
        use_docker_sibling_containers = hgit.execute_repo_config_code(
            "use_docker_sibling_containers()"
        )
        get_shared_data_dirs = hgit.execute_repo_config_code(
            "get_shared_data_dirs()"
        )
        use_docker_network_mode_host = hgit.execute_repo_config_code(
            "use_docker_network_mode_host()"
        )
        use_main_network = hgit.execute_repo_config_code("use_main_network()")
    #
    if generate_docker_compose_file:
        _generate_docker_compose_file(
            enable_privileged_mode,
            use_docker_sibling_containers,
            get_shared_data_dirs,
            mount_as_submodule,
            use_docker_network_mode_host,
            use_main_network,
            file_name,
        )
    else:
        _LOG.warning("Skipping generating Docker compose file '%s'", file_name)
    docker_compose_files.append(file_name)
    # Add the compose files from command line.
    if extra_docker_compose_files:
        hdbg.dassert_isinstance(extra_docker_compose_files, list)
        docker_compose_files.extend(extra_docker_compose_files)
    # Add the compose files from the global params.
    key = "DOCKER_COMPOSE_FILES"
    if has_default_param(key):
        docker_compose_files.append(get_default_param(key))
    #
    _LOG.debug(hprint.to_str("docker_compose_files"))
    for docker_compose in docker_compose_files:
        hdbg.dassert_path_exists(docker_compose)
    return docker_compose_files


# ////////////////////////////////////////////////////////////////////////////////
# Version.
# ////////////////////////////////////////////////////////////////////////////////


_IMAGE_VERSION_RE = r"\d+\.\d+\.\d+"


def _dassert_is_version_valid(version: str) -> None:
    """
    Check that the version is valid, i.e. looks like `1.0.0`.
    """
    hdbg.dassert_isinstance(version, str)
    hdbg.dassert_ne(version, "")
    regex = rf"^({_IMAGE_VERSION_RE})$"
    _LOG.debug("Testing with regex='%s'", regex)
    m = re.match(regex, version)
    hdbg.dassert(m, "Invalid version: '%s'", version)


_IMAGE_VERSION_FROM_CHANGELOG = "FROM_CHANGELOG"


def _resolve_version_value(
    version: str,
    *,
    container_dir_name: str = ".",
) -> str:
    """
    Pass a version (e.g., 1.0.0) or a symbolic value (e.g., FROM_CHANGELOG) and
    return the resolved value of the version.
    """
    hdbg.dassert_isinstance(version, str)
    if version == _IMAGE_VERSION_FROM_CHANGELOG:
        version = hversio.get_changelog_version(container_dir_name)
    _dassert_is_version_valid(version)
    return version


def _dassert_is_subsequent_version(
    version: str,
    *,
    container_dir_name: str = ".",
) -> None:
    """
    Check that version is strictly bigger than the current one as specified in
    the changelog.
    """
    if version != _IMAGE_VERSION_FROM_CHANGELOG:
        current_version = hversio.get_changelog_version(container_dir_name)
        hdbg.dassert_lt(current_version, version)


# ////////////////////////////////////////////////////////////////////////////////
# Image.
# ////////////////////////////////////////////////////////////////////////////////


_INTERNET_ADDRESS_RE = r"([a-z0-9]+(-[a-z0-9]+)*\.)+[a-z]{2,}"
_IMAGE_BASE_NAME_RE = r"[a-z0-9_-]+"
_IMAGE_USER_RE = r"[a-z0-9_-]+"
# For candidate prod images which have added hash for easy identification.
_IMAGE_HASH_RE = r"[a-z0-9]{9}"
_IMAGE_STAGE_RE = (
    rf"(local(?:-{_IMAGE_USER_RE})?|dev|prod|prod(?:-{_IMAGE_HASH_RE})?)"
)


def _dassert_is_image_name_valid(image: str) -> None:
    """
    Check whether an image name is valid.

    Invariants:
    - Local images contain a user name and a version
      - E.g., `*****.dkr.ecr.us-east-1.amazonaws.com/amp:local-saggese-1.0.0`
    - `dev` and `prod` images have an instance with the a version and one without
      to indicate the latest
      - E.g., `*****.dkr.ecr.us-east-1.amazonaws.com/amp:dev-1.0.0`
        and `*****.dkr.ecr.us-east-1.amazonaws.com/amp:dev`
    - `prod` candidate image has a 9 character hash identifier from the
        corresponding Git commit
        - E.g., `*****.dkr.ecr.us-east-1.amazonaws.com/amp:prod-1.0.0-4rf74b83a`

    An image should look like:

    *****.dkr.ecr.us-east-1.amazonaws.com/amp:dev
    *****.dkr.ecr.us-east-1.amazonaws.com/amp:local-saggese-1.0.0
    *****.dkr.ecr.us-east-1.amazonaws.com/amp:dev-1.0.0
    """
    regex = "".join(
        [
            # E.g., *****.dkr.ecr.us-east-1.amazonaws.com/amp
            rf"^{_INTERNET_ADDRESS_RE}\/{_IMAGE_BASE_NAME_RE}",
            # :local-saggese
            rf":{_IMAGE_STAGE_RE}",
            # -1.0.0
            rf"(-{_IMAGE_VERSION_RE})?$",
        ]
    )
    _LOG.debug("Testing with regex='%s'", regex)
    m = re.match(regex, image)
    hdbg.dassert(m, "Invalid image: '%s'", image)


def _dassert_is_base_image_name_valid(base_image: str) -> None:
    """
    Check that the base image is valid, i.e. looks like below.

    *****.dkr.ecr.us-east-1.amazonaws.com/amp
    """
    regex = rf"^{_INTERNET_ADDRESS_RE}\/{_IMAGE_BASE_NAME_RE}$"
    _LOG.debug("regex=%s", regex)
    m = re.match(regex, base_image)
    hdbg.dassert(m, "Invalid base_image: '%s'", base_image)


def _get_base_image(base_image: str) -> str:
    """
    :return: e.g., *****.dkr.ecr.us-east-1.amazonaws.com/amp
    """
    if base_image == "":
        # TODO(gp): Use os.path.join.
        base_image = (
            get_default_param("AM_ECR_BASE_PATH")
            + "/"
            + get_default_param("BASE_IMAGE")
        )
    _dassert_is_base_image_name_valid(base_image)
    return base_image


# This code path through Git tag was discontinued with CmTask746.
# def get_git_tag(
#      version: str,
#  ) -> str:
#      """
#      Return the tag to be used in Git that consists of an image name and
#      version.
#      :param version: e.g., `1.0.0`. If None, the latest version is used
#      :return: e.g., `amp-1.0.0`
#      """
#      hdbg.dassert_is_not(version, None)
#      _dassert_is_version_valid(version)
#      base_image = get_default_param("BASE_IMAGE")
#      tag_name = f"{base_image}-{version}"
#      return tag_name


# TODO(gp): Consider using a token "latest" in version, so that it's always a
#  string and we avoid a special behavior encoded in None.
def get_image(
    base_image: str,
    stage: str,
    version: Optional[str],
) -> str:
    """
    Return the fully qualified image name.

    For local stage, it also appends the user name to the image name.

    :param base_image: e.g., *****.dkr.ecr.us-east-1.amazonaws.com/amp
    :param stage: e.g., `local`, `dev`, `prod`
    :param version: e.g., `1.0.0`, if None empty, the latest version is used
    :return: e.g., `*****.dkr.ecr.us-east-1.amazonaws.com/amp:local` or
        `*****.dkr.ecr.us-east-1.amazonaws.com/amp:local-1.0.0`
    """
    # Docker refers the default image as "latest", although in our stage
    # nomenclature we call it "dev".
    hdbg.dassert_in(stage, "local dev prod".split())
    # Get the base image.
    base_image = _get_base_image(base_image)
    _dassert_is_base_image_name_valid(base_image)
    # Get the full image name.
    image = [base_image]
    # Handle the stage.
    image.append(f":{stage}")
    # User the user name.
    if stage == "local":
        user = hsystem.get_user_name()
        image.append(f"-{user}")
    # Handle the version.
    if version is not None and version != "":
        _dassert_is_version_valid(version)
        image.append(f"-{version}")
    #
    image = "".join(image)
    _dassert_is_image_name_valid(image)
    return image


# ////////////////////////////////////////////////////////////////////////////////
# Misc.
# ////////////////////////////////////////////////////////////////////////////////


def _run_docker_as_user(as_user_from_cmd_line: bool) -> bool:
    as_root = hgit.execute_repo_config_code("run_docker_as_root()")
    as_user = as_user_from_cmd_line
    if as_root:
        as_user = False
    _LOG.debug(
        "as_user_from_cmd_line=%s as_root=%s -> as_user=%s",
        as_user_from_cmd_line,
        as_root,
        as_user,
    )
    return as_user


def _get_container_name(service_name: str) -> str:
    """
    Create a container name based on various information (e.g.,
    `grisha.cmamp.app.cmamp1.20220317_232120`).

    The information used to build a container is:
       - Linux user name
       - Base Docker image name
       - Service name
       - Project directory that was used to start a container
       - Container start timestamp

    :param service_name: `docker-compose` service name, e.g., `app`
    :return: container name
    """
    hdbg.dassert_ne(service_name, "", "You need to specify a service name")
    # Get linux user name.
    linux_user = hsystem.get_user_name()
    # Get dir name.
    project_dir = hgit.get_project_dirname()
    # Get Docker image base name.
    image_name = get_default_param("BASE_IMAGE")
    # Get current timestamp.
    current_timestamp = _get_ET_timestamp()
    # Build container name.
    container_name = f"{linux_user}.{image_name}.{service_name}.{project_dir}.{current_timestamp}"
    _LOG.debug(
        "get_container_name: container_name=%s",
        container_name,
    )
    return container_name


def _get_docker_base_cmd(
    base_image: str,
    stage: str,
    version: str,
    service_name: str,
    generate_docker_compose_file: bool,
    extra_env_vars: Optional[List[str]],
    extra_docker_compose_files: Optional[List[str]],
) -> List[str]:
    r"""
    Get base `docker-compose` command encoded as a list of strings.

    It can be used as a base to build more complex commands, e.g., `run`, `up`, `down`.

    E.g.,
    ```
        ['IMAGE=*****.dkr.ecr.us-east-1.amazonaws.com/amp:dev',
            '\n        docker-compose',
            '\n        --file amp/devops/compose/docker-compose.yml',
            '\n        --file amp/devops/compose/docker-compose_as_submodule.yml',
            '\n        --env-file devops/env/default.env']
    ```
    :param generate_docker_compose_file: whether to generate or reuse the existing
        Docker compose file
    :param extra_env_vars: represent vars to add, e.g., `["PORT=9999", "DRY_RUN=1"]`
    :param extra_docker_compose_files: `docker-compose` override files
    """
    hprint.log(
        _LOG,
        logging.DEBUG,
        "base_image stage version extra_env_vars extra_docker_compose_files",
    )
    docker_cmd_: List[str] = []
    # - Handle the image.
    image = get_image(base_image, stage, version)
    _LOG.debug("base_image=%s stage=%s -> image=%s", base_image, stage, image)
    _dassert_is_image_name_valid(image)
    docker_cmd_.append(f"IMAGE={image}")
    # - Handle extra env vars.
    if extra_env_vars:
        hdbg.dassert_isinstance(extra_env_vars, list)
        for env_var in extra_env_vars:
            docker_cmd_.append(f"{env_var}")
    #
    docker_cmd_.append(
        r"""
        docker-compose"""
    )
    docker_compose_files = _get_docker_compose_files(
        generate_docker_compose_file, service_name, extra_docker_compose_files
    )
    file_opts = " ".join([f"--file {dcf}" for dcf in docker_compose_files])
    _LOG.debug(hprint.to_str("file_opts"))
    # TODO(gp): Use something like `.append(rf"{space}{...}")`
    docker_cmd_.append(
        rf"""
        {file_opts}"""
    )
    # - Handle the env file.
    env_file = "devops/env/default.env"
    docker_cmd_.append(
        rf"""
        --env-file {env_file}"""
    )
    return docker_cmd_


def _get_docker_compose_cmd(
    base_image: str,
    stage: str,
    version: str,
    cmd: str,
    *,
    # TODO(gp): make these params mandatory.
    extra_env_vars: Optional[List[str]] = None,
    extra_docker_compose_files: Optional[List[str]] = None,
    extra_docker_run_opts: Optional[List[str]] = None,
    service_name: str = "app",
    entrypoint: bool = True,
    generate_docker_compose_file: bool = True,
    as_user: bool = True,
    print_docker_config: bool = False,
    use_bash: bool = False,
) -> str:
    """
    Get `docker-compose` run command.

    E.g.,
    ```
    IMAGE=*****..dkr.ecr.us-east-1.amazonaws.com/amp:dev \
        docker-compose \
        --file /amp/devops/compose/docker-compose.yml \
        --env-file devops/env/default.env \
        run \
        --rm \
        --name grisha.cmamp.app.cmamp1.20220317_232120 \
        --user $(id -u):$(id -g) \
        app \
        bash
    ```
    :param cmd: command to run inside Docker container
    :param extra_docker_run_opts: additional `docker-compose` run options
    :param service_name: service to use to run a command
    :param entrypoint: whether to use the `entrypoint` or not
    :param generate_docker_compose_file: generate the Docker compose file or not
    :param as_user: pass the user / group id or not
    :param print_docker_config: print the docker config for debugging purposes
    :param use_bash: run command through a shell
    """
    hprint.log(
        _LOG,
        logging.DEBUG,
        "cmd extra_docker_run_opts service_name "
        "entrypoint as_user print_docker_config use_bash",
    )
    # - Get the base Docker command.
    docker_cmd_ = _get_docker_base_cmd(
        base_image,
        stage,
        version,
        service_name,
        generate_docker_compose_file,
        extra_env_vars,
        extra_docker_compose_files,
    )
    # - Add the `config` command for debugging purposes.
    docker_config_cmd: List[str] = docker_cmd_[:]
    docker_config_cmd.append(
        r"""
        config"""
    )
    # - Add the `run` command.
    docker_cmd_.append(
        r"""
        run \
        --rm"""
    )
    # - Add a name to the container.
    container_name = _get_container_name(service_name)
    docker_cmd_.append(
        rf"""
        --name {container_name}"""
    )
    # - Handle the user.
    as_user = _run_docker_as_user(as_user)
    if as_user:
        docker_cmd_.append(
            r"""
        --user $(id -u):$(id -g)"""
        )
    # - Handle the extra docker options.
    if extra_docker_run_opts:
        hdbg.dassert_isinstance(extra_docker_run_opts, list)
        extra_opts = " ".join(extra_docker_run_opts)
        docker_cmd_.append(
            rf"""
        {extra_opts}"""
        )
    # - Handle entrypoint.
    if entrypoint:
        docker_cmd_.append(
            rf"""
        {service_name}"""
        )
        if cmd:
            if use_bash:
                cmd = f"bash -c '{cmd}'"
            docker_cmd_.append(
                rf"""
        {cmd}"""
            )
    else:
        # No entrypoint.
        docker_cmd_.append(
            rf"""
        --entrypoint bash \
        {service_name}"""
        )
    # Print the config for debugging purpose.
    if print_docker_config:
        docker_config_cmd_as_str = _to_multi_line_cmd(docker_config_cmd)
        _LOG.debug("docker_config_cmd=\n%s", docker_config_cmd_as_str)
        _LOG.debug(
            "docker_config=\n%s",
            hsystem.system_to_string(docker_config_cmd_as_str)[1],
        )
    # Print the config for debugging purpose.
    docker_cmd_ = _to_multi_line_cmd(docker_cmd_)
    return docker_cmd_


def _get_lint_docker_cmd(
    docker_cmd_: str,
    stage: str,
    version: str,
    *,
    entrypoint: bool = True,
) -> str:
    """
    Create a command to run in the Linter service.

    :param docker_cmd_: command to run
    :param stage: the image stage to use
    :return: the full command to run
    """
    # Get an image to run the linter on.
    ecr_base_path = os.environ["AM_ECR_BASE_PATH"]
    linter_image = f"{ecr_base_path}/dev_tools"
    # TODO(Grisha): do we need a version? i.e., we can pass `version` to `lint`
    # and run Linter on the specific version, e.g., `1.1.5`.
    # Execute command line.
    cmd: str = _get_docker_compose_cmd(
        linter_image,
        stage,
        version,
        docker_cmd_,
        entrypoint=entrypoint,
        service_name="linter",
    )
    return cmd


# ////////////////////////////////////////////////////////////////////////////////
# bash and cmd.
# ////////////////////////////////////////////////////////////////////////////////


def _docker_cmd(
    ctx: Any,
    docker_cmd_: str,
    **ctx_run_kwargs: Any,
) -> Optional[int]:
    """
    Execute a docker command printing the command.

    :param kwargs: kwargs for `ctx.run`
    """
    _LOG.info("Pulling the latest version of Docker")
    docker_pull(ctx)
    _LOG.debug("cmd=%s", docker_cmd_)
    rc: Optional[int] = _run(ctx, docker_cmd_, pty=True, **ctx_run_kwargs)
    return rc


@task
def docker_bash(  # type: ignore
    ctx,
    base_image="",
    stage="dev",
    version="",
    entrypoint=True,
    as_user=True,
    generate_docker_compose_file=True,
    container_dir_name=".",
):
    """
    Start a bash shell inside the container corresponding to a stage.

    :param entrypoint: whether to use the `entrypoint` or not
    :param as_user: pass the user / group id or not
    :param generate_docker_compose_file: generate the Docker compose file or not
    """
    _report_task(container_dir_name=container_dir_name)
    cmd = "bash"
    docker_cmd_ = _get_docker_compose_cmd(
        base_image,
        stage,
        version,
        cmd,
        generate_docker_compose_file=generate_docker_compose_file,
        entrypoint=entrypoint,
        as_user=as_user,
    )
    _docker_cmd(ctx, docker_cmd_)


@task
def docker_cmd(  # type: ignore
    ctx,
    base_image="",
    stage="dev",
    version="",
    cmd="",
    as_user=True,
    generate_docker_compose_file=True,
    use_bash=False,
    container_dir_name=".",
):
    """
    Execute the command `cmd` inside a container corresponding to a stage.

    :param as_user: pass the user / group id or not
    :param generate_docker_compose_file: generate or reuse the Docker compose file
    :param use_bash: run command through a shell
    """
    _report_task(container_dir_name=container_dir_name)
    hdbg.dassert_ne(cmd, "")
    # TODO(gp): Do we need to overwrite the entrypoint?
    docker_cmd_ = _get_docker_compose_cmd(
        base_image,
        stage,
        version,
        cmd,
        generate_docker_compose_file=generate_docker_compose_file,
        as_user=as_user,
        use_bash=use_bash,
    )
    _docker_cmd(ctx, docker_cmd_)


# ////////////////////////////////////////////////////////////////////////////////
# Jupyter.
# ////////////////////////////////////////////////////////////////////////////////


def _get_docker_jupyter_cmd(
    base_image: str,
    stage: str,
    version: str,
    port: int,
    self_test: bool,
    *,
    print_docker_config: bool = False,
) -> str:
    cmd = ""
    extra_env_vars = [f"PORT={port}"]
    extra_docker_run_opts = ["--service-ports"]
    service_name = "jupyter_server_test" if self_test else "jupyter_server"
    #
    docker_cmd_ = _get_docker_compose_cmd(
        base_image,
        stage,
        version,
        cmd,
        extra_env_vars=extra_env_vars,
        extra_docker_run_opts=extra_docker_run_opts,
        service_name=service_name,
        print_docker_config=print_docker_config,
    )
    return docker_cmd_


@task
def docker_jupyter(  # type: ignore
    ctx,
    stage="dev",
    version="",
    base_image="",
    auto_assign_port=True,
    port=None,
    self_test=False,
    container_dir_name=".",
):
    """
    Run jupyter notebook server.

    :param auto_assign_port: use the UID of the user and the inferred number of the
        repo (e.g., 4 for `~/src/amp4`) to get a unique port
    """
    _report_task(container_dir_name=container_dir_name)
    if port is None:
        if auto_assign_port:
            uid = os.getuid()
            _LOG.debug("uid=%s", uid)
            git_repo_idx = hgit.get_project_dirname(only_index=True)
            git_repo_idx = int(git_repo_idx)
            _LOG.debug("git_repo_idx=%s", git_repo_idx)
            # We assume that there are no more than `max_idx_per_users` clients.
            max_idx_per_user = 10
            hdbg.dassert_lte(git_repo_idx, max_idx_per_user)
            port = (uid * max_idx_per_user) + git_repo_idx
        else:
            port = 9999
    #
    _LOG.info("Assigned port is %s", port)
    print_docker_config = False
    docker_cmd_ = _get_docker_jupyter_cmd(
        base_image,
        stage,
        version,
        port,
        self_test,
        print_docker_config=print_docker_config,
    )
    _docker_cmd(ctx, docker_cmd_)


# #############################################################################
# Docker image workflows.
# #############################################################################

# TODO(gp): @all Move all the release code to lib_tasks_docker_release.py


def _to_abs_path(filename: str) -> str:
    filename = os.path.abspath(filename)
    hdbg.dassert_path_exists(filename)
    return filename


def _prepare_docker_ignore(ctx: Any, docker_ignore: str) -> None:
    """
    Copy the target docker_ignore in the proper position for `docker build`.
    """
    # Currently there is no built-in way to control which .dockerignore to use.
    # https://stackoverflow.com/questions/40904409
    hdbg.dassert_path_exists(docker_ignore)
    cmd = f"cp -f {docker_ignore} .dockerignore"
    _run(ctx, cmd)


# =============================================================================
# DEV image flow
# =============================================================================
# - A "local" image (which is a release candidate for the DEV image) is built with:
#   ```
#   > docker_build_local_image
#   ```
#   This creates the local image `dev_tools:local.saggese-1.0.0`
# - A qualification process (e.g., running all unit tests and the QA tests) is
#   performed on the "local" image (e.g., locally or through GitHub actions)
# - If the qualification process is passed, the image is released as `dev` on ECR


# Use Docker buildkit or not.
# DOCKER_BUILDKIT = 1
DOCKER_BUILDKIT = 0


# For base_image, we use "" as default instead None since pyinvoke can only infer
# a single type.
@task
def docker_build_local_image(  # type: ignore
    ctx,
    version,
    cache=True,
    base_image="",
    update_poetry=False,
    container_dir_name=".",
    just_do_it=False,
):
    """
    Build a local image (i.e., a release candidate "dev" image).

    :param version: version to tag the image and code with
    :param cache: use the cache
    :param base_image: e.g., *****.dkr.ecr.us-east-1.amazonaws.com/amp
    :param update_poetry: run poetry lock to update the packages
    :param just_do_it: execute the action ignoring the checks
    """
    _report_task(container_dir_name=container_dir_name)
    if just_do_it:
        _LOG.warning("Skipping subsequent version check")
    else:
        _dassert_is_subsequent_version(
            version, container_dir_name=container_dir_name
        )
    version = _resolve_version_value(
        version, container_dir_name=container_dir_name
    )
    # Update poetry, if needed.
    if update_poetry:
        cmd = "cd devops/docker_build; poetry lock -v"
        _run(ctx, cmd)
    # Prepare `.dockerignore`.
    docker_ignore = ".dockerignore.dev"
    _prepare_docker_ignore(ctx, docker_ignore)
    # Build the local image.
    image_local = get_image(base_image, "local", version)
    _dassert_is_image_name_valid(image_local)
    # This code path through Git tag was discontinued with CmTask746.
    # git_tag_prefix = get_default_param("BASE_IMAGE")
    # container_version = get_git_tag(version)
    #
    dockerfile = "devops/docker_build/dev.Dockerfile"
    dockerfile = _to_abs_path(dockerfile)
    #
    opts = "--no-cache" if not cache else ""
    # TODO(gp): Use _to_multi_line_cmd()
    cmd = rf"""
    DOCKER_BUILDKIT={DOCKER_BUILDKIT} \
    time \
    docker build \
        --progress=plain \
        {opts} \
        --build-arg AM_CONTAINER_VERSION={version} \
        --tag {image_local} \
        --file {dockerfile} \
        .
    """
    _run(ctx, cmd)
    # Check image and report stats.
    cmd = f"docker image ls {image_local}"
    _run(ctx, cmd)


@task
def docker_tag_local_image_as_dev(  # type: ignore
    ctx,
    version,
    base_image="",
    container_dir_name=".",
):
    """
    (ONLY CI/CD) Mark the "local" image as "dev".

    :param version: version to tag the image and code with
    :param base_image: e.g., *****.dkr.ecr.us-east-1.amazonaws.com/amp
    """
    _report_task(container_dir_name=container_dir_name)
    version = _resolve_version_value(
        version, container_dir_name=container_dir_name
    )
    # Tag local image as versioned dev image (e.g., `dev-1.0.0`).
    image_versioned_local = get_image(base_image, "local", version)
    image_versioned_dev = get_image(base_image, "dev", version)
    cmd = f"docker tag {image_versioned_local} {image_versioned_dev}"
    _run(ctx, cmd)
    # Tag local image as dev image.
    latest_version = None
    image_dev = get_image(base_image, "dev", latest_version)
    cmd = f"docker tag {image_versioned_local} {image_dev}"
    _run(ctx, cmd)


@task
def docker_push_dev_image(  # type: ignore
    ctx,
    version,
    base_image="",
    container_dir_name=".",
):
    """
    (ONLY CI/CD) Push the "dev" image to ECR.

    :param version: version to tag the image and code with
    :param base_image: e.g., *****.dkr.ecr.us-east-1.amazonaws.com/amp
    """
    _report_task(container_dir_name=container_dir_name)
    version = _resolve_version_value(
        version, container_dir_name=container_dir_name
    )
    #
    docker_login(ctx)
    # Push Docker versioned tag.
    image_versioned_dev = get_image(base_image, "dev", version)
    cmd = f"docker push {image_versioned_dev}"
    _run(ctx, cmd, pty=True)
    # Push Docker tag.
    latest_version = None
    image_dev = get_image(base_image, "dev", latest_version)
    cmd = f"docker push {image_dev}"
    _run(ctx, cmd, pty=True)


@task
def docker_release_dev_image(  # type: ignore
    ctx,
    version,
    cache=True,
    skip_tests=False,
    fast_tests=True,
    slow_tests=True,
    superslow_tests=False,
    qa_tests=True,
    push_to_repo=True,
    # TODO(Nikola): poetry does not work via GH actions,
    #  see "Switch all the build systems to Python 3.9" CmTask #535.
    #  Temporarily, Python is set to 3.8+.
    update_poetry=True,
    container_dir_name=".",
):
    """
    (ONLY CI/CD) Build, test, and release to ECR the latest "dev" image.

    This can be used to test the entire flow from scratch by building an image,
    running the tests, but not necessarily pushing.

    Phases:
    1) Build local image
    2) Run the unit tests (e.g., fast, slow, superslow) on the local image
    3) Mark local as dev image
    4) Run the QA tests on the dev image
    5) Push dev image to the repo

    :param version: version to tag the image and code with
    :param cache: use the cache
    :param skip_tests: skip all the tests and release the dev image
    :param fast_tests: run fast tests, unless all tests skipped
    :param slow_tests: run slow tests, unless all tests skipped
    :param superslow_tests: run superslow tests, unless all tests skipped
    :param qa_tests: run end-to-end linter tests, unless all tests skipped
    :param push_to_repo: push the image to the repo_short_name
    :param update_poetry: update package dependencies using poetry
    """
    _report_task(container_dir_name=container_dir_name)
    # 1) Build "local" image.
    docker_build_local_image(
        ctx,
        cache=cache,
        update_poetry=update_poetry,
        version=version,
        container_dir_name=container_dir_name,
    )
    # Run resolve after `docker_build_local_image` so that a proper check
    # for subsequent version can be made in case `FROM_CHANGELOG` token
    # is used.
    version = _resolve_version_value(
        version, container_dir_name=container_dir_name
    )
    # 2) Run tests for the "local" image.
    if skip_tests:
        _LOG.warning("Skipping all tests and releasing")
        fast_tests = False
        slow_tests = False
        superslow_tests = False
        qa_tests = False
    stage = "local"
    if fast_tests:
        run_fast_tests(  # type: ignore # noqa: F405
            ctx, stage=stage, version=version
        )
    if slow_tests:
        run_slow_tests(  # type: ignore # noqa: F405
            ctx, stage=stage, version=version
        )
    if superslow_tests:
        run_superslow_tests(  # type: ignore # noqa: F405
            ctx, stage=stage, version=version
        )
    # 3) Promote the "local" image to "dev".
    docker_tag_local_image_as_dev(
        ctx, version, container_dir_name=container_dir_name
    )
    # 4) Run QA tests for the (local version) of the dev image.
    if qa_tests:
        run_qa_tests(  # type: ignore # noqa: F405
            ctx, stage="dev", version=version
        )
    # 5) Push the "dev" image to ECR.
    if push_to_repo:
        docker_push_dev_image(ctx, version, container_dir_name=container_dir_name)
    else:
        _LOG.warning(
            "Skipping pushing dev image to repo_short_name, as requested"
        )
    _LOG.info("==> SUCCESS <==")


# #############################################################################
# PROD image flow:
# #############################################################################
# - PROD image has no release candidate
# - Start from a DEV image already built and qualified
# - The PROD image is created from the DEV image by copying the code inside the
#   image
# - The PROD image is tagged as "prod"


# TODO(gp): Remove redundancy with docker_build_local_image(), if possible.
@task
def docker_build_prod_image(  # type: ignore
    ctx,
    version,
    cache=True,
    base_image="",
    candidate=False,
    container_dir_name=".",
):
    """
    (ONLY CI/CD) Build a prod image.

    Phases:
    - Build the prod image on top of the dev image

    :param version: version to tag the image and code with
    :param cache: note that often the prod image is just a copy of the dev
        image so caching makes no difference
    :param base_image: e.g., *****.dkr.ecr.us-east-1.amazonaws.com/amp
    :param candidate: build a prod image with a tag format: prod-{hash}
        where hash is the output of hgit.get_head_hash
    """
    _report_task(container_dir_name=container_dir_name)
    version = _resolve_version_value(
        version, container_dir_name=container_dir_name
    )
    # Prepare `.dockerignore`.
    docker_ignore = ".dockerignore.prod"
    _prepare_docker_ignore(ctx, docker_ignore)
    # TODO(gp): We should do a `i git_clean` to remove artifacts and check that
    #  the client is clean so that we don't release from a dirty client.
    # Build prod image.
    if candidate:
        # For candidate prod images which need to be tested on
        # the AWS infra add a hash identifier.
        latest_version = None
        image_versioned_prod = get_image(base_image, "prod", latest_version)
        head_hash = hgit.get_head_hash(short_hash=True)
        image_versioned_prod += f"-{head_hash}"
    else:
        image_versioned_prod = get_image(base_image, "prod", version)
    _dassert_is_image_name_valid(image_versioned_prod)
    #
    dockerfile = "devops/docker_build/prod.Dockerfile"
    dockerfile = _to_abs_path(dockerfile)
    #
    # TODO(gp): Use _to_multi_line_cmd()
    opts = "--no-cache" if not cache else ""
    cmd = rf"""
    DOCKER_BUILDKIT={DOCKER_BUILDKIT} \
    time \
    docker build \
        --progress=plain \
        {opts} \
        --tag {image_versioned_prod} \
        --file {dockerfile} \
        --build-arg VERSION={version} \
        .
    """
    _run(ctx, cmd)
    if candidate:
        _LOG.info("Head hash: %s", head_hash)
        cmd = f"docker image ls {image_versioned_prod}"
    else:
        # Tag versioned image as latest prod image.
        latest_version = None
        image_prod = get_image(base_image, "prod", latest_version)
        cmd = f"docker tag {image_versioned_prod} {image_prod}"
        _run(ctx, cmd)
        #
        cmd = f"docker image ls {image_prod}"

    _run(ctx, cmd)


@task
def docker_push_prod_image(  # type: ignore
    ctx,
    version,
    base_image="",
    container_dir_name=".",
):
    """
    (ONLY CI/CD) Push the "prod" image to ECR.

    :param version: version to tag the image and code with
    :param base_image: e.g., *****.dkr.ecr.us-east-1.amazonaws.com/amp
    """
    _report_task(container_dir_name=container_dir_name)
    version = _resolve_version_value(
        version, container_dir_name=container_dir_name
    )
    #
    docker_login(ctx)
    # Push versioned tag.
    image_versioned_prod = get_image(base_image, "prod", version)
    cmd = f"docker push {image_versioned_prod}"
    _run(ctx, cmd, pty=True)
    #
    latest_version = None
    image_prod = get_image(base_image, "prod", latest_version)
    cmd = f"docker push {image_prod}"
    _run(ctx, cmd, pty=True)


@task
def docker_push_prod_candidate_image(  # type: ignore
    ctx,
    candidate,
    base_image="",
    container_dir_name=".",
):
    """
    (ONLY CI/CD) Push the "prod" candidate image to ECR.

    :param candidate: hash tag of the candidate prod image to push
    :param base_image: e.g., *****.dkr.ecr.us-east-1.amazonaws.com/amp
    """
    _report_task(container_dir_name=container_dir_name)
    #
    docker_login(ctx)
    # Push image with tagged with a hash ID.
    image_versioned_prod = get_image(base_image, "prod", None)
    cmd = f"docker push {image_versioned_prod}-{candidate}"
    _run(ctx, cmd, pty=True)


@task
def docker_release_prod_image(  # type: ignore
    ctx,
    version,
    cache=True,
    skip_tests=False,
    fast_tests=True,
    slow_tests=True,
    superslow_tests=False,
    push_to_repo=True,
    container_dir_name=".",
):
    """
    (ONLY CI/CD) Build, test, and release to ECR the prod image.

    - Build prod image
    - Run the tests
    - Push the prod image repo

    :param version: version to tag the image and code with
    :param cache: use the cache
    :param skip_tests: skip all the tests and release the dev image
    :param fast_tests: run fast tests, unless all tests skipped
    :param slow_tests: run slow tests, unless all tests skipped
    :param superslow_tests: run superslow tests, unless all tests skipped
    :param push_to_repo: push the image to the repo_short_name
    """
    _report_task(container_dir_name=container_dir_name)
    version = _resolve_version_value(
        version, container_dir_name=container_dir_name
    )
    # 1) Build prod image.
    docker_build_prod_image(
        ctx, cache=cache, version=version, container_dir_name=container_dir_name
    )
    # 2) Run tests.
    if skip_tests:
        _LOG.warning("Skipping all tests and releasing")
        fast_tests = slow_tests = superslow_tests = False
    stage = "prod"
    if fast_tests:
        run_fast_tests(  # type: ignore # noqa: F405
            ctx, stage=stage, version=version
        )
    if slow_tests:
        run_slow_tests(  # type: ignore # noqa: F405
            ctx, stage=stage, version=version
        )
    if superslow_tests:
        run_superslow_tests(  # type: ignore # noqa: F405
            ctx, stage=stage, version=version
        )
    # 3) Push prod image.
    if push_to_repo:
        docker_push_prod_image(
            ctx, version=version, container_dir_name=container_dir_name
        )
    else:
        _LOG.warning("Skipping pushing image to repo_short_name as requested")
    _LOG.info("==> SUCCESS <==")


@task
def docker_release_all(ctx, version, container_dir_name="."):  # type: ignore
    """
    (ONLY CI/CD) Release both dev and prod image to ECR.

    This includes:
    - docker_release_dev_image
    - docker_release_prod_image

    :param version: version to tag the image and code with
    """
    _report_task()
    docker_release_dev_image(ctx, version, container_dir_name=container_dir_name)
    docker_release_prod_image(ctx, version, container_dir_name=container_dir_name)
    _LOG.info("==> SUCCESS <==")


def _docker_rollback_image(
    ctx: Any, base_image: str, stage: str, version: str
) -> None:
    """
    Rollback the versioned image for a particular stage.

    :param base_image: e.g., *****.dkr.ecr.us-east-1.amazonaws.com/amp
    :param stage: select a specific stage for the Docker image
    :param version: version to tag the image and code with
    """
    image_versioned_dev = get_image(base_image, stage, version)
    latest_version = None
    image_dev = get_image(base_image, stage, latest_version)
    cmd = f"docker tag {image_versioned_dev} {image_dev}"
    _run(ctx, cmd)


@task
def docker_rollback_dev_image(  # type: ignore
    ctx,
    version,
    push_to_repo=True,
):
    """
    Rollback the version of the dev image.

    Phases:
    1) Ensure that version of the image exists locally
    2) Promote versioned image as dev image
    3) Push dev image to the repo

    :param version: version to tag the image and code with
    :param push_to_repo: push the image to the ECR repo
    """
    _report_task()
    # 1) Ensure that version of the image exists locally.
    _docker_pull(ctx, base_image="", stage="dev", version=version)
    # 2) Promote requested image as dev image.
    _docker_rollback_image(ctx, base_image="", stage="dev", version=version)
    # 3) Push the "dev" image to ECR.
    if push_to_repo:
        docker_push_dev_image(ctx, version=version)
    else:
        _LOG.warning("Skipping pushing dev image to ECR, as requested")
    _LOG.info("==> SUCCESS <==")


@task
def docker_rollback_prod_image(  # type: ignore
    ctx,
    version,
    push_to_repo=True,
):
    """
    Rollback the version of the prod image.

    Same as parameters and meaning as `docker_rollback_dev_image`.
    """
    _report_task()
    # 1) Ensure that version of the image exists locally.
    _docker_pull(ctx, base_image="", stage="prod", version=version)
    # 2) Promote requested image as prod image.
    _docker_rollback_image(ctx, base_image="", stage="prod", version=version)
    # 3) Push the "prod" image to ECR.
    if push_to_repo:
        docker_push_prod_image(ctx, version=version)
    else:
        _LOG.warning("Skipping pushing prod image to ECR, as requested")
    _LOG.info("==> SUCCESS <==")


# #############################################################################
=======
>>>>>>> ff079d73
# Fix permission
# #############################################################################


# The desired invariants are that all files
# 1) are owned by our user or by Docker user
# 2) have the shared group as group
# 3) have the same user and group permissions

# E.g.,
# -rw-rw-r-- 1 spm-sasm spm-sasm-fileshare 21877 Nov  3 18:11 pytest_logger.log

# The possible problems are:
# -r--r--r-- 1 spm-sasm spm-sasm-fileshare ./.git/objects/02/4df16f66c87bdfb
# -rw-r--r-- 1 265533 spm-sasm-fileshare  ./core_lime/dataflow/nodes/test/te
# -rw-rw-r-- 1 265533 spm-sasm-fileshare  ./research/real_time/notebooks/Lim

# drwxr-sr-x 2 gsaggese spm-sasm-fileshare    35 Oct 12 21:51 test
# chmod g=u amp/dev_scripts/git/git_hooks/test


def _save_dir_status(dir_name: str, filename: str) -> None:
    cmd = f'find {dir_name} -name "*" | sort | xargs ls -ld >{filename}'
    hsystem.system(cmd)
    _LOG.info("Saved dir status in %s", filename)


# From https://stackoverflow.com/questions/1830618
def _get_user_group(filename: str) -> Tuple[str, str]:
    """
    Return the symbolic name of user and group of a file.
    """
    uid = os.stat(filename).st_uid
    try:
        user = pwd.getpwuid(uid).pw_name
    except KeyError as e:
        # _LOG.warning("Error: ", str(e))
        _ = e
        user = str(uid)
    #
    gid = os.stat(filename).st_gid
    try:
        group = grp.getgrgid(gid).gr_name
    except KeyError as e:
        _ = e
        group = str(gid)
    return user, group


def _find_files_for_user(dir_name: str, user: str, is_equal: bool) -> List[str]:
    """
    Find all the files under `abs_dir` that are owned or not by `user`.
    """
    _LOG.debug("")
    mode = "\\!" if not is_equal else ""
    cmd = f'find {dir_name} -name "*" {mode} -user "{user}"'
    _, txt = hsystem.system_to_string(cmd)
    files: List[str] = txt.split("\n")
    return files


def _find_files_for_group(dir_name: str, group: str, is_equal: bool) -> List[str]:
    """
    Find all the files under `abs_dir` that are owned by a group `group`.
    """
    _LOG.debug("")
    mode = "\\!" if not is_equal else ""
    cmd = f'find {dir_name} -name "*" {mode} -group "{group}"'
    _, txt = hsystem.system_to_string(cmd)
    files: List[str] = txt.split("\n")
    return files


def _compute_stats_by_user_and_group(dir_name: str) -> Tuple[Dict, Dict, Dict]:
    """
    Scan all the files reporting statistics in terms of users and groups.

    It also compute a mapping from file to user and group.
    """
    _LOG.debug("")
    # Find all files.
    cmd = f'find {dir_name} -name "*"'
    _, txt = hsystem.system_to_string(cmd)
    files = txt.split("\n")
    # Get the user of each file.
    user_to_files: Dict[str, List[str]] = {}
    group_to_files: Dict[str, List[str]] = {}
    file_to_user_group: Dict[str, Tuple[str, str]] = {}
    for file in files:
        user, group = _get_user_group(file)
        # Update mapping from user to files.
        if user not in user_to_files:
            user_to_files[user] = []
        user_to_files[user].append(file)
        # Update mapping from group to files.
        if group not in group_to_files:
            group_to_files[group] = []
        group_to_files[group].append(file)
        # Update the mapping from file to (user, group).
        hdbg.dassert_not_in(file, file_to_user_group)
        file_to_user_group[file] = (user, group)
    # Print stats.
    txt1 = ""
    for user, files in user_to_files.items():
        txt1 += f"{user}({len(files)}), "
    _LOG.info("user=%s", txt1)
    #
    txt2 = ""
    for group, files in group_to_files.items():
        txt2 += f"{group}({len(files)}), "
    _LOG.info("group=%s", txt2)
    return user_to_files, group_to_files, file_to_user_group


def _ls_l(files: List[str], size: int = 100) -> str:
    """
    Run `ls -l` on the files using chunks of size `size`.
    """
    txt = []
    for pos in range(0, len(files), size):
        files_tmp = files[pos : pos + size]
        files_tmp = [f"'{f}'" for f in files_tmp]
        cmd = f"ls -ld {' '.join(files_tmp)}"
        _, txt_tmp = hsystem.system_to_string(cmd)
        txt.append(txt_tmp)
    return "\n".join(txt)


def _exec_cmd_by_chunks(
    cmd: str, files: List[str], abort_on_error: bool, size: int = 100
) -> None:
    """
    Execute `cmd` on files using chunks of size `size`.
    """
    for pos in range(0, len(files), size):
        files_tmp = files[pos : pos + size]
        files_tmp = [f"'{f}'" for f in files_tmp]
        cmd = f"{cmd} {' '.join(files_tmp)}"
        hsystem.system(cmd, abort_on_error=abort_on_error)


def _print_problems(dir_name: str = ".") -> None:
    """
    Do `ls -l` on files that are not owned by the current user and its group.

    This function is used for debugging.
    """
    _, _, file_to_user_group = _compute_stats_by_user_and_group(dir_name)
    user = hsystem.get_user_name()
    docker_user = hgit.execute_repo_config_code("get_docker_user()")
    # user_group = f"{user}_g"
    # shared_group = hgit.execute_repo_config_code("get_docker_shared_group()")
    files_with_problems = []
    for file, (curr_user, curr_group) in file_to_user_group.items():
        _ = curr_user, curr_group
        # Files owned by our user and
        # if curr_user == user and curr_group == user_group:
        #    continue
        if curr_user in (user, docker_user):
            continue
        # if curr_group == shared_group:
        #    continue
        files_with_problems.append(file)
    #
    txt = _ls_l(files_with_problems)
    print(txt)


def _change_file_ownership(file: str, abort_on_error: bool) -> None:
    """
    Change ownership of files with an invalid user (e.g., 265533) by copying
    and deleting.
    """
    # pylint: disable=line-too-long
    # > ls -l ./core_lime/dataflow/nodes/test/test_core_lime_dataflow_nodes.py
    # -rw-r--r-- 1 265533 spm-sasm-fileshare 14327 Nov  3 14:01 ./core_lime/dataflow/nodes/test/test_core_lime_dataflow_nodes.py
    #
    # > mv ./core_lime/dataflow/nodes/test/test_core_lime_dataflow_nodes.py{,.OLD}
    #
    # > cp ./core_lime/dataflow/nodes/test/test_core_lime_dataflow_nodes.py{.OLD,}
    #
    # > ls -l ./core_lime/dataflow/nodes/test/test_core_lime_dataflow_nodes.py
    # -rw-r--r-- 1 gsaggese spm-sasm-fileshare 14327 Nov  5 17:58 ./core_lime/dataflow/nodes/test/test_core_lime_dataflow_nodes.py
    #
    # > rm -rf ./core_lime/dataflow/nodes/test/test_core_lime_dataflow_nodes.py.OLD
    # pylint: enable=line-too-long
    hdbg.dassert_file_exists(file)
    tmp_file = file + ".OLD"
    #
    cmd = f"mv {file} {tmp_file}"
    hsystem.system(cmd, abort_on_error=abort_on_error)
    #
    cmd = f"cp {tmp_file} {file}"
    hsystem.system(cmd, abort_on_error=abort_on_error)
    #
    cmd = f"rm -rf {tmp_file}"
    hsystem.system(cmd, abort_on_error=abort_on_error)


def _fix_invalid_owner(dir_name: str, fix: bool, abort_on_error: bool) -> None:
    """
    Fix files that are owned by a user that is not the current user or the
    Docker one.
    """
    _LOG.info("\n%s", hprint.frame(hintros.get_function_name()))
    #
    _LOG.info("Before fix")
    _, _, file_to_user_group = _compute_stats_by_user_and_group(dir_name)
    #
    user = hsystem.get_user_name()
    docker_user = hgit.execute_repo_config_code("get_docker_user()")
    for file, (curr_user, _) in tqdm.tqdm(file_to_user_group.items()):
        if curr_user not in (user, docker_user):
            _LOG.info("Fixing file '%s'", file)
            hdbg.dassert_file_exists(file)
            cmd = f"ls -l {file}"
            hsystem.system(
                cmd, abort_on_error=abort_on_error, suppress_output=False
            )
            if fix:
                _change_file_ownership(file, abort_on_error)
    #
    _LOG.info("After fix")
    _, _, file_to_user_group = _compute_stats_by_user_and_group(dir_name)


def _fix_group(dir_name: str, fix: bool, abort_on_error: bool) -> None:
    """
    Ensure that all files are owned by the shared group.
    """
    _LOG.info("\n%s", hprint.frame(hintros.get_function_name()))
    _LOG.info("Before fix")
    _, _, file_to_user_group = _compute_stats_by_user_and_group(dir_name)
    if fix:
        # Get the user and the group.
        user = hsystem.get_user_name()
        user_group = f"{user}_g"
        shared_group = hgit.execute_repo_config_code("get_docker_shared_group()")
        #
        for file, (curr_user, curr_group) in file_to_user_group.items():
            # If the group is the shared group there is nothing to do.
            if curr_group == shared_group:
                continue
            cmd = f"chgrp {shared_group} {file}"
            if curr_user == user:
                # This is a paranoia check.
                hdbg.dassert_eq(curr_group, user_group)
            else:
                # For files not owned by the current user, we need to `sudo`.
                cmd = f"sudo -u {curr_user} {cmd}"
            hsystem.system(cmd, abort_on_error=abort_on_error)
        _LOG.info("After fix")
        _, _, file_to_user_group = _compute_stats_by_user_and_group(dir_name)
    else:
        _LOG.warning("Skipping fix")


def _fix_group_permissions(dir_name: str, abort_on_error: bool) -> None:
    """
    Ensure that all files are owned by the shared group.
    """
    _LOG.info("\n%s", hprint.frame(hintros.get_function_name()))
    _, _, file_to_user_group = _compute_stats_by_user_and_group(dir_name)
    user = hsystem.get_user_name()
    # docker_user = get_default_param("DOCKER_USER")
    for file, (curr_user, curr_group) in tqdm.tqdm(file_to_user_group.items()):
        _ = curr_group
        st_mode = os.stat(file).st_mode
        perms = oct(st_mode & 0o777)
        # perms=0o775
        if perms[2] != perms[3]:
            _LOG.debug("%s -> %s, %s", file, oct(st_mode), perms)
            cmd = f"chmod g=u {file}"
            if curr_user != user:
                # For files not owned by the current user, we need to `sudo`.
                cmd = f"sudo -u {curr_user} {cmd}"
            hsystem.system(cmd, abort_on_error=abort_on_error)
        is_dir = os.path.isdir(file)
        if is_dir:
            # pylint: disable=line-too-long
            # From https://www.gnu.org/software/coreutils/manual/html_node/Directory-Setuid-and-Setgid.html
            # If a directory
            # inherit the same group as the directory,
            # pylint: enable=line-too-long
            has_set_group_id = st_mode & stat.S_ISGID
            if not has_set_group_id:
                cmd = f"chmod g+s {file}"
                if curr_user != user:
                    # For files not owned by the current user, we need to `sudo`.
                    cmd = f"sudo -u {curr_user} {cmd}"
                hsystem.system(cmd, abort_on_error=abort_on_error)


@task
def fix_perms(  # type: ignore
    ctx, dir_name=".", action="all", fix=True, abort_on_error=True
):
    """
    :param action:
        - `all`: run all the fixes
        - `print_stats`: print stats about file users and groups
        - `print_problems`:
        - `fix_invalid_owner`: fix the files with an invalid owner (e.g., mysterious
            265533)
        - `fix_group`: ensure that shared group owns all the files
        - `fix_group_permissions`: ensure that the group permissions are the same
            as the owner ones
    """
    _ = ctx
    _report_task()
    #
    if hgit.execute_repo_config_code("is_dev4()"):
        if action == "all":
            action = ["fix_invalid_owner", "fix_group", "fix_group_permissions"]
        else:
            action = [action]
        #
        file_name1 = "./tmp.fix_perms.before.txt"
        _save_dir_status(dir_name, file_name1)
        #
        if "print_stats" in action:
            _compute_stats_by_user_and_group(dir_name)
        if "print_problems" in action:
            _print_problems(dir_name)
        if "fix_invalid_owner" in action:
            _fix_invalid_owner(dir_name, fix, abort_on_error)
        if "fix_group" in action:
            _fix_group(dir_name, fix, abort_on_error)
        if "fix_group_permissions" in action:
            _fix_group_permissions(dir_name, abort_on_error)
        #
        file_name2 = "./tmp.fix_perms.after.txt"
        _save_dir_status(dir_name, file_name2)
        #
        cmd = f"To compare run:\n> vimdiff {file_name1} {file_name2}"
        print(cmd)
    elif hgit.execute_repo_config_code("is_dev_ck()"):
        user = hsystem.get_user_name()
        group = user
        cmd = f"sudo chown -R {user}:{group} *"
        hsystem.system(cmd)
        cmd = f"sudo chown -R {user}:{group} .pytest_cache"
        hsystem.system(cmd, abort_on_error=False)
    else:
        raise ValueError(f"Invalid machine {os.uname()[1]}")


# TODO(gp): Add gh_open_pr to jump to the PR from this branch.

# TODO(gp): Add ./dev_scripts/testing/pytest_count_files.sh

# pylint: disable=line-too-long
# From https://stackoverflow.com/questions/34878808/finding-docker-container-processes-from-host-point-of-view
# Convert Docker container to processes id
# for i in $(docker container ls --format "{{.ID}}"); do docker inspect -f '{{.State.Pid}} {{.Name}}' $i; done
# 7444 /compose_app_run_d386dc360071
# 8857 /compose_jupyter_server_run_7575f1652032
# 1767 /compose_app_run_6782c2bd6999
# 25163 /compose_app_run_ab27e17f2c47
# 18721 /compose_app_run_de23819a6bc2
# pylint: enable=line-too-long<|MERGE_RESOLUTION|>--- conflicted
+++ resolved
@@ -472,1862 +472,6 @@
 
 
 # #############################################################################
-<<<<<<< HEAD
-# Basic Docker commands.
-# #############################################################################
-
-# TODO(gp): @all move to lib_tasks_docker.py
-
-
-def _get_docker_exec(sudo: bool) -> str:
-    docker_exec = "docker"
-    if sudo:
-        docker_exec = "sudo " + docker_exec
-    return docker_exec
-
-
-@task
-def docker_images_ls_repo(ctx, sudo=False):  # type: ignore
-    """
-    List images in the logged in repo_short_name.
-    """
-    _report_task()
-    docker_login(ctx)
-    ecr_base_path = get_default_param("AM_ECR_BASE_PATH")
-    docker_exec = _get_docker_exec(sudo)
-    _run(ctx, f"{docker_exec} image ls {ecr_base_path}")
-
-
-@task
-def docker_ps(ctx, sudo=False):  # type: ignore
-    # pylint: disable=line-too-long
-    """
-    List all the running containers.
-
-    ```
-    > docker_ps
-    CONTAINER ID  user  IMAGE                    COMMAND                    CREATED        STATUS        PORTS  service
-    2ece37303ec9  gp    *****....:latest  "./docker_build/entry.sh"  5 seconds ago  Up 4 seconds         user_space
-    ```
-    """
-    _report_task()
-    # pylint: enable=line-too-long
-    fmt = (
-        r"""table {{.ID}}\t{{.Label "user"}}\t{{.Image}}\t{{.Command}}"""
-        + r"\t{{.RunningFor}}\t{{.Status}}\t{{.Ports}}"
-        + r'\t{{.Label "com.docker.compose.service"}}'
-    )
-    docker_exec = _get_docker_exec(sudo)
-    cmd = f"{docker_exec} ps --format='{fmt}'"
-    cmd = _to_single_line_cmd(cmd)
-    _run(ctx, cmd)
-
-
-def _get_last_container_id(sudo: bool) -> str:
-    docker_exec = _get_docker_exec(sudo)
-    # Get the last started container.
-    cmd = f"{docker_exec} ps -l | grep -v 'CONTAINER ID'"
-    # CONTAINER ID   IMAGE          COMMAND                  CREATED
-    # 90897241b31a   eeb33fe1880a   "/bin/sh -c '/bin/bash ...
-    _, txt = hsystem.system_to_one_line(cmd)
-    # Parse the output: there should be at least one line.
-    hdbg.dassert_lte(1, len(txt.split(" ")), "Invalid output='%s'", txt)
-    container_id: str = txt.split(" ")[0]
-    return container_id
-
-
-@task
-def docker_stats(  # type: ignore
-    ctx,
-    all=False,  # pylint: disable=redefined-builtin
-    sudo=False,
-):
-    # pylint: disable=line-too-long
-    """
-    Report last started Docker container stats, e.g., CPU, RAM.
-
-    ```
-    > docker_stats
-    CONTAINER ID  NAME                   CPU %  MEM USAGE / LIMIT     MEM %  NET I/O         BLOCK I/O        PIDS
-    2ece37303ec9  ..._user_space_run_30  0.00%  15.74MiB / 31.07GiB   0.05%  351kB / 6.27kB  34.2MB / 12.3kB  4
-    ```
-
-    :param all: report stats for all the containers
-    """
-    # pylint: enable=line-too-long
-    _report_task(txt=hprint.to_str("all"))
-    _ = ctx
-    fmt = (
-        r"table {{.ID}}\t{{.Name}}\t{{.CPUPerc}}\t{{.MemUsage}}"
-        + r"\t{{.MemPerc}}\t{{.NetIO}}\t{{.BlockIO}}\t{{.PIDs}}"
-    )
-    docker_exec = _get_docker_exec(sudo)
-    cmd = f"{docker_exec} stats --no-stream --format='{fmt}'"
-    _, txt = hsystem.system_to_string(cmd)
-    if all:
-        output = txt
-    else:
-        # Get the id of the last started container.
-        container_id = _get_last_container_id(sudo)
-        print(f"Last container id={container_id}")
-        # Parse the output looking for the given container.
-        txt = txt.split("\n")
-        output = []
-        # Save the header.
-        output.append(txt[0])
-        for line in txt[1:]:
-            if line.startswith(container_id):
-                output.append(line)
-        # There should be at most two rows: the header and the one corresponding to
-        # the container.
-        hdbg.dassert_lte(
-            len(output), 2, "Invalid output='%s' for '%s'", output, txt
-        )
-        output = "\n".join(output)
-    print(output)
-
-
-@task
-def docker_kill(  # type: ignore
-    ctx,
-    all=False,  # pylint: disable=redefined-builtin
-    sudo=False,
-):
-    """
-    Kill the last Docker container started.
-
-    :param all: kill all the containers (be careful!)
-    :param sudo: use sudo for the Docker commands
-    """
-    _report_task(txt=hprint.to_str("all"))
-    docker_exec = _get_docker_exec(sudo)
-    # Last container.
-    opts = "-l"
-    if all:
-        _LOG.warning("Killing all the containers")
-        # TODO(gp): Ask if we are sure and add a --just-do-it option.
-        opts = "-a"
-    # Print the containers that will be terminated.
-    cmd = f"{docker_exec} ps {opts}"
-    _run(ctx, cmd)
-    # Kill.
-    cmd = f"{docker_exec} rm -f $({docker_exec} ps {opts} -q)"
-    _run(ctx, cmd)
-
-
-# docker system prune
-# docker container ps -f "status=exited"
-# docker container rm $(docker container ps -f "status=exited" -q)
-# docker rmi $(docker images --filter="dangling=true" -q)
-
-# pylint: disable=line-too-long
-# Remove the images with hash
-# > docker image ls
-# REPOSITORY                                        TAG                                        IMAGE ID       CREATED         SIZE
-# *****.dkr.ecr.us-east-2.amazonaws.com/im          07aea615a2aa9290f7362e99e1cc908876700821   d0889bf972bf   6 minutes ago   684MB
-# *****.dkr.ecr.us-east-2.amazonaws.com/im          rc                                         d0889bf972bf   6 minutes ago   684MB
-# python                                            3.7-slim-buster                            e7d86653f62f   14 hours ago    113MB
-# *****.dkr.ecr.us-east-1.amazonaws.com/dev_tools   ce789e4718175fcdf6e4857581fef1c2a5ee81f3   2f64ade2c048   14 hours ago    2.02GB
-# *****.dkr.ecr.us-east-1.amazonaws.com/dev_tools   local                                      2f64ade2c048   14 hours ago    2.02GB
-# *****.dkr.ecr.us-east-1.amazonaws.com/dev_tools   d401a2a0bef90b9f047c65f8adb53b28ba05d536   1b11bf234c7f   15 hours ago    2.02GB
-# *****.dkr.ecr.us-east-1.amazonaws.com/dev_tools   52ccd63edbc90020f450c074b7c7088a1806c5ac   90b70a55c367   15 hours ago    1.95GB
-# *****.dkr.ecr.us-east-1.amazonaws.com/dev_tools   2995608a7d91157fc1a820869a6d18f018c3c598   0cb3858e85c6   15 hours ago    2.01GB
-# *****.dkr.ecr.us-east-1.amazonaws.com/amp         415376d58001e804e840bf3907293736ad62b232   e6ea837ab97f   18 hours ago    1.65GB
-# *****.dkr.ecr.us-east-1.amazonaws.com/amp         dev                                        e6ea837ab97f   18 hours ago    1.65GB
-# *****.dkr.ecr.us-east-1.amazonaws.com/amp         local                                      e6ea837ab97f   18 hours ago    1.65GB
-# *****.dkr.ecr.us-east-1.amazonaws.com/amp         9586cc2de70a4075b9fdcdb900476f8a0f324e3e   c75d2447da79   18 hours ago    1.65GB
-# pylint: enable=line-too-long
-
-
-# #############################################################################
-# Docker development.
-# #############################################################################
-
-# TODO(gp): We might want to organize the code in a base class using a Command
-# pattern, so that it's easier to generalize the code for multiple repos.
-#
-# class DockerCommand:
-#   def pull():
-#     ...
-#   def cmd():
-#     ...
-#
-# For now we pass the customizable part through the default params.
-
-
-def _docker_pull(
-    ctx: Any, base_image: str, stage: str, version: Optional[str]
-) -> None:
-    """
-    Pull images from the registry.
-    """
-    docker_login(ctx)
-    #
-    image = get_image(base_image, stage, version)
-    _LOG.info("image='%s'", image)
-    _dassert_is_image_name_valid(image)
-    cmd = f"docker pull {image}"
-    _run(ctx, cmd, pty=True)
-
-
-@task
-def docker_pull(ctx, stage="dev", version=None):  # type: ignore
-    """
-    Pull latest dev image corresponding to the current repo from the registry.
-    """
-    _report_task()
-    #
-    base_image = ""
-    _docker_pull(ctx, base_image, stage, version)
-
-
-@task
-def docker_pull_dev_tools(ctx, stage="prod", version=None):  # type: ignore
-    """
-    Pull latest prod image of `dev_tools` from the registry.
-    """
-    _report_task()
-    #
-    base_image = get_default_param("AM_ECR_BASE_PATH") + "/dev_tools"
-    _docker_pull(ctx, base_image, stage, version)
-
-
-@functools.lru_cache()
-def _get_aws_cli_version() -> int:
-    # > aws --version
-    # aws-cli/1.19.49 Python/3.7.6 Darwin/19.6.0 botocore/1.20.49
-    # aws-cli/1.20.1 Python/3.9.5 Darwin/19.6.0 botocore/1.20.106
-    cmd = "aws --version"
-    res = hsystem.system_to_one_line(cmd)[1]
-    # Parse the output.
-    m = re.match(r"aws-cli/((\d+)\.\d+\.\d+)\s", res)
-    hdbg.dassert(m, "Can't parse '%s'", res)
-    m: Match[Any]
-    version = m.group(1)
-    _LOG.debug("version=%s", version)
-    major_version = int(m.group(2))
-    _LOG.debug("major_version=%s", major_version)
-    return major_version
-
-
-@task
-def docker_login(ctx):  # type: ignore
-    """
-    Log in the AM Docker repo_short_name on AWS.
-    """
-    _report_task()
-    if hsystem.is_inside_ci():
-        _LOG.warning("Running inside GitHub Action: skipping `docker_login`")
-        return
-    major_version = _get_aws_cli_version()
-    # docker login \
-    #   -u AWS \
-    #   -p eyJ... \
-    #   -e none \
-    #   https://*****.dkr.ecr.us-east-1.amazonaws.com
-    # TODO(gp): We should get this programmatically from ~/aws/.credentials
-    region = "us-east-1"
-    if major_version == 1:
-        cmd = f"eval $(aws ecr get-login --profile am --no-include-email --region {region})"
-    else:
-        ecr_base_path = get_default_param("AM_ECR_BASE_PATH")
-        cmd = (
-            f"docker login -u AWS -p $(aws ecr get-login --region {region}) "
-            + f"https://{ecr_base_path}"
-        )
-    # cmd = ("aws ecr get-login-password" +
-    #       " | docker login --username AWS --password-stdin "
-    # TODO(Grisha): fix properly. We pass `ctx` despite the fact that we do not
-    #  need it with `use_system=True`, but w/o `ctx` invoke tasks (i.e. ones
-    #  with `@task` decorator) do not work.
-    _run(ctx, cmd, use_system=True)
-
-
-# ////////////////////////////////////////////////////////////////////////////////
-# Compose files.
-# ////////////////////////////////////////////////////////////////////////////////
-
-# TODO(gp): All this code can become `DockerComposeFileGenerator`.
-
-# There are several combinations to consider:
-# - whether the Docker host can run with / without privileged mode
-# - amp as submodule / as supermodule
-# - different supermodules for amp
-
-# TODO(gp): use_privileged_mode -> use_docker_privileged_mode
-#  use_sibling_container -> use_docker_containers_containers
-
-
-def _get_linter_service() -> str:
-    """
-    Get the linter service specification for the `docker-compose.yml` file.
-
-    :return: the text of the linter service specification
-    """
-    superproject_path, submodule_path = hgit.get_path_from_supermodule()
-    if superproject_path:
-        # We are running in a Git submodule.
-        work_dir = f"/src/{submodule_path}"
-        repo_root = superproject_path
-    else:
-        work_dir = "/src"
-        repo_root = os.getcwd()
-    linter_spec_txt = f"""
-    linter:
-      extends:
-        base_app
-      volumes:
-        - {repo_root}:/src
-      working_dir: {work_dir}
-      environment:
-        - MYPYPATH
-        # Use the `repo_config.py` inside the dev_tools container instead of
-        # the one in the calling repo.
-        - AM_REPO_CONFIG_PATH=/app/repo_config.py
-    """
-    return linter_spec_txt
-
-
-def _generate_docker_compose_file(
-    use_privileged_mode: bool,
-    use_sibling_container: bool,
-    shared_data_dirs: Optional[Dict[str, str]],
-    mount_as_submodule: bool,
-    use_network_mode_host: bool,
-    use_main_network: bool,
-    file_name: Optional[str],
-) -> str:
-    """
-    Generate `docker-compose.yml` file and save it.
-
-    :param shared_data_dirs: data directory in the host filesystem to mount
-        inside the container. `None` means no dir sharing
-    :param use_main_network: use `main_network` as default network
-    """
-    _LOG.debug(
-        hprint.to_str(
-            "use_privileged_mode "
-            "use_sibling_container "
-            "shared_data_dirs "
-            "mount_as_submodule "
-            "use_network_mode_host "
-            "use_main_network "
-            "file_name "
-        )
-    )
-    txt = []
-
-    def append(txt_tmp: str, indent_level: int) -> None:
-        # txt_tmp = txt_tmp.rstrip("\n").lstrip("\n")
-        txt_tmp = hprint.dedent(txt_tmp, remove_empty_leading_trailing_lines=True)
-        num_spaces = 2 * indent_level
-        txt_tmp = hprint.indent(txt_tmp, num_spaces=num_spaces)
-        txt.append(txt_tmp)
-
-    # We could pass the env var directly, like:
-    # ```
-    # - AM_ENABLE_DIND=$AM_ENABLE_DIND
-    # ```
-    # but we prefer to inline it.
-    if use_privileged_mode:
-        am_enable_dind = 1
-    else:
-        am_enable_dind = 0
-    # sysname='Linux'
-    # nodename='cf-spm-dev4'
-    # release='3.10.0-1160.53.1.el7.x86_64'
-    # version='#1 SMP Fri Jan 14 13:59:45 UTC 2022'
-    # machine='x86_64'
-    am_host_os_name = os.uname()[0]
-    am_host_name = os.uname()[1]
-    # We could do the same also with IMAGE for symmetry.
-    # Keep the env vars in sync with what we print in `henv.get_env_vars()`.
-    txt_tmp = f"""
-    version: '3'
-
-    services:
-      base_app:
-        cap_add:
-          - SYS_ADMIN
-        environment:
-          - AM_AWS_ACCESS_KEY_ID=$AM_AWS_ACCESS_KEY_ID
-          - AM_AWS_DEFAULT_REGION=$AM_AWS_DEFAULT_REGION
-          - AM_AWS_PROFILE=$AM_AWS_PROFILE
-          - AM_AWS_S3_BUCKET=$AM_AWS_S3_BUCKET
-          - AM_AWS_SECRET_ACCESS_KEY=$AM_AWS_SECRET_ACCESS_KEY
-          - AM_ECR_BASE_PATH=$AM_ECR_BASE_PATH
-          - AM_ENABLE_DIND={am_enable_dind}
-          - AM_FORCE_TEST_FAIL=$AM_FORCE_TEST_FAIL
-          - AM_HOST_NAME={am_host_name}
-          - AM_HOST_OS_NAME={am_host_os_name}
-          - AM_REPO_CONFIG_CHECK=True
-          # Use inferred path for `repo_config.py`.
-          - AM_REPO_CONFIG_PATH=
-          - AM_PUBLISH_NOTEBOOK_LOCAL_PATH=$AM_PUBLISH_NOTEBOOK_LOCAL_PATH
-          - AM_TELEGRAM_TOKEN=$AM_TELEGRAM_TOKEN
-          - CK_AWS_ACCESS_KEY_ID=$CK_AWS_ACCESS_KEY_ID
-          - CK_AWS_DEFAULT_REGION=$CK_AWS_DEFAULT_REGION
-          - CK_AWS_PROFILE=$CK_AWS_PROFILE
-          - CK_AWS_S3_BUCKET=$CK_AWS_S3_BUCKET
-          - CK_AWS_SECRET_ACCESS_KEY=$CK_AWS_SECRET_ACCESS_KEY
-          # - CK_ECR_BASE_PATH=$CK_ECR_BASE_PATH
-          # - CK_ENABLE_DIND=
-          # - CK_FORCE_TEST_FAIL=$CK_FORCE_TEST_FAIL
-          # - CK_HOST_NAME=
-          # - CK_HOST_OS_NAME=
-          # - CK_PUBLISH_NOTEBOOK_LOCAL_PATH=$CK_PUBLISH_NOTEBOOK_LOCAL_PATH
-          - CK_TELEGRAM_TOKEN=$CK_TELEGRAM_TOKEN
-          - GH_ACTION_ACCESS_TOKEN=$GH_ACTION_ACCESS_TOKEN
-          # This env var is used by GH Action to signal that we are inside the CI.
-          - CI=$CI
-        image: ${{IMAGE}}
-    """
-    indent_level = 0
-    append(txt_tmp, indent_level)
-    #
-    if use_privileged_mode:
-        txt_tmp = """
-        # This is needed:
-        # - for Docker-in-docker (dind)
-        # - to mount fstabs
-        privileged: true
-        """
-        # This is at the level of `services.app`.
-        indent_level = 2
-        append(txt_tmp, indent_level)
-    #
-    if True:
-        txt_tmp = """
-        restart: "no"
-        volumes:
-          # TODO(gp): We should pass the value of $HOME from dev.Dockerfile to here.
-          # E.g., we might define $HOME in the env file.
-          - ~/.aws:/home/.aws
-          - ~/.config/gspread_pandas/:/home/.config/gspread_pandas/
-          - ~/.config/gh:/home/.config/gh
-        """
-        # This is at the level of `services.app`.
-        indent_level = 2
-        append(txt_tmp, indent_level)
-        # Mount shared dirs.
-        if shared_data_dirs is not None:
-            hdbg.dassert_lt(0, len(shared_data_dirs))
-            #
-            txt_tmp = "# Shared data directories."
-            # This is at the level of `services.app.volumes`.
-            indent_level = 3
-            append(txt_tmp, indent_level)
-            # Mount all dirs that are specified.
-            for key, value in shared_data_dirs.items():
-                txt_tmp = f"""
-                - {key}:{value}
-                """
-                append(txt_tmp, indent_level)
-    #
-    if False:
-        txt_tmp = """
-        # No need to mount file systems.
-        - ../docker_build/fstab:/etc/fstab
-        """
-        # This is at the level of `services.app.volumes`.
-        indent_level = 3
-        append(txt_tmp, indent_level)
-    #
-    if use_sibling_container:
-        txt_tmp = """
-        # Use sibling-container approach.
-        - /var/run/docker.sock:/var/run/docker.sock
-        """
-        # This is at the level of `services.app.volumes`.
-        indent_level = 3
-        append(txt_tmp, indent_level)
-    #
-    if False:
-        txt_tmp = """
-        deploy:
-          resources:
-            limits:
-              # This should be passed from command line depending on how much
-              # memory is available.
-              memory: 60G
-        """
-        # This is at the level of `services/app`.
-        indent_level = 2
-        append(txt_tmp, indent_level)
-    #
-    if use_network_mode_host:
-        txt_tmp = """
-        # Default network mode set to host so we can reach e.g.
-        # a database container pointing to localhost:5432.
-        # In tests we use dind so we need set back to the default "bridge".
-        # See CmTask988 and https://stackoverflow.com/questions/24319662
-        network_mode: ${NETWORK_MODE:-host}
-        """
-        # This is at the level of `services/app`.
-        indent_level = 2
-        append(txt_tmp, indent_level)
-    #
-    if mount_as_submodule:
-        txt_tmp = """
-        # Mount `amp` when it is used as submodule. In this case we need to
-        # mount the super project in the container (to make git work with the
-        # supermodule) and then change dir to `amp`.
-        app:
-          extends:
-            base_app
-          volumes:
-            # Move one dir up to include the entire git repo (see AmpTask1017).
-            - ../../../:/app
-          # Move one dir down to include the entire git repo (see AmpTask1017).
-          working_dir: /app/amp
-        """
-    else:
-        txt_tmp = """
-        # Mount `amp` when it is used as supermodule.
-        app:
-          extends:
-            base_app
-          volumes:
-            - ../../:/app
-        """
-    # This is at the level of `services`.
-    indent_level = 1
-    append(txt_tmp, indent_level)
-    #
-    if True:
-        # Specify the linter service.
-        txt_tmp = _get_linter_service()
-        # Append at the level of `services`.
-        indent_level = 1
-        append(txt_tmp, indent_level)
-    #
-    if True:
-        txt_tmp = """
-        jupyter_server:
-          command: devops/docker_run/run_jupyter_server.sh
-          environment:
-            - PORT=${PORT}
-          extends:
-            app
-          network_mode: ${NETWORK_MODE:-bridge}
-          ports:
-            # TODO(gp): Rename `AM_PORT`.
-            - "${PORT}:${PORT}"
-
-        # TODO(gp): For some reason the following doesn't work.
-        #  jupyter_server_test:
-        #    command: jupyter notebook -h 2>&1 >/dev/null
-        #    extends:
-        #      jupyter_server
-
-        jupyter_server_test:
-          command: jupyter notebook -h 2>&1 >/dev/null
-          environment:
-            - PORT=${PORT}
-          extends:
-            app
-          ports:
-            - "${PORT}:${PORT}"
-        """
-        # This is inside `services`.
-        indent_level = 1
-        append(txt_tmp, indent_level)
-    #
-    if use_main_network:
-        txt_tmp = """
-        networks:
-          default:
-            name: main_network
-        """
-        # This is at the level of `services`.
-        indent_level = 0
-        append(txt_tmp, indent_level)
-    # Save file.
-    txt_str: str = "\n".join(txt)
-    if file_name:
-        hio.to_file(file_name, txt_str)
-    # Sanity check of the YAML file.
-    stream = io.StringIO(txt_str)
-    _ = yaml.safe_load(stream)
-    return txt_str
-
-
-def get_base_docker_compose_path() -> str:
-    """
-    Return the absolute path to the Docker compose file.
-
-    E.g., `devops/compose/docker-compose.yml`.
-    """
-    # Add the default path.
-    dir_name = "devops/compose"
-    # TODO(gp): Factor out the piece below.
-    docker_compose_path = "docker-compose.yml"
-    docker_compose_path = os.path.join(dir_name, docker_compose_path)
-    docker_compose_path = os.path.abspath(docker_compose_path)
-    return docker_compose_path
-
-
-def _get_docker_compose_files(
-    generate_docker_compose_file: bool,
-    service_name: str,
-    extra_docker_compose_files: Optional[List[str]],
-) -> List[str]:
-    """
-    Generate the Docker compose file and return the list of Docker compose
-    paths.
-
-    :return: list of the Docker compose paths
-    """
-    docker_compose_files = []
-    # Get the repo short name (e.g., amp).
-    dir_name = hgit.get_repo_full_name_from_dirname(".", include_host_name=False)
-    repo_short_name = hgit.get_repo_name(dir_name, in_mode="full_name")
-    _LOG.debug("repo_short_name=%s", repo_short_name)
-    # Check submodule status, if needed.
-    mount_as_submodule = False
-    if repo_short_name in ("amp", "cm"):
-        # Check if `amp` is a submodule.
-        path, _ = hgit.get_path_from_supermodule()
-        if path != "":
-            _LOG.warning("amp is a submodule")
-            mount_as_submodule = True
-    # Write Docker compose file.
-    file_name = get_base_docker_compose_path()
-    if service_name == "linter":
-        # Since we are running the prod `dev_tools` container we need to use the
-        # settings from the `repo_config` from that container, and not the settings
-        # launch the container corresponding to this repo.
-        enable_privileged_mode = False
-        use_docker_sibling_containers = False
-        get_shared_data_dirs = None
-        use_docker_network_mode_host = False
-        use_main_network = False
-    else:
-        # Use the settings from the `repo_config` corresponding to this container.
-        enable_privileged_mode = hgit.execute_repo_config_code(
-            "enable_privileged_mode()"
-        )
-        use_docker_sibling_containers = hgit.execute_repo_config_code(
-            "use_docker_sibling_containers()"
-        )
-        get_shared_data_dirs = hgit.execute_repo_config_code(
-            "get_shared_data_dirs()"
-        )
-        use_docker_network_mode_host = hgit.execute_repo_config_code(
-            "use_docker_network_mode_host()"
-        )
-        use_main_network = hgit.execute_repo_config_code("use_main_network()")
-    #
-    if generate_docker_compose_file:
-        _generate_docker_compose_file(
-            enable_privileged_mode,
-            use_docker_sibling_containers,
-            get_shared_data_dirs,
-            mount_as_submodule,
-            use_docker_network_mode_host,
-            use_main_network,
-            file_name,
-        )
-    else:
-        _LOG.warning("Skipping generating Docker compose file '%s'", file_name)
-    docker_compose_files.append(file_name)
-    # Add the compose files from command line.
-    if extra_docker_compose_files:
-        hdbg.dassert_isinstance(extra_docker_compose_files, list)
-        docker_compose_files.extend(extra_docker_compose_files)
-    # Add the compose files from the global params.
-    key = "DOCKER_COMPOSE_FILES"
-    if has_default_param(key):
-        docker_compose_files.append(get_default_param(key))
-    #
-    _LOG.debug(hprint.to_str("docker_compose_files"))
-    for docker_compose in docker_compose_files:
-        hdbg.dassert_path_exists(docker_compose)
-    return docker_compose_files
-
-
-# ////////////////////////////////////////////////////////////////////////////////
-# Version.
-# ////////////////////////////////////////////////////////////////////////////////
-
-
-_IMAGE_VERSION_RE = r"\d+\.\d+\.\d+"
-
-
-def _dassert_is_version_valid(version: str) -> None:
-    """
-    Check that the version is valid, i.e. looks like `1.0.0`.
-    """
-    hdbg.dassert_isinstance(version, str)
-    hdbg.dassert_ne(version, "")
-    regex = rf"^({_IMAGE_VERSION_RE})$"
-    _LOG.debug("Testing with regex='%s'", regex)
-    m = re.match(regex, version)
-    hdbg.dassert(m, "Invalid version: '%s'", version)
-
-
-_IMAGE_VERSION_FROM_CHANGELOG = "FROM_CHANGELOG"
-
-
-def _resolve_version_value(
-    version: str,
-    *,
-    container_dir_name: str = ".",
-) -> str:
-    """
-    Pass a version (e.g., 1.0.0) or a symbolic value (e.g., FROM_CHANGELOG) and
-    return the resolved value of the version.
-    """
-    hdbg.dassert_isinstance(version, str)
-    if version == _IMAGE_VERSION_FROM_CHANGELOG:
-        version = hversio.get_changelog_version(container_dir_name)
-    _dassert_is_version_valid(version)
-    return version
-
-
-def _dassert_is_subsequent_version(
-    version: str,
-    *,
-    container_dir_name: str = ".",
-) -> None:
-    """
-    Check that version is strictly bigger than the current one as specified in
-    the changelog.
-    """
-    if version != _IMAGE_VERSION_FROM_CHANGELOG:
-        current_version = hversio.get_changelog_version(container_dir_name)
-        hdbg.dassert_lt(current_version, version)
-
-
-# ////////////////////////////////////////////////////////////////////////////////
-# Image.
-# ////////////////////////////////////////////////////////////////////////////////
-
-
-_INTERNET_ADDRESS_RE = r"([a-z0-9]+(-[a-z0-9]+)*\.)+[a-z]{2,}"
-_IMAGE_BASE_NAME_RE = r"[a-z0-9_-]+"
-_IMAGE_USER_RE = r"[a-z0-9_-]+"
-# For candidate prod images which have added hash for easy identification.
-_IMAGE_HASH_RE = r"[a-z0-9]{9}"
-_IMAGE_STAGE_RE = (
-    rf"(local(?:-{_IMAGE_USER_RE})?|dev|prod|prod(?:-{_IMAGE_HASH_RE})?)"
-)
-
-
-def _dassert_is_image_name_valid(image: str) -> None:
-    """
-    Check whether an image name is valid.
-
-    Invariants:
-    - Local images contain a user name and a version
-      - E.g., `*****.dkr.ecr.us-east-1.amazonaws.com/amp:local-saggese-1.0.0`
-    - `dev` and `prod` images have an instance with the a version and one without
-      to indicate the latest
-      - E.g., `*****.dkr.ecr.us-east-1.amazonaws.com/amp:dev-1.0.0`
-        and `*****.dkr.ecr.us-east-1.amazonaws.com/amp:dev`
-    - `prod` candidate image has a 9 character hash identifier from the
-        corresponding Git commit
-        - E.g., `*****.dkr.ecr.us-east-1.amazonaws.com/amp:prod-1.0.0-4rf74b83a`
-
-    An image should look like:
-
-    *****.dkr.ecr.us-east-1.amazonaws.com/amp:dev
-    *****.dkr.ecr.us-east-1.amazonaws.com/amp:local-saggese-1.0.0
-    *****.dkr.ecr.us-east-1.amazonaws.com/amp:dev-1.0.0
-    """
-    regex = "".join(
-        [
-            # E.g., *****.dkr.ecr.us-east-1.amazonaws.com/amp
-            rf"^{_INTERNET_ADDRESS_RE}\/{_IMAGE_BASE_NAME_RE}",
-            # :local-saggese
-            rf":{_IMAGE_STAGE_RE}",
-            # -1.0.0
-            rf"(-{_IMAGE_VERSION_RE})?$",
-        ]
-    )
-    _LOG.debug("Testing with regex='%s'", regex)
-    m = re.match(regex, image)
-    hdbg.dassert(m, "Invalid image: '%s'", image)
-
-
-def _dassert_is_base_image_name_valid(base_image: str) -> None:
-    """
-    Check that the base image is valid, i.e. looks like below.
-
-    *****.dkr.ecr.us-east-1.amazonaws.com/amp
-    """
-    regex = rf"^{_INTERNET_ADDRESS_RE}\/{_IMAGE_BASE_NAME_RE}$"
-    _LOG.debug("regex=%s", regex)
-    m = re.match(regex, base_image)
-    hdbg.dassert(m, "Invalid base_image: '%s'", base_image)
-
-
-def _get_base_image(base_image: str) -> str:
-    """
-    :return: e.g., *****.dkr.ecr.us-east-1.amazonaws.com/amp
-    """
-    if base_image == "":
-        # TODO(gp): Use os.path.join.
-        base_image = (
-            get_default_param("AM_ECR_BASE_PATH")
-            + "/"
-            + get_default_param("BASE_IMAGE")
-        )
-    _dassert_is_base_image_name_valid(base_image)
-    return base_image
-
-
-# This code path through Git tag was discontinued with CmTask746.
-# def get_git_tag(
-#      version: str,
-#  ) -> str:
-#      """
-#      Return the tag to be used in Git that consists of an image name and
-#      version.
-#      :param version: e.g., `1.0.0`. If None, the latest version is used
-#      :return: e.g., `amp-1.0.0`
-#      """
-#      hdbg.dassert_is_not(version, None)
-#      _dassert_is_version_valid(version)
-#      base_image = get_default_param("BASE_IMAGE")
-#      tag_name = f"{base_image}-{version}"
-#      return tag_name
-
-
-# TODO(gp): Consider using a token "latest" in version, so that it's always a
-#  string and we avoid a special behavior encoded in None.
-def get_image(
-    base_image: str,
-    stage: str,
-    version: Optional[str],
-) -> str:
-    """
-    Return the fully qualified image name.
-
-    For local stage, it also appends the user name to the image name.
-
-    :param base_image: e.g., *****.dkr.ecr.us-east-1.amazonaws.com/amp
-    :param stage: e.g., `local`, `dev`, `prod`
-    :param version: e.g., `1.0.0`, if None empty, the latest version is used
-    :return: e.g., `*****.dkr.ecr.us-east-1.amazonaws.com/amp:local` or
-        `*****.dkr.ecr.us-east-1.amazonaws.com/amp:local-1.0.0`
-    """
-    # Docker refers the default image as "latest", although in our stage
-    # nomenclature we call it "dev".
-    hdbg.dassert_in(stage, "local dev prod".split())
-    # Get the base image.
-    base_image = _get_base_image(base_image)
-    _dassert_is_base_image_name_valid(base_image)
-    # Get the full image name.
-    image = [base_image]
-    # Handle the stage.
-    image.append(f":{stage}")
-    # User the user name.
-    if stage == "local":
-        user = hsystem.get_user_name()
-        image.append(f"-{user}")
-    # Handle the version.
-    if version is not None and version != "":
-        _dassert_is_version_valid(version)
-        image.append(f"-{version}")
-    #
-    image = "".join(image)
-    _dassert_is_image_name_valid(image)
-    return image
-
-
-# ////////////////////////////////////////////////////////////////////////////////
-# Misc.
-# ////////////////////////////////////////////////////////////////////////////////
-
-
-def _run_docker_as_user(as_user_from_cmd_line: bool) -> bool:
-    as_root = hgit.execute_repo_config_code("run_docker_as_root()")
-    as_user = as_user_from_cmd_line
-    if as_root:
-        as_user = False
-    _LOG.debug(
-        "as_user_from_cmd_line=%s as_root=%s -> as_user=%s",
-        as_user_from_cmd_line,
-        as_root,
-        as_user,
-    )
-    return as_user
-
-
-def _get_container_name(service_name: str) -> str:
-    """
-    Create a container name based on various information (e.g.,
-    `grisha.cmamp.app.cmamp1.20220317_232120`).
-
-    The information used to build a container is:
-       - Linux user name
-       - Base Docker image name
-       - Service name
-       - Project directory that was used to start a container
-       - Container start timestamp
-
-    :param service_name: `docker-compose` service name, e.g., `app`
-    :return: container name
-    """
-    hdbg.dassert_ne(service_name, "", "You need to specify a service name")
-    # Get linux user name.
-    linux_user = hsystem.get_user_name()
-    # Get dir name.
-    project_dir = hgit.get_project_dirname()
-    # Get Docker image base name.
-    image_name = get_default_param("BASE_IMAGE")
-    # Get current timestamp.
-    current_timestamp = _get_ET_timestamp()
-    # Build container name.
-    container_name = f"{linux_user}.{image_name}.{service_name}.{project_dir}.{current_timestamp}"
-    _LOG.debug(
-        "get_container_name: container_name=%s",
-        container_name,
-    )
-    return container_name
-
-
-def _get_docker_base_cmd(
-    base_image: str,
-    stage: str,
-    version: str,
-    service_name: str,
-    generate_docker_compose_file: bool,
-    extra_env_vars: Optional[List[str]],
-    extra_docker_compose_files: Optional[List[str]],
-) -> List[str]:
-    r"""
-    Get base `docker-compose` command encoded as a list of strings.
-
-    It can be used as a base to build more complex commands, e.g., `run`, `up`, `down`.
-
-    E.g.,
-    ```
-        ['IMAGE=*****.dkr.ecr.us-east-1.amazonaws.com/amp:dev',
-            '\n        docker-compose',
-            '\n        --file amp/devops/compose/docker-compose.yml',
-            '\n        --file amp/devops/compose/docker-compose_as_submodule.yml',
-            '\n        --env-file devops/env/default.env']
-    ```
-    :param generate_docker_compose_file: whether to generate or reuse the existing
-        Docker compose file
-    :param extra_env_vars: represent vars to add, e.g., `["PORT=9999", "DRY_RUN=1"]`
-    :param extra_docker_compose_files: `docker-compose` override files
-    """
-    hprint.log(
-        _LOG,
-        logging.DEBUG,
-        "base_image stage version extra_env_vars extra_docker_compose_files",
-    )
-    docker_cmd_: List[str] = []
-    # - Handle the image.
-    image = get_image(base_image, stage, version)
-    _LOG.debug("base_image=%s stage=%s -> image=%s", base_image, stage, image)
-    _dassert_is_image_name_valid(image)
-    docker_cmd_.append(f"IMAGE={image}")
-    # - Handle extra env vars.
-    if extra_env_vars:
-        hdbg.dassert_isinstance(extra_env_vars, list)
-        for env_var in extra_env_vars:
-            docker_cmd_.append(f"{env_var}")
-    #
-    docker_cmd_.append(
-        r"""
-        docker-compose"""
-    )
-    docker_compose_files = _get_docker_compose_files(
-        generate_docker_compose_file, service_name, extra_docker_compose_files
-    )
-    file_opts = " ".join([f"--file {dcf}" for dcf in docker_compose_files])
-    _LOG.debug(hprint.to_str("file_opts"))
-    # TODO(gp): Use something like `.append(rf"{space}{...}")`
-    docker_cmd_.append(
-        rf"""
-        {file_opts}"""
-    )
-    # - Handle the env file.
-    env_file = "devops/env/default.env"
-    docker_cmd_.append(
-        rf"""
-        --env-file {env_file}"""
-    )
-    return docker_cmd_
-
-
-def _get_docker_compose_cmd(
-    base_image: str,
-    stage: str,
-    version: str,
-    cmd: str,
-    *,
-    # TODO(gp): make these params mandatory.
-    extra_env_vars: Optional[List[str]] = None,
-    extra_docker_compose_files: Optional[List[str]] = None,
-    extra_docker_run_opts: Optional[List[str]] = None,
-    service_name: str = "app",
-    entrypoint: bool = True,
-    generate_docker_compose_file: bool = True,
-    as_user: bool = True,
-    print_docker_config: bool = False,
-    use_bash: bool = False,
-) -> str:
-    """
-    Get `docker-compose` run command.
-
-    E.g.,
-    ```
-    IMAGE=*****..dkr.ecr.us-east-1.amazonaws.com/amp:dev \
-        docker-compose \
-        --file /amp/devops/compose/docker-compose.yml \
-        --env-file devops/env/default.env \
-        run \
-        --rm \
-        --name grisha.cmamp.app.cmamp1.20220317_232120 \
-        --user $(id -u):$(id -g) \
-        app \
-        bash
-    ```
-    :param cmd: command to run inside Docker container
-    :param extra_docker_run_opts: additional `docker-compose` run options
-    :param service_name: service to use to run a command
-    :param entrypoint: whether to use the `entrypoint` or not
-    :param generate_docker_compose_file: generate the Docker compose file or not
-    :param as_user: pass the user / group id or not
-    :param print_docker_config: print the docker config for debugging purposes
-    :param use_bash: run command through a shell
-    """
-    hprint.log(
-        _LOG,
-        logging.DEBUG,
-        "cmd extra_docker_run_opts service_name "
-        "entrypoint as_user print_docker_config use_bash",
-    )
-    # - Get the base Docker command.
-    docker_cmd_ = _get_docker_base_cmd(
-        base_image,
-        stage,
-        version,
-        service_name,
-        generate_docker_compose_file,
-        extra_env_vars,
-        extra_docker_compose_files,
-    )
-    # - Add the `config` command for debugging purposes.
-    docker_config_cmd: List[str] = docker_cmd_[:]
-    docker_config_cmd.append(
-        r"""
-        config"""
-    )
-    # - Add the `run` command.
-    docker_cmd_.append(
-        r"""
-        run \
-        --rm"""
-    )
-    # - Add a name to the container.
-    container_name = _get_container_name(service_name)
-    docker_cmd_.append(
-        rf"""
-        --name {container_name}"""
-    )
-    # - Handle the user.
-    as_user = _run_docker_as_user(as_user)
-    if as_user:
-        docker_cmd_.append(
-            r"""
-        --user $(id -u):$(id -g)"""
-        )
-    # - Handle the extra docker options.
-    if extra_docker_run_opts:
-        hdbg.dassert_isinstance(extra_docker_run_opts, list)
-        extra_opts = " ".join(extra_docker_run_opts)
-        docker_cmd_.append(
-            rf"""
-        {extra_opts}"""
-        )
-    # - Handle entrypoint.
-    if entrypoint:
-        docker_cmd_.append(
-            rf"""
-        {service_name}"""
-        )
-        if cmd:
-            if use_bash:
-                cmd = f"bash -c '{cmd}'"
-            docker_cmd_.append(
-                rf"""
-        {cmd}"""
-            )
-    else:
-        # No entrypoint.
-        docker_cmd_.append(
-            rf"""
-        --entrypoint bash \
-        {service_name}"""
-        )
-    # Print the config for debugging purpose.
-    if print_docker_config:
-        docker_config_cmd_as_str = _to_multi_line_cmd(docker_config_cmd)
-        _LOG.debug("docker_config_cmd=\n%s", docker_config_cmd_as_str)
-        _LOG.debug(
-            "docker_config=\n%s",
-            hsystem.system_to_string(docker_config_cmd_as_str)[1],
-        )
-    # Print the config for debugging purpose.
-    docker_cmd_ = _to_multi_line_cmd(docker_cmd_)
-    return docker_cmd_
-
-
-def _get_lint_docker_cmd(
-    docker_cmd_: str,
-    stage: str,
-    version: str,
-    *,
-    entrypoint: bool = True,
-) -> str:
-    """
-    Create a command to run in the Linter service.
-
-    :param docker_cmd_: command to run
-    :param stage: the image stage to use
-    :return: the full command to run
-    """
-    # Get an image to run the linter on.
-    ecr_base_path = os.environ["AM_ECR_BASE_PATH"]
-    linter_image = f"{ecr_base_path}/dev_tools"
-    # TODO(Grisha): do we need a version? i.e., we can pass `version` to `lint`
-    # and run Linter on the specific version, e.g., `1.1.5`.
-    # Execute command line.
-    cmd: str = _get_docker_compose_cmd(
-        linter_image,
-        stage,
-        version,
-        docker_cmd_,
-        entrypoint=entrypoint,
-        service_name="linter",
-    )
-    return cmd
-
-
-# ////////////////////////////////////////////////////////////////////////////////
-# bash and cmd.
-# ////////////////////////////////////////////////////////////////////////////////
-
-
-def _docker_cmd(
-    ctx: Any,
-    docker_cmd_: str,
-    **ctx_run_kwargs: Any,
-) -> Optional[int]:
-    """
-    Execute a docker command printing the command.
-
-    :param kwargs: kwargs for `ctx.run`
-    """
-    _LOG.info("Pulling the latest version of Docker")
-    docker_pull(ctx)
-    _LOG.debug("cmd=%s", docker_cmd_)
-    rc: Optional[int] = _run(ctx, docker_cmd_, pty=True, **ctx_run_kwargs)
-    return rc
-
-
-@task
-def docker_bash(  # type: ignore
-    ctx,
-    base_image="",
-    stage="dev",
-    version="",
-    entrypoint=True,
-    as_user=True,
-    generate_docker_compose_file=True,
-    container_dir_name=".",
-):
-    """
-    Start a bash shell inside the container corresponding to a stage.
-
-    :param entrypoint: whether to use the `entrypoint` or not
-    :param as_user: pass the user / group id or not
-    :param generate_docker_compose_file: generate the Docker compose file or not
-    """
-    _report_task(container_dir_name=container_dir_name)
-    cmd = "bash"
-    docker_cmd_ = _get_docker_compose_cmd(
-        base_image,
-        stage,
-        version,
-        cmd,
-        generate_docker_compose_file=generate_docker_compose_file,
-        entrypoint=entrypoint,
-        as_user=as_user,
-    )
-    _docker_cmd(ctx, docker_cmd_)
-
-
-@task
-def docker_cmd(  # type: ignore
-    ctx,
-    base_image="",
-    stage="dev",
-    version="",
-    cmd="",
-    as_user=True,
-    generate_docker_compose_file=True,
-    use_bash=False,
-    container_dir_name=".",
-):
-    """
-    Execute the command `cmd` inside a container corresponding to a stage.
-
-    :param as_user: pass the user / group id or not
-    :param generate_docker_compose_file: generate or reuse the Docker compose file
-    :param use_bash: run command through a shell
-    """
-    _report_task(container_dir_name=container_dir_name)
-    hdbg.dassert_ne(cmd, "")
-    # TODO(gp): Do we need to overwrite the entrypoint?
-    docker_cmd_ = _get_docker_compose_cmd(
-        base_image,
-        stage,
-        version,
-        cmd,
-        generate_docker_compose_file=generate_docker_compose_file,
-        as_user=as_user,
-        use_bash=use_bash,
-    )
-    _docker_cmd(ctx, docker_cmd_)
-
-
-# ////////////////////////////////////////////////////////////////////////////////
-# Jupyter.
-# ////////////////////////////////////////////////////////////////////////////////
-
-
-def _get_docker_jupyter_cmd(
-    base_image: str,
-    stage: str,
-    version: str,
-    port: int,
-    self_test: bool,
-    *,
-    print_docker_config: bool = False,
-) -> str:
-    cmd = ""
-    extra_env_vars = [f"PORT={port}"]
-    extra_docker_run_opts = ["--service-ports"]
-    service_name = "jupyter_server_test" if self_test else "jupyter_server"
-    #
-    docker_cmd_ = _get_docker_compose_cmd(
-        base_image,
-        stage,
-        version,
-        cmd,
-        extra_env_vars=extra_env_vars,
-        extra_docker_run_opts=extra_docker_run_opts,
-        service_name=service_name,
-        print_docker_config=print_docker_config,
-    )
-    return docker_cmd_
-
-
-@task
-def docker_jupyter(  # type: ignore
-    ctx,
-    stage="dev",
-    version="",
-    base_image="",
-    auto_assign_port=True,
-    port=None,
-    self_test=False,
-    container_dir_name=".",
-):
-    """
-    Run jupyter notebook server.
-
-    :param auto_assign_port: use the UID of the user and the inferred number of the
-        repo (e.g., 4 for `~/src/amp4`) to get a unique port
-    """
-    _report_task(container_dir_name=container_dir_name)
-    if port is None:
-        if auto_assign_port:
-            uid = os.getuid()
-            _LOG.debug("uid=%s", uid)
-            git_repo_idx = hgit.get_project_dirname(only_index=True)
-            git_repo_idx = int(git_repo_idx)
-            _LOG.debug("git_repo_idx=%s", git_repo_idx)
-            # We assume that there are no more than `max_idx_per_users` clients.
-            max_idx_per_user = 10
-            hdbg.dassert_lte(git_repo_idx, max_idx_per_user)
-            port = (uid * max_idx_per_user) + git_repo_idx
-        else:
-            port = 9999
-    #
-    _LOG.info("Assigned port is %s", port)
-    print_docker_config = False
-    docker_cmd_ = _get_docker_jupyter_cmd(
-        base_image,
-        stage,
-        version,
-        port,
-        self_test,
-        print_docker_config=print_docker_config,
-    )
-    _docker_cmd(ctx, docker_cmd_)
-
-
-# #############################################################################
-# Docker image workflows.
-# #############################################################################
-
-# TODO(gp): @all Move all the release code to lib_tasks_docker_release.py
-
-
-def _to_abs_path(filename: str) -> str:
-    filename = os.path.abspath(filename)
-    hdbg.dassert_path_exists(filename)
-    return filename
-
-
-def _prepare_docker_ignore(ctx: Any, docker_ignore: str) -> None:
-    """
-    Copy the target docker_ignore in the proper position for `docker build`.
-    """
-    # Currently there is no built-in way to control which .dockerignore to use.
-    # https://stackoverflow.com/questions/40904409
-    hdbg.dassert_path_exists(docker_ignore)
-    cmd = f"cp -f {docker_ignore} .dockerignore"
-    _run(ctx, cmd)
-
-
-# =============================================================================
-# DEV image flow
-# =============================================================================
-# - A "local" image (which is a release candidate for the DEV image) is built with:
-#   ```
-#   > docker_build_local_image
-#   ```
-#   This creates the local image `dev_tools:local.saggese-1.0.0`
-# - A qualification process (e.g., running all unit tests and the QA tests) is
-#   performed on the "local" image (e.g., locally or through GitHub actions)
-# - If the qualification process is passed, the image is released as `dev` on ECR
-
-
-# Use Docker buildkit or not.
-# DOCKER_BUILDKIT = 1
-DOCKER_BUILDKIT = 0
-
-
-# For base_image, we use "" as default instead None since pyinvoke can only infer
-# a single type.
-@task
-def docker_build_local_image(  # type: ignore
-    ctx,
-    version,
-    cache=True,
-    base_image="",
-    update_poetry=False,
-    container_dir_name=".",
-    just_do_it=False,
-):
-    """
-    Build a local image (i.e., a release candidate "dev" image).
-
-    :param version: version to tag the image and code with
-    :param cache: use the cache
-    :param base_image: e.g., *****.dkr.ecr.us-east-1.amazonaws.com/amp
-    :param update_poetry: run poetry lock to update the packages
-    :param just_do_it: execute the action ignoring the checks
-    """
-    _report_task(container_dir_name=container_dir_name)
-    if just_do_it:
-        _LOG.warning("Skipping subsequent version check")
-    else:
-        _dassert_is_subsequent_version(
-            version, container_dir_name=container_dir_name
-        )
-    version = _resolve_version_value(
-        version, container_dir_name=container_dir_name
-    )
-    # Update poetry, if needed.
-    if update_poetry:
-        cmd = "cd devops/docker_build; poetry lock -v"
-        _run(ctx, cmd)
-    # Prepare `.dockerignore`.
-    docker_ignore = ".dockerignore.dev"
-    _prepare_docker_ignore(ctx, docker_ignore)
-    # Build the local image.
-    image_local = get_image(base_image, "local", version)
-    _dassert_is_image_name_valid(image_local)
-    # This code path through Git tag was discontinued with CmTask746.
-    # git_tag_prefix = get_default_param("BASE_IMAGE")
-    # container_version = get_git_tag(version)
-    #
-    dockerfile = "devops/docker_build/dev.Dockerfile"
-    dockerfile = _to_abs_path(dockerfile)
-    #
-    opts = "--no-cache" if not cache else ""
-    # TODO(gp): Use _to_multi_line_cmd()
-    cmd = rf"""
-    DOCKER_BUILDKIT={DOCKER_BUILDKIT} \
-    time \
-    docker build \
-        --progress=plain \
-        {opts} \
-        --build-arg AM_CONTAINER_VERSION={version} \
-        --tag {image_local} \
-        --file {dockerfile} \
-        .
-    """
-    _run(ctx, cmd)
-    # Check image and report stats.
-    cmd = f"docker image ls {image_local}"
-    _run(ctx, cmd)
-
-
-@task
-def docker_tag_local_image_as_dev(  # type: ignore
-    ctx,
-    version,
-    base_image="",
-    container_dir_name=".",
-):
-    """
-    (ONLY CI/CD) Mark the "local" image as "dev".
-
-    :param version: version to tag the image and code with
-    :param base_image: e.g., *****.dkr.ecr.us-east-1.amazonaws.com/amp
-    """
-    _report_task(container_dir_name=container_dir_name)
-    version = _resolve_version_value(
-        version, container_dir_name=container_dir_name
-    )
-    # Tag local image as versioned dev image (e.g., `dev-1.0.0`).
-    image_versioned_local = get_image(base_image, "local", version)
-    image_versioned_dev = get_image(base_image, "dev", version)
-    cmd = f"docker tag {image_versioned_local} {image_versioned_dev}"
-    _run(ctx, cmd)
-    # Tag local image as dev image.
-    latest_version = None
-    image_dev = get_image(base_image, "dev", latest_version)
-    cmd = f"docker tag {image_versioned_local} {image_dev}"
-    _run(ctx, cmd)
-
-
-@task
-def docker_push_dev_image(  # type: ignore
-    ctx,
-    version,
-    base_image="",
-    container_dir_name=".",
-):
-    """
-    (ONLY CI/CD) Push the "dev" image to ECR.
-
-    :param version: version to tag the image and code with
-    :param base_image: e.g., *****.dkr.ecr.us-east-1.amazonaws.com/amp
-    """
-    _report_task(container_dir_name=container_dir_name)
-    version = _resolve_version_value(
-        version, container_dir_name=container_dir_name
-    )
-    #
-    docker_login(ctx)
-    # Push Docker versioned tag.
-    image_versioned_dev = get_image(base_image, "dev", version)
-    cmd = f"docker push {image_versioned_dev}"
-    _run(ctx, cmd, pty=True)
-    # Push Docker tag.
-    latest_version = None
-    image_dev = get_image(base_image, "dev", latest_version)
-    cmd = f"docker push {image_dev}"
-    _run(ctx, cmd, pty=True)
-
-
-@task
-def docker_release_dev_image(  # type: ignore
-    ctx,
-    version,
-    cache=True,
-    skip_tests=False,
-    fast_tests=True,
-    slow_tests=True,
-    superslow_tests=False,
-    qa_tests=True,
-    push_to_repo=True,
-    # TODO(Nikola): poetry does not work via GH actions,
-    #  see "Switch all the build systems to Python 3.9" CmTask #535.
-    #  Temporarily, Python is set to 3.8+.
-    update_poetry=True,
-    container_dir_name=".",
-):
-    """
-    (ONLY CI/CD) Build, test, and release to ECR the latest "dev" image.
-
-    This can be used to test the entire flow from scratch by building an image,
-    running the tests, but not necessarily pushing.
-
-    Phases:
-    1) Build local image
-    2) Run the unit tests (e.g., fast, slow, superslow) on the local image
-    3) Mark local as dev image
-    4) Run the QA tests on the dev image
-    5) Push dev image to the repo
-
-    :param version: version to tag the image and code with
-    :param cache: use the cache
-    :param skip_tests: skip all the tests and release the dev image
-    :param fast_tests: run fast tests, unless all tests skipped
-    :param slow_tests: run slow tests, unless all tests skipped
-    :param superslow_tests: run superslow tests, unless all tests skipped
-    :param qa_tests: run end-to-end linter tests, unless all tests skipped
-    :param push_to_repo: push the image to the repo_short_name
-    :param update_poetry: update package dependencies using poetry
-    """
-    _report_task(container_dir_name=container_dir_name)
-    # 1) Build "local" image.
-    docker_build_local_image(
-        ctx,
-        cache=cache,
-        update_poetry=update_poetry,
-        version=version,
-        container_dir_name=container_dir_name,
-    )
-    # Run resolve after `docker_build_local_image` so that a proper check
-    # for subsequent version can be made in case `FROM_CHANGELOG` token
-    # is used.
-    version = _resolve_version_value(
-        version, container_dir_name=container_dir_name
-    )
-    # 2) Run tests for the "local" image.
-    if skip_tests:
-        _LOG.warning("Skipping all tests and releasing")
-        fast_tests = False
-        slow_tests = False
-        superslow_tests = False
-        qa_tests = False
-    stage = "local"
-    if fast_tests:
-        run_fast_tests(  # type: ignore # noqa: F405
-            ctx, stage=stage, version=version
-        )
-    if slow_tests:
-        run_slow_tests(  # type: ignore # noqa: F405
-            ctx, stage=stage, version=version
-        )
-    if superslow_tests:
-        run_superslow_tests(  # type: ignore # noqa: F405
-            ctx, stage=stage, version=version
-        )
-    # 3) Promote the "local" image to "dev".
-    docker_tag_local_image_as_dev(
-        ctx, version, container_dir_name=container_dir_name
-    )
-    # 4) Run QA tests for the (local version) of the dev image.
-    if qa_tests:
-        run_qa_tests(  # type: ignore # noqa: F405
-            ctx, stage="dev", version=version
-        )
-    # 5) Push the "dev" image to ECR.
-    if push_to_repo:
-        docker_push_dev_image(ctx, version, container_dir_name=container_dir_name)
-    else:
-        _LOG.warning(
-            "Skipping pushing dev image to repo_short_name, as requested"
-        )
-    _LOG.info("==> SUCCESS <==")
-
-
-# #############################################################################
-# PROD image flow:
-# #############################################################################
-# - PROD image has no release candidate
-# - Start from a DEV image already built and qualified
-# - The PROD image is created from the DEV image by copying the code inside the
-#   image
-# - The PROD image is tagged as "prod"
-
-
-# TODO(gp): Remove redundancy with docker_build_local_image(), if possible.
-@task
-def docker_build_prod_image(  # type: ignore
-    ctx,
-    version,
-    cache=True,
-    base_image="",
-    candidate=False,
-    container_dir_name=".",
-):
-    """
-    (ONLY CI/CD) Build a prod image.
-
-    Phases:
-    - Build the prod image on top of the dev image
-
-    :param version: version to tag the image and code with
-    :param cache: note that often the prod image is just a copy of the dev
-        image so caching makes no difference
-    :param base_image: e.g., *****.dkr.ecr.us-east-1.amazonaws.com/amp
-    :param candidate: build a prod image with a tag format: prod-{hash}
-        where hash is the output of hgit.get_head_hash
-    """
-    _report_task(container_dir_name=container_dir_name)
-    version = _resolve_version_value(
-        version, container_dir_name=container_dir_name
-    )
-    # Prepare `.dockerignore`.
-    docker_ignore = ".dockerignore.prod"
-    _prepare_docker_ignore(ctx, docker_ignore)
-    # TODO(gp): We should do a `i git_clean` to remove artifacts and check that
-    #  the client is clean so that we don't release from a dirty client.
-    # Build prod image.
-    if candidate:
-        # For candidate prod images which need to be tested on
-        # the AWS infra add a hash identifier.
-        latest_version = None
-        image_versioned_prod = get_image(base_image, "prod", latest_version)
-        head_hash = hgit.get_head_hash(short_hash=True)
-        image_versioned_prod += f"-{head_hash}"
-    else:
-        image_versioned_prod = get_image(base_image, "prod", version)
-    _dassert_is_image_name_valid(image_versioned_prod)
-    #
-    dockerfile = "devops/docker_build/prod.Dockerfile"
-    dockerfile = _to_abs_path(dockerfile)
-    #
-    # TODO(gp): Use _to_multi_line_cmd()
-    opts = "--no-cache" if not cache else ""
-    cmd = rf"""
-    DOCKER_BUILDKIT={DOCKER_BUILDKIT} \
-    time \
-    docker build \
-        --progress=plain \
-        {opts} \
-        --tag {image_versioned_prod} \
-        --file {dockerfile} \
-        --build-arg VERSION={version} \
-        .
-    """
-    _run(ctx, cmd)
-    if candidate:
-        _LOG.info("Head hash: %s", head_hash)
-        cmd = f"docker image ls {image_versioned_prod}"
-    else:
-        # Tag versioned image as latest prod image.
-        latest_version = None
-        image_prod = get_image(base_image, "prod", latest_version)
-        cmd = f"docker tag {image_versioned_prod} {image_prod}"
-        _run(ctx, cmd)
-        #
-        cmd = f"docker image ls {image_prod}"
-
-    _run(ctx, cmd)
-
-
-@task
-def docker_push_prod_image(  # type: ignore
-    ctx,
-    version,
-    base_image="",
-    container_dir_name=".",
-):
-    """
-    (ONLY CI/CD) Push the "prod" image to ECR.
-
-    :param version: version to tag the image and code with
-    :param base_image: e.g., *****.dkr.ecr.us-east-1.amazonaws.com/amp
-    """
-    _report_task(container_dir_name=container_dir_name)
-    version = _resolve_version_value(
-        version, container_dir_name=container_dir_name
-    )
-    #
-    docker_login(ctx)
-    # Push versioned tag.
-    image_versioned_prod = get_image(base_image, "prod", version)
-    cmd = f"docker push {image_versioned_prod}"
-    _run(ctx, cmd, pty=True)
-    #
-    latest_version = None
-    image_prod = get_image(base_image, "prod", latest_version)
-    cmd = f"docker push {image_prod}"
-    _run(ctx, cmd, pty=True)
-
-
-@task
-def docker_push_prod_candidate_image(  # type: ignore
-    ctx,
-    candidate,
-    base_image="",
-    container_dir_name=".",
-):
-    """
-    (ONLY CI/CD) Push the "prod" candidate image to ECR.
-
-    :param candidate: hash tag of the candidate prod image to push
-    :param base_image: e.g., *****.dkr.ecr.us-east-1.amazonaws.com/amp
-    """
-    _report_task(container_dir_name=container_dir_name)
-    #
-    docker_login(ctx)
-    # Push image with tagged with a hash ID.
-    image_versioned_prod = get_image(base_image, "prod", None)
-    cmd = f"docker push {image_versioned_prod}-{candidate}"
-    _run(ctx, cmd, pty=True)
-
-
-@task
-def docker_release_prod_image(  # type: ignore
-    ctx,
-    version,
-    cache=True,
-    skip_tests=False,
-    fast_tests=True,
-    slow_tests=True,
-    superslow_tests=False,
-    push_to_repo=True,
-    container_dir_name=".",
-):
-    """
-    (ONLY CI/CD) Build, test, and release to ECR the prod image.
-
-    - Build prod image
-    - Run the tests
-    - Push the prod image repo
-
-    :param version: version to tag the image and code with
-    :param cache: use the cache
-    :param skip_tests: skip all the tests and release the dev image
-    :param fast_tests: run fast tests, unless all tests skipped
-    :param slow_tests: run slow tests, unless all tests skipped
-    :param superslow_tests: run superslow tests, unless all tests skipped
-    :param push_to_repo: push the image to the repo_short_name
-    """
-    _report_task(container_dir_name=container_dir_name)
-    version = _resolve_version_value(
-        version, container_dir_name=container_dir_name
-    )
-    # 1) Build prod image.
-    docker_build_prod_image(
-        ctx, cache=cache, version=version, container_dir_name=container_dir_name
-    )
-    # 2) Run tests.
-    if skip_tests:
-        _LOG.warning("Skipping all tests and releasing")
-        fast_tests = slow_tests = superslow_tests = False
-    stage = "prod"
-    if fast_tests:
-        run_fast_tests(  # type: ignore # noqa: F405
-            ctx, stage=stage, version=version
-        )
-    if slow_tests:
-        run_slow_tests(  # type: ignore # noqa: F405
-            ctx, stage=stage, version=version
-        )
-    if superslow_tests:
-        run_superslow_tests(  # type: ignore # noqa: F405
-            ctx, stage=stage, version=version
-        )
-    # 3) Push prod image.
-    if push_to_repo:
-        docker_push_prod_image(
-            ctx, version=version, container_dir_name=container_dir_name
-        )
-    else:
-        _LOG.warning("Skipping pushing image to repo_short_name as requested")
-    _LOG.info("==> SUCCESS <==")
-
-
-@task
-def docker_release_all(ctx, version, container_dir_name="."):  # type: ignore
-    """
-    (ONLY CI/CD) Release both dev and prod image to ECR.
-
-    This includes:
-    - docker_release_dev_image
-    - docker_release_prod_image
-
-    :param version: version to tag the image and code with
-    """
-    _report_task()
-    docker_release_dev_image(ctx, version, container_dir_name=container_dir_name)
-    docker_release_prod_image(ctx, version, container_dir_name=container_dir_name)
-    _LOG.info("==> SUCCESS <==")
-
-
-def _docker_rollback_image(
-    ctx: Any, base_image: str, stage: str, version: str
-) -> None:
-    """
-    Rollback the versioned image for a particular stage.
-
-    :param base_image: e.g., *****.dkr.ecr.us-east-1.amazonaws.com/amp
-    :param stage: select a specific stage for the Docker image
-    :param version: version to tag the image and code with
-    """
-    image_versioned_dev = get_image(base_image, stage, version)
-    latest_version = None
-    image_dev = get_image(base_image, stage, latest_version)
-    cmd = f"docker tag {image_versioned_dev} {image_dev}"
-    _run(ctx, cmd)
-
-
-@task
-def docker_rollback_dev_image(  # type: ignore
-    ctx,
-    version,
-    push_to_repo=True,
-):
-    """
-    Rollback the version of the dev image.
-
-    Phases:
-    1) Ensure that version of the image exists locally
-    2) Promote versioned image as dev image
-    3) Push dev image to the repo
-
-    :param version: version to tag the image and code with
-    :param push_to_repo: push the image to the ECR repo
-    """
-    _report_task()
-    # 1) Ensure that version of the image exists locally.
-    _docker_pull(ctx, base_image="", stage="dev", version=version)
-    # 2) Promote requested image as dev image.
-    _docker_rollback_image(ctx, base_image="", stage="dev", version=version)
-    # 3) Push the "dev" image to ECR.
-    if push_to_repo:
-        docker_push_dev_image(ctx, version=version)
-    else:
-        _LOG.warning("Skipping pushing dev image to ECR, as requested")
-    _LOG.info("==> SUCCESS <==")
-
-
-@task
-def docker_rollback_prod_image(  # type: ignore
-    ctx,
-    version,
-    push_to_repo=True,
-):
-    """
-    Rollback the version of the prod image.
-
-    Same as parameters and meaning as `docker_rollback_dev_image`.
-    """
-    _report_task()
-    # 1) Ensure that version of the image exists locally.
-    _docker_pull(ctx, base_image="", stage="prod", version=version)
-    # 2) Promote requested image as prod image.
-    _docker_rollback_image(ctx, base_image="", stage="prod", version=version)
-    # 3) Push the "prod" image to ECR.
-    if push_to_repo:
-        docker_push_prod_image(ctx, version=version)
-    else:
-        _LOG.warning("Skipping pushing prod image to ECR, as requested")
-    _LOG.info("==> SUCCESS <==")
-
-
-# #############################################################################
-=======
->>>>>>> ff079d73
 # Fix permission
 # #############################################################################
 
