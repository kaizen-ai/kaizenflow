--- conflicted
+++ resolved
@@ -1531,13 +1531,8 @@
     _dassert_is_image_name_valid(image_local)
     #
     git_tag_prefix = get_default_param("BASE_IMAGE")
-<<<<<<< HEAD
-    # Tag the container with the current version of
-    # the code to keep them in sync.
-=======
     # Tag the container with the current version of the code to keep them in
     # sync.
->>>>>>> 64a392fb
     container_version = get_git_tag(version)
     #
     dockerfile = "devops/docker_build/dev.Dockerfile"
