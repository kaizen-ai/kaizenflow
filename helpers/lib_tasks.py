--- conflicted
+++ resolved
@@ -2130,7 +2130,6 @@
 #  use_sibling_container -> use_docker_containers_containers
 
 
-<<<<<<< HEAD
 def _get_linter_service() -> str:
     """
     Get the linter service specification for the `docker-compose.yml` file.
@@ -2161,10 +2160,7 @@
     return linter_spec_txt
 
 
-def _generate_compose_file(
-=======
 def _generate_docker_compose_file(
->>>>>>> d771e7dd
     use_privileged_mode: bool,
     use_sibling_container: bool,
     shared_data_dirs: Optional[str],
@@ -2176,14 +2172,9 @@
     """
     Generate `docker-compose.yml` file and save it.
 
-<<<<<<< HEAD
-    :param shared_data_dir: data directory in the host filesystem to mount to mount
+    :param shared_data_dirs: data directory in the host filesystem to mount to mount
         inside the container. `None` means no dir sharing
-=======
-    :param shared_data_dirs: data directory in the host filesystem to mount to mount
-        inside the container. None means no dir sharing
     :param use_main_network: use `main_network` as default network
->>>>>>> d771e7dd
     """
     _LOG.debug(
         hprint.to_str(
@@ -2448,38 +2439,10 @@
     return docker_compose_path
 
 
-<<<<<<< HEAD
-def _get_amp_docker_compose_path() -> Optional[str]:
-    """
-    Return the docker compose to use for `amp`, depending whether it is a
-    supermodule or as submodule.
-
-    E.g.,
-    - for submodule -> `devops/compose/docker-compose_as_submodule.yml`
-    - for supermodule -> None
-    """
-    path, _ = hgit.get_path_from_supermodule()
-    docker_compose_path: Optional[str]
-    if path != "":
-        _LOG.warning("amp is a submodule")
-        docker_compose_path = "docker-compose_as_submodule.yml"
-        # Add the default path.
-        dir_name = "devops/compose"
-        docker_compose_path = os.path.join(dir_name, docker_compose_path)
-        docker_compose_path = os.path.abspath(docker_compose_path)
-    else:
-        docker_compose_path = None
-    return docker_compose_path
-
-
-def _get_docker_compose_paths(
+def _get_docker_compose_files(
+    generate_docker_compose_file: bool,
     service_name: str,
     extra_docker_compose_files: Optional[List[str]],
-=======
-def _get_docker_compose_files(
-    generate_docker_compose_file: bool,
-    extra_docker_compose_files: List[str],
->>>>>>> d771e7dd
 ) -> List[str]:
     """
     Generate the Docker compose file and return the list of Docker compose
@@ -2502,7 +2465,6 @@
             mount_as_submodule = True
     # Write Docker compose file.
     file_name = get_base_docker_compose_path()
-<<<<<<< HEAD
     if service_name == "linter":
         # Since we are running the prod `dev_tools` container we need to use the
         # settings from the `repo_config` from that container, and not the settings
@@ -2511,12 +2473,14 @@
         use_docker_sibling_containers = False
         get_shared_data_dirs = None
         use_docker_network_mode_host = False
+        use_main_network = False
     else:
         # Use the settings from the `repo_config` corresponding to this container.
         enable_privileged_mode = hgit.execute_repo_config_code("enable_privileged_mode()")
         use_docker_sibling_containers = hgit.execute_repo_config_code("use_docker_sibling_containers()")
         get_shared_data_dirs = hgit.execute_repo_config_code("get_shared_data_dirs()")
         use_docker_network_mode_host = hgit.execute_repo_config_code("use_docker_network_mode_host()")
+        use_main_network = hgit.execute_repo_config_code("use_main_network()")
     #
     _generate_compose_file(
         enable_privileged_mode,
@@ -2524,22 +2488,9 @@
         get_shared_data_dirs,
         mount_as_submodule,
         use_docker_network_mode_host,
+        use_main_network,
         file_name,
     )
-=======
-    if generate_docker_compose_file:
-        _generate_docker_compose_file(
-            hgit.execute_repo_config_code("enable_privileged_mode()"),
-            hgit.execute_repo_config_code("use_docker_sibling_containers()"),
-            hgit.execute_repo_config_code("get_shared_data_dirs()"),
-            mount_as_submodule,
-            hgit.execute_repo_config_code("use_docker_network_mode_host()"),
-            hgit.execute_repo_config_code("use_main_network()"),
-            file_name,
-        )
-    else:
-        _LOG.warning("Skipping generating Docker compose file '%s'", file_name)
->>>>>>> d771e7dd
     docker_compose_files.append(file_name)
     # Add the compose files from command line.
     if extra_docker_compose_files:
@@ -2802,11 +2753,8 @@
     base_image: str,
     stage: str,
     version: str,
-<<<<<<< HEAD
     service_name,
-=======
     generate_docker_compose_file: bool,
->>>>>>> d771e7dd
     extra_env_vars: Optional[List[str]],
     extra_docker_compose_files: Optional[List[str]],
 ) -> List[str]:
@@ -2849,13 +2797,10 @@
         r"""
         docker-compose"""
     )
-<<<<<<< HEAD
-    docker_compose_files = _get_docker_compose_paths(service_name, extra_docker_compose_files)
-=======
     docker_compose_files = _get_docker_compose_files(
+        service_name,
         generate_docker_compose_file, extra_docker_compose_files
     )
->>>>>>> d771e7dd
     file_opts = " ".join([f"--file {dcf}" for dcf in docker_compose_files])
     _LOG.debug(hprint.to_str("file_opts"))
     # TODO(gp): Use something like `.append(rf"{space}{...}")`
@@ -2925,11 +2870,8 @@
         base_image,
         stage,
         version,
-<<<<<<< HEAD
         service_name,
-=======
         generate_docker_compose_file,
->>>>>>> d771e7dd
         extra_env_vars,
         extra_docker_compose_files,
     )
