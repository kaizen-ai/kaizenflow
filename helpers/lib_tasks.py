"""
Import as:

import helpers.lib_tasks as hlibtask
"""

import logging

# We want to minimize the dependencies from non-standard Python packages since
# this code needs to run with minimal dependencies and without Docker.
<<<<<<< HEAD
import helpers.hdbg as hdbg
import helpers.henv as henv
import helpers.hgit as hgit
import helpers.hintrospection as hintros
import helpers.hio as hio
import helpers.hprint as hprint
import helpers.hsystem as hsystem
import helpers.hversion as hversio
import helpers.hsecrets as hsecret
import helpers.hversion as hversio
import helpers.hsystem as hsystem
import repo_config as rconf
=======
>>>>>>> 0d450d52

# Import this way to avoid complexity in propagating the refactoring in all
# the repos downstream.
from helpers.lib_tasks_docker import *  # isort:skip  # noqa: F401,F403 # pylint: disable=unused-import,unused-wildcard-import,wildcard-import
from helpers.lib_tasks_docker_release import *  # isort:skip  # noqa: F401,F403 # pylint: disable=unused-import,unused-wildcard-import,wildcard-import
from helpers.lib_tasks_find import *  # isort:skip  # noqa: F401,F403 # pylint: disable=unused-import,unused-wildcard-import,wildcard-import
from helpers.lib_tasks_gh import *  # isort:skip  # noqa: F401,F403 # pylint: disable=unused-import,unused-wildcard-import,wildcard-import
from helpers.lib_tasks_git import *  # isort:skip  # noqa: F401,F403 # pylint: disable=unused-import,unused-wildcard-import,wildcard-import
from helpers.lib_tasks_integrate import *  # isort:skip  # noqa: F401,F403 # pylint: disable=unused-import,unused-wildcard-import,wildcard-import
from helpers.lib_tasks_lint import *  # isort:skip  # noqa: F401,F403 # pylint: disable=unused-import,unused-wildcard-import,wildcard-import
from helpers.lib_tasks_perms import *  # isort:skip  # noqa: F401,F403 # pylint: disable=unused-import,unused-wildcard-import,wildcard-import
from helpers.lib_tasks_print import *  # isort:skip  # noqa: F401,F403 # pylint: disable=unused-import,unused-wildcard-import,wildcard-import
from helpers.lib_tasks_pytest import *  # isort:skip  # noqa: F401,F403 # pylint: disable=unused-import,unused-wildcard-import,wildcard-import
from helpers.lib_tasks_utils import *  # isort:skip  # noqa: F401,F403 # pylint: disable=unused-import,unused-wildcard-import,wildcard-import

_LOG = logging.getLogger(__name__)


# Conventions around `pyinvoke`:
# - `pyinvoke` uses introspection to infer properties of a task, but doesn't
#   support many Python3 features (see https://github.com/pyinvoke/invoke/issues/357)
# - Don't use type hints in `@tasks`
#   - we use `# ignore: type` to avoid mypy complaints
# - Minimize the code in `@tasks` calling other functions to use Python3 features
# - Use `""` as default instead None since `pyinvoke` can only infer a single type


<<<<<<< HEAD
# #############################################################################
# Default params.
# #############################################################################

# This is used to inject the default params.
# TODO(gp): Using a singleton here is not elegant but simple.
_DEFAULT_PARAMS = {
    "BASE_IMAGE": rconf.get_docker_base_image_name(),
    "AM_ECR_BASE_PATH": os.environ["AM_ECR_BASE_PATH"]
}

def set_default_params(params: Dict[str, Any]) -> None:
    global _DEFAULT_PARAMS
    _DEFAULT_PARAMS = params
    _LOG.debug("Assigning:\n%s", pprint.pformat(params))


def has_default_param(key: str) -> bool:
    hdbg.dassert_isinstance(key, str)
    return key in _DEFAULT_PARAMS


def get_default_param(key: str, *, override_value: Any = None) -> Any:
    """
    Return the value from the default parameters dictionary, optionally
    overriding it.
    """
    hdbg.dassert_isinstance(key, str)
    value = None
    if has_default_param(key):
        value = _DEFAULT_PARAMS[key]
    if override_value:
        _LOG.info("Overriding value %s with %s", value, override_value)
        value = override_value
    hdbg.dassert_is_not(
        value, None, "key='%s' not defined from %s", key, _DEFAULT_PARAMS
    )
    return value


def reset_default_params() -> None:
    params: Dict[str, Any] = {}
    set_default_params(params)


# #############################################################################
# Utils.
# #############################################################################

# Since it's not easy to add global command line options to invoke, we piggy
# back the option that already exists.
# If one uses the debug option for `invoke` we turn off the code debugging.
# TODO(gp): Check http://docs.pyinvoke.org/en/1.0/concepts/library.html#
#   modifying-core-parser-arguments
if ("-d" in sys.argv) or ("--debug" in sys.argv):
    hdbg.init_logger(verbosity=logging.DEBUG)
else:
    hdbg.init_logger(verbosity=logging.INFO)


# NOTE: We need to use a `# type: ignore` for all the @task functions because
# pyinvoke infers the argument type from the code and mypy annotations confuse
# it (see https://github.com/pyinvoke/invoke/issues/357).

# In the following, when using `lru_cache`, we use functions from `hsyste`
# instead of `ctx.run()` since otherwise `lru_cache` would cache `ctx`.

# We prefer not to cache functions running `git` to avoid stale values if we
# call git (e.g., if we cache Git hash and then we do a `git pull`).

# pyinvoke `ctx.run()` is useful for unit testing, since it allows to:
# - mock the result of a system call
# - register the issued command line (to create the expected outcome of a test)
# On the other side `system_interaction.py` contains many utilities that make
# it easy to interact with the system.
# Once AmpPart1347 is implemented we can replace all the `ctx.run()` with calls
# to `system_interaction.py`.


_WAS_FIRST_CALL_DONE = False


def _report_task(txt: str = "", container_dir_name: str = ".") -> None:
    # On the first invocation report the version.
    global _WAS_FIRST_CALL_DONE
    if not _WAS_FIRST_CALL_DONE:
        _WAS_FIRST_CALL_DONE = True
        hversio.check_version(container_dir_name)
    # Print the name of the function.
    func_name = hintros.get_function_name(count=1)
    msg = f"## {func_name}: {txt}"
    print(hprint.color_highlight(msg, color="purple"))


# TODO(gp): Move this to helpers.system_interaction and allow to add the switch
#  globally.
def _to_single_line_cmd(cmd: Union[str, List[str]]) -> str:
    """
    Convert a multiline command (as a string or list of strings) into a single
    line.

    E.g., convert
        ```
        IMAGE=.../amp:dev \
            docker-compose \
            --file devops/compose/docker-compose.yml \
            --file devops/compose/docker-compose_as_submodule.yml \
            --env-file devops/env/default.env
        ```
    into
        ```
        IMAGE=.../amp:dev docker-compose --file ...
        ```
    """
    if isinstance(cmd, list):
        cmd = " ".join(cmd)
    hdbg.dassert_isinstance(cmd, str)
    cmd = cmd.rstrip().lstrip()
    # Remove `\` at the end of the line.
    cmd = re.sub(r" \\\s*$", " ", cmd, flags=re.MULTILINE)
    # Use a single space between words in the command.
    # TODO(gp): This is a bit dangerous if there are multiple spaces in a string
    #  that for some reason are meaningful.
    cmd = " ".join(cmd.split())
    return cmd


# TODO(Grisha): make it public #755.
def _to_multi_line_cmd(docker_cmd_: List[str]) -> str:
    r"""
    Convert a command encoded as a list of strings into a single command
    separated by `\`.

    E.g., convert
    ```
        ['IMAGE=*****.dkr.ecr.us-east-1.amazonaws.com/amp:dev',
            '\n        docker-compose',
            '\n        --file amp/devops/compose/docker-compose.yml',
            '\n        --file amp/devops/compose/docker-compose_as_submodule.yml',
            '\n        --env-file devops/env/default.env']
        ```
    into
        ```
        IMAGE=*****.dkr.ecr.us-east-1.amazonaws.com/amp:dev \
            docker-compose \
            --file devops/compose/docker-compose.yml \
            --file devops/compose/docker-compose_as_submodule.yml \
            --env-file devops/env/default.env
        ```
    """
    # Expand all strings into single lines.
    _LOG.debug("docker_cmd=%s", docker_cmd_)
    docker_cmd_tmp = []
    for dc in docker_cmd_:
        # Add a `\` at the end of each string.
        hdbg.dassert(not dc.endswith("\\"), "dc='%s'", dc)
        dc += " \\"
        docker_cmd_tmp.extend(dc.split("\n"))
    docker_cmd_ = docker_cmd_tmp
    # Remove empty lines.
    docker_cmd_ = [cmd for cmd in docker_cmd_ if cmd.rstrip().lstrip() != ""]
    # Package the command.
    docker_cmd_ = "\n".join(docker_cmd_)
    # Remove a `\` at the end, since it is not needed.
    docker_cmd_ = docker_cmd_.rstrip("\\")
    _LOG.debug("docker_cmd=%s", docker_cmd_)
    return docker_cmd_


# TODO(gp): Pass through command line using a global switch or an env var.
use_one_line_cmd = False


# TODO(Grisha): make it public #755.
def _run(
    ctx: Any,
    cmd: str,
    *args: Any,
    dry_run: bool = False,
    use_system: bool = False,
    print_cmd: bool = False,
    **ctx_run_kwargs: Any,
) -> Optional[int]:
    _LOG.debug(hprint.to_str("cmd dry_run"))
    if use_one_line_cmd:
        cmd = _to_single_line_cmd(cmd)
    _LOG.debug("cmd=%s", cmd)
    if dry_run:
        print(f"Dry-run: > {cmd}")
        _LOG.warning("Skipping execution")
        res = None
    else:
        if print_cmd:
            print(f"> {cmd}")
        if use_system:
            # TODO(gp): Consider using only `hsystem.system()` since it's more
            # reliable.
            res = hsystem.system(cmd, suppress_output=False)
        else:
            result = ctx.run(cmd, *args, **ctx_run_kwargs)
            res = result.return_code
    return res


# TODO(gp): -> system_interaction.py ?
def _to_pbcopy(txt: str, pbcopy: bool) -> None:
    """
    Save the content of txt in the system clipboard.
    """
    txt = txt.rstrip("\n")
    if not pbcopy:
        print(txt)
        return
    if not txt:
        print("Nothing to copy")
        return
    if hsystem.is_running_on_macos():
        # -n = no new line
        cmd = f"echo -n '{txt}' | pbcopy"
        hsystem.system(cmd)
        print(f"\n# Copied to system clipboard:\n{txt}")
    else:
        _LOG.warning("pbcopy works only on macOS")
        print(txt)


# TODO(gp): We should factor out the meaning of the params in a string and add it
#  to all the tasks' help.
def _get_files_to_process(
    modified: bool,
    branch: bool,
    last_commit: bool,
    # TODO(gp): Pass abs_dir, instead of `all_` and remove the calls from the
    # outer clients.
    all_: bool,
    files_from_user: str,
    mutually_exclusive: bool,
    remove_dirs: bool,
) -> List[str]:
    """
    Get a list of files to process.

    The files are selected based on the switches:
    - `branch`: changed in the branch
    - `modified`: changed in the client (both staged and modified)
    - `last_commit`: part of the previous commit
    - `all`: all the files in the repo
    - `files_from_user`: passed by the user

    :param modified: return files modified in the client (i.e., changed with
        respect to HEAD)
    :param branch: return files modified with respect to the branch point
    :param last_commit: return files part of the previous commit
    :param all: return all repo files
    :param files_from_user: return files passed to this function
    :param mutually_exclusive: ensure that all options are mutually exclusive
    :param remove_dirs: whether directories should be processed
    :return: paths to process
    """
    _LOG.debug(
        hprint.to_str(
            "modified branch last_commit all_ files_from_user "
            "mutually_exclusive remove_dirs"
        )
    )
    if mutually_exclusive:
        # All the options are mutually exclusive.
        hdbg.dassert_eq(
            int(modified)
            + int(branch)
            + int(last_commit)
            + int(all_)
            + int(len(files_from_user) > 0),
            1,
            msg="Specify only one among --modified, --branch, --last-commit, "
            "--all_files, and --files",
        )
    else:
        # We filter the files passed from the user through other the options,
        # so only the filtering options need to be mutually exclusive.
        hdbg.dassert_eq(
            int(modified) + int(branch) + int(last_commit) + int(all_),
            1,
            msg="Specify only one among --modified, --branch, --last-commit",
        )
    dir_name = "."
    if modified:
        files = hgit.get_modified_files(dir_name)
    elif branch:
        files = hgit.get_modified_files_in_branch("master", dir_name)
    elif last_commit:
        files = hgit.get_previous_committed_files(dir_name)
    elif all_:
        pattern = "*"
        only_files = True
        use_relative_paths = True
        files = hio.listdir(dir_name, pattern, only_files, use_relative_paths)
    if files_from_user:
        # If files were passed, filter out non-existent paths.
        files = _filter_existing_paths(files_from_user.split())
    # Convert into a list.
    hdbg.dassert_isinstance(files, list)
    files_to_process = [f for f in files if f != ""]
    # We need to remove `amp` to avoid copying the entire tree.
    files_to_process = [f for f in files_to_process if f != "amp"]
    _LOG.debug("files_to_process='%s'", str(files_to_process))
    # Remove dirs, if needed.
    if remove_dirs:
        files_to_process = hsystem.remove_dirs(files_to_process)
    _LOG.debug("files_to_process='%s'", str(files_to_process))
    # Ensure that there are files to process.
    if not files_to_process:
        _LOG.warning("No files were selected")
    return files_to_process


def _filter_existing_paths(paths_from_user: List[str]) -> List[str]:
    """
    Filter out the paths to non-existent files.

    :param paths_from_user: paths passed by user
    :return: existing paths
    """
    paths = []
    for user_path in paths_from_user:
        if user_path.endswith("/*"):
            # Get the files according to the "*" pattern.
            dir_files = glob.glob(user_path)
            if dir_files:
                # Check whether the pattern matches files.
                paths.extend(dir_files)
            else:
                _LOG.error(
                    (
                        "'%s' pattern doesn't match any files: "
                        "the directory is empty or path does not exist"
                    ),
                    user_path,
                )
        elif os.path.exists(user_path):
            paths.append(user_path)
        else:
            _LOG.error("'%s' does not exist", user_path)
    return paths


# Copied from helpers.datetime_ to avoid dependency from pandas.


def _get_ET_timestamp() -> str:
    # The timezone depends on how the shell is configured.
    timestamp = datetime.datetime.now()
    return timestamp.strftime("%Y%m%d_%H%M%S")


# End copy.

# #############################################################################
# Set-up.
# #############################################################################


@task
def print_setup(ctx):  # type: ignore
    """
    Print some configuration variables.
    """
    _report_task()
    _ = ctx
    var_names = "AM_ECR_BASE_PATH BASE_IMAGE".split()
    for v in var_names:
        print(f"{v}={get_default_param(v)}")


@task
def print_tasks(ctx, as_code=False):  # type: ignore
    """
    Print all the available tasks in `lib_tasks.py`.

    These tasks might be exposed or not by different.

    :param as_code: print as python code so that it can be embed in a
        `from helpers.lib_tasks import ...`
    """
    _report_task()
    _ = ctx
    func_names = []
    lib_tasks_file_name = os.path.join(
        hgit.get_amp_abs_path(), "helpers/lib_tasks.py"
    )
    hdbg.dassert_file_exists(lib_tasks_file_name)
    # TODO(gp): Use __file__ instead of hardwiring the file.
    cmd = rf'\grep "^@task" -A 1 {lib_tasks_file_name} | grep def'
    # def print_setup(ctx):  # type: ignore
    # def git_pull(ctx):  # type: ignore
    # def git_fetch_master(ctx):  # type: ignore
    _, txt = hsystem.system_to_string(cmd)
    for line in txt.split("\n"):
        _LOG.debug("line=%s", line)
        m = re.match(r"^def\s+(\S+)\(", line)
        if m:
            func_name = m.group(1)
            _LOG.debug("  -> %s", func_name)
            func_names.append(func_name)
    func_names = sorted(func_names)
    if as_code:
        print("\n".join([f"{fn}," for fn in func_names]))
    else:
        print("\n".join(func_names))


@task
def print_env(ctx):  # type: ignore
    """
    Print the repo configuration.
    """
    _ = ctx
    print(henv.env_to_str())


# #############################################################################
# Basic Docker commands.
# #############################################################################

# TODO(gp): @all move to lib_tasks_docker.py


def _get_docker_exec(sudo: bool) -> str:
    docker_exec = "docker"
    if sudo:
        docker_exec = "sudo " + docker_exec
    return docker_exec


@task
def docker_images_ls_repo(ctx, sudo=False):  # type: ignore
    """
    List images in the logged in repo_short_name.
    """
    _report_task()
    docker_login(ctx)
    ecr_base_path = get_default_param("AM_ECR_BASE_PATH")
    docker_exec = _get_docker_exec(sudo)
    _run(ctx, f"{docker_exec} image ls {ecr_base_path}")


@task
def docker_ps(ctx, sudo=False):  # type: ignore
    # pylint: disable=line-too-long
    """
    List all the running containers.

    ```
    > docker_ps
    CONTAINER ID  user  IMAGE                    COMMAND                    CREATED        STATUS        PORTS  service
    2ece37303ec9  gp    *****....:latest  "./docker_build/entry.sh"  5 seconds ago  Up 4 seconds         user_space
    ```
    """
    _report_task()
    # pylint: enable=line-too-long
    fmt = (
        r"""table {{.ID}}\t{{.Label "user"}}\t{{.Image}}\t{{.Command}}"""
        + r"\t{{.RunningFor}}\t{{.Status}}\t{{.Ports}}"
        + r'\t{{.Label "com.docker.compose.service"}}'
    )
    docker_exec = _get_docker_exec(sudo)
    cmd = f"{docker_exec} ps --format='{fmt}'"
    cmd = _to_single_line_cmd(cmd)
    _run(ctx, cmd)


def _get_last_container_id(sudo: bool) -> str:
    docker_exec = _get_docker_exec(sudo)
    # Get the last started container.
    cmd = f"{docker_exec} ps -l | grep -v 'CONTAINER ID'"
    # CONTAINER ID   IMAGE          COMMAND                  CREATED
    # 90897241b31a   eeb33fe1880a   "/bin/sh -c '/bin/bash ...
    _, txt = hsystem.system_to_one_line(cmd)
    # Parse the output: there should be at least one line.
    hdbg.dassert_lte(1, len(txt.split(" ")), "Invalid output='%s'", txt)
    container_id: str = txt.split(" ")[0]
    return container_id


@task
def docker_stats(  # type: ignore
    ctx,
    all=False,  # pylint: disable=redefined-builtin
    sudo=False,
):
    # pylint: disable=line-too-long
    """
    Report last started Docker container stats, e.g., CPU, RAM.

    ```
    > docker_stats
    CONTAINER ID  NAME                   CPU %  MEM USAGE / LIMIT     MEM %  NET I/O         BLOCK I/O        PIDS
    2ece37303ec9  ..._user_space_run_30  0.00%  15.74MiB / 31.07GiB   0.05%  351kB / 6.27kB  34.2MB / 12.3kB  4
    ```

    :param all: report stats for all the containers
    """
    # pylint: enable=line-too-long
    _report_task(txt=hprint.to_str("all"))
    _ = ctx
    fmt = (
        r"table {{.ID}}\t{{.Name}}\t{{.CPUPerc}}\t{{.MemUsage}}"
        + r"\t{{.MemPerc}}\t{{.NetIO}}\t{{.BlockIO}}\t{{.PIDs}}"
    )
    docker_exec = _get_docker_exec(sudo)
    cmd = f"{docker_exec} stats --no-stream --format='{fmt}'"
    _, txt = hsystem.system_to_string(cmd)
    if all:
        output = txt
    else:
        # Get the id of the last started container.
        container_id = _get_last_container_id(sudo)
        print(f"Last container id={container_id}")
        # Parse the output looking for the given container.
        txt = txt.split("\n")
        output = []
        # Save the header.
        output.append(txt[0])
        for line in txt[1:]:
            if line.startswith(container_id):
                output.append(line)
        # There should be at most two rows: the header and the one corresponding to
        # the container.
        hdbg.dassert_lte(
            len(output), 2, "Invalid output='%s' for '%s'", output, txt
        )
        output = "\n".join(output)
    print(output)


@task
def docker_kill(  # type: ignore
    ctx,
    all=False,  # pylint: disable=redefined-builtin
    sudo=False,
):
    """
    Kill the last Docker container started.

    :param all: kill all the containers (be careful!)
    :param sudo: use sudo for the Docker commands
    """
    _report_task(txt=hprint.to_str("all"))
    docker_exec = _get_docker_exec(sudo)
    # Last container.
    opts = "-l"
    if all:
        _LOG.warning("Killing all the containers")
        # TODO(gp): Ask if we are sure and add a --just-do-it option.
        opts = "-a"
    # Print the containers that will be terminated.
    cmd = f"{docker_exec} ps {opts}"
    _run(ctx, cmd)
    # Kill.
    cmd = f"{docker_exec} rm -f $({docker_exec} ps {opts} -q)"
    _run(ctx, cmd)


# docker system prune
# docker container ps -f "status=exited"
# docker container rm $(docker container ps -f "status=exited" -q)
# docker rmi $(docker images --filter="dangling=true" -q)

# pylint: disable=line-too-long
# Remove the images with hash
# > docker image ls
# REPOSITORY                                        TAG                                        IMAGE ID       CREATED         SIZE
# *****.dkr.ecr.us-east-2.amazonaws.com/im          07aea615a2aa9290f7362e99e1cc908876700821   d0889bf972bf   6 minutes ago   684MB
# *****.dkr.ecr.us-east-2.amazonaws.com/im          rc                                         d0889bf972bf   6 minutes ago   684MB
# python                                            3.7-slim-buster                            e7d86653f62f   14 hours ago    113MB
# *****.dkr.ecr.us-east-1.amazonaws.com/dev_tools   ce789e4718175fcdf6e4857581fef1c2a5ee81f3   2f64ade2c048   14 hours ago    2.02GB
# *****.dkr.ecr.us-east-1.amazonaws.com/dev_tools   local                                      2f64ade2c048   14 hours ago    2.02GB
# *****.dkr.ecr.us-east-1.amazonaws.com/dev_tools   d401a2a0bef90b9f047c65f8adb53b28ba05d536   1b11bf234c7f   15 hours ago    2.02GB
# *****.dkr.ecr.us-east-1.amazonaws.com/dev_tools   52ccd63edbc90020f450c074b7c7088a1806c5ac   90b70a55c367   15 hours ago    1.95GB
# *****.dkr.ecr.us-east-1.amazonaws.com/dev_tools   2995608a7d91157fc1a820869a6d18f018c3c598   0cb3858e85c6   15 hours ago    2.01GB
# *****.dkr.ecr.us-east-1.amazonaws.com/amp         415376d58001e804e840bf3907293736ad62b232   e6ea837ab97f   18 hours ago    1.65GB
# *****.dkr.ecr.us-east-1.amazonaws.com/amp         dev                                        e6ea837ab97f   18 hours ago    1.65GB
# *****.dkr.ecr.us-east-1.amazonaws.com/amp         local                                      e6ea837ab97f   18 hours ago    1.65GB
# *****.dkr.ecr.us-east-1.amazonaws.com/amp         9586cc2de70a4075b9fdcdb900476f8a0f324e3e   c75d2447da79   18 hours ago    1.65GB
# pylint: enable=line-too-long


# #############################################################################
# Docker development.
# #############################################################################

# TODO(gp): We might want to organize the code in a base class using a Command
# pattern, so that it's easier to generalize the code for multiple repos.
#
# class DockerCommand:
#   def pull():
#     ...
#   def cmd():
#     ...
#
# For now we pass the customizable part through the default params.


def _docker_pull(
    ctx: Any, base_image: str, stage: str, version: Optional[str]
) -> None:
    """
    Pull images from the registry.
    """
    docker_login(ctx)
    #
    image = get_image(base_image, stage, version)
    _LOG.info("image='%s'", image)
    _dassert_is_image_name_valid(image)
    cmd = f"docker pull {image}"
    _run(ctx, cmd, pty=True)


@task
def docker_pull(ctx, stage="dev", version=None):  # type: ignore
    """
    Pull latest dev image corresponding to the current repo from the registry.
    """
    _report_task()
    #
    base_image = ""
    _docker_pull(ctx, base_image, stage, version)


@task
def docker_pull_dev_tools(ctx, stage="prod", version=None):  # type: ignore
    """
    Pull latest prod image of `dev_tools` from the registry.
    """
    _report_task()
    #
    base_image = get_default_param("AM_ECR_BASE_PATH") + "/dev_tools"
    _docker_pull(ctx, base_image, stage, version)


@functools.lru_cache()
def _get_aws_cli_version() -> int:
    # > aws --version
    # aws-cli/1.19.49 Python/3.7.6 Darwin/19.6.0 botocore/1.20.49
    # aws-cli/1.20.1 Python/3.9.5 Darwin/19.6.0 botocore/1.20.106
    cmd = "aws --version"
    res = hsystem.system_to_one_line(cmd)[1]
    # Parse the output.
    m = re.match(r"aws-cli/((\d+)\.\d+\.\d+)\s", res)
    hdbg.dassert(m, "Can't parse '%s'", res)
    m: Match[Any]
    version = m.group(1)
    _LOG.debug("version=%s", version)
    major_version = int(m.group(2))
    _LOG.debug("major_version=%s", major_version)
    return major_version


@task
def docker_login(ctx):  # type: ignore
    """
    Log in the AM Docker repo_short_name on AWS.
    """
    _report_task()
    if hsystem.is_inside_ci():
        _LOG.warning("Running inside GitHub Action: skipping `docker_login`")
        return
    major_version = _get_aws_cli_version()
    # docker login \
    #   -u AWS \
    #   -p eyJ... \
    #   -e none \
    #   https://*****.dkr.ecr.us-east-1.amazonaws.com
    # TODO(gp): We should get this programmatically from ~/aws/.credentials
    region = "us-east-1"
    if major_version == 1:
        cmd = f"eval $(aws ecr get-login --profile am --no-include-email --region {region})"
    else:
        ecr_base_path = get_default_param("AM_ECR_BASE_PATH")
        cmd = (
            f"docker login -u AWS -p $(aws ecr get-login --region {region}) "
            + f"https://{ecr_base_path}"
        )
    # cmd = ("aws ecr get-login-password" +
    #       " | docker login --username AWS --password-stdin "
    # TODO(Grisha): fix properly. We pass `ctx` despite the fact that we do not
    #  need it with `use_system=True`, but w/o `ctx` invoke tasks (i.e. ones
    #  with `@task` decorator) do not work.
    _run(ctx, cmd, use_system=True)


# ////////////////////////////////////////////////////////////////////////////////
# Compose files.
# ////////////////////////////////////////////////////////////////////////////////

# TODO(gp): All this code can become `DockerComposeFileGenerator`.

# There are several combinations to consider:
# - whether the Docker host can run with / without privileged mode
# - amp as submodule / as supermodule
# - different supermodules for amp

# TODO(gp): use_privileged_mode -> use_docker_privileged_mode
#  use_sibling_container -> use_docker_containers_containers


def _get_linter_service() -> str:
    """
    Get the linter service specification for the `docker-compose.yml` file.

    :return: the text of the linter service specification
    """
    superproject_path, submodule_path = hgit.get_path_from_supermodule()
    if superproject_path:
        # We are running in a Git submodule.
        work_dir = f"/src/{submodule_path}"
        repo_root = superproject_path
    else:
        work_dir = "/src"
        repo_root = os.getcwd()
    linter_spec_txt = f"""
    linter:
      extends:
        base_app
      volumes:
        - {repo_root}:/src
      working_dir: {work_dir}
      environment:
        - MYPYPATH
        # Use the `repo_config.py` inside the dev_tools container instead of
        # the one in the calling repo.
        - AM_REPO_CONFIG_PATH=/app/repo_config.py
    """
    return linter_spec_txt


def _generate_docker_compose_file(
    use_privileged_mode: bool,
    use_sibling_container: bool,
    shared_data_dirs: Optional[Dict[str, str]],
    mount_as_submodule: bool,
    use_network_mode_host: bool,
    use_main_network: bool,
    file_name: Optional[str],
) -> str:
    """
    Generate `docker-compose.yml` file and save it.

    :param shared_data_dirs: data directory in the host filesystem to mount
        inside the container. `None` means no dir sharing
    :param use_main_network: use `main_network` as default network
    """
    _LOG.debug(
        hprint.to_str(
            "use_privileged_mode "
            "use_sibling_container "
            "shared_data_dirs "
            "mount_as_submodule "
            "use_network_mode_host "
            "use_main_network "
            "file_name "
        )
    )
    txt = []

    def append(txt_tmp: str, indent_level: int) -> None:
        # txt_tmp = txt_tmp.rstrip("\n").lstrip("\n")
        txt_tmp = hprint.dedent(txt_tmp, remove_empty_leading_trailing_lines=True)
        num_spaces = 2 * indent_level
        txt_tmp = hprint.indent(txt_tmp, num_spaces=num_spaces)
        txt.append(txt_tmp)

    # We could pass the env var directly, like:
    # ```
    # - AM_ENABLE_DIND=$AM_ENABLE_DIND
    # ```
    # but we prefer to inline it.
    if use_privileged_mode:
        am_enable_dind = 1
    else:
        am_enable_dind = 0
    # sysname='Linux'
    # nodename='cf-spm-dev4'
    # release='3.10.0-1160.53.1.el7.x86_64'
    # version='#1 SMP Fri Jan 14 13:59:45 UTC 2022'
    # machine='x86_64'
    am_host_os_name = os.uname()[0]
    am_host_name = os.uname()[1]
    # We could do the same also with IMAGE for symmetry.
    # Keep the env vars in sync with what we print in `henv.get_env_vars()`.
    txt_tmp = f"""
    version: '3'

    services:
      base_app:
        cap_add:
          - SYS_ADMIN
        environment:
          - AM_AWS_ACCESS_KEY_ID=$AM_AWS_ACCESS_KEY_ID
          - AM_AWS_DEFAULT_REGION=$AM_AWS_DEFAULT_REGION
          - AM_AWS_PROFILE=$AM_AWS_PROFILE
          - AM_AWS_S3_BUCKET=$AM_AWS_S3_BUCKET
          - AM_AWS_SECRET_ACCESS_KEY=$AM_AWS_SECRET_ACCESS_KEY
          - AM_ECR_BASE_PATH=$AM_ECR_BASE_PATH
          - AM_ENABLE_DIND={am_enable_dind}
          - AM_FORCE_TEST_FAIL=$AM_FORCE_TEST_FAIL
          - AM_HOST_NAME={am_host_name}
          - AM_HOST_OS_NAME={am_host_os_name}
          - AM_REPO_CONFIG_CHECK=True
          # Use inferred path for `repo_config.py`.
          - AM_REPO_CONFIG_PATH=
          - AM_PUBLISH_NOTEBOOK_LOCAL_PATH=$AM_PUBLISH_NOTEBOOK_LOCAL_PATH
          - AM_TELEGRAM_TOKEN=$AM_TELEGRAM_TOKEN
          - CK_AWS_ACCESS_KEY_ID=$CK_AWS_ACCESS_KEY_ID
          - CK_AWS_DEFAULT_REGION=$CK_AWS_DEFAULT_REGION
          - CK_AWS_PROFILE=$CK_AWS_PROFILE
          - CK_AWS_S3_BUCKET=$CK_AWS_S3_BUCKET
          - CK_AWS_SECRET_ACCESS_KEY=$CK_AWS_SECRET_ACCESS_KEY
          # - CK_ECR_BASE_PATH=$CK_ECR_BASE_PATH
          # - CK_ENABLE_DIND=
          # - CK_FORCE_TEST_FAIL=$CK_FORCE_TEST_FAIL
          # - CK_HOST_NAME=
          # - CK_HOST_OS_NAME=
          # - CK_PUBLISH_NOTEBOOK_LOCAL_PATH=$CK_PUBLISH_NOTEBOOK_LOCAL_PATH
          - CK_TELEGRAM_TOKEN=$CK_TELEGRAM_TOKEN
          - GH_ACTION_ACCESS_TOKEN=$GH_ACTION_ACCESS_TOKEN
          # This env var is used by GH Action to signal that we are inside the CI.
          - CI=$CI
        image: ${{IMAGE}}
    """
    indent_level = 0
    append(txt_tmp, indent_level)
    #
    if use_privileged_mode:
        txt_tmp = """
        # This is needed:
        # - for Docker-in-docker (dind)
        # - to mount fstabs
        privileged: true
        """
        # This is at the level of `services.app`.
        indent_level = 2
        append(txt_tmp, indent_level)
    #
    if True:
        txt_tmp = """
        restart: "no"
        volumes:
          # TODO(gp): We should pass the value of $HOME from dev.Dockerfile to here.
          # E.g., we might define $HOME in the env file.
          - ~/.aws:/home/.aws
          - ~/.config/gspread_pandas/:/home/.config/gspread_pandas/
          - ~/.config/gh:/home/.config/gh
        """
        # This is at the level of `services.app`.
        indent_level = 2
        append(txt_tmp, indent_level)
        # Mount shared dirs.
        if shared_data_dirs is not None:
            hdbg.dassert_lt(0, len(shared_data_dirs))
            #
            txt_tmp = "# Shared data directories."
            # This is at the level of `services.app.volumes`.
            indent_level = 3
            append(txt_tmp, indent_level)
            # Mount all dirs that are specified.
            for key, value in shared_data_dirs.items():
                txt_tmp = f"""
                - {key}:{value}
                """
                append(txt_tmp, indent_level)
    #
    if False:
        txt_tmp = """
        # No need to mount file systems.
        - ../docker_build/fstab:/etc/fstab
        """
        # This is at the level of `services.app.volumes`.
        indent_level = 3
        append(txt_tmp, indent_level)
    #
    if use_sibling_container:
        txt_tmp = """
        # Use sibling-container approach.
        - /var/run/docker.sock:/var/run/docker.sock
        """
        # This is at the level of `services.app.volumes`.
        indent_level = 3
        append(txt_tmp, indent_level)
    #
    if False:
        txt_tmp = """
        deploy:
          resources:
            limits:
              # This should be passed from command line depending on how much
              # memory is available.
              memory: 60G
        """
        # This is at the level of `services/app`.
        indent_level = 2
        append(txt_tmp, indent_level)
    #
    if use_network_mode_host:
        txt_tmp = """
        # Default network mode set to host so we can reach e.g.
        # a database container pointing to localhost:5432.
        # In tests we use dind so we need set back to the default "bridge".
        # See CmTask988 and https://stackoverflow.com/questions/24319662
        network_mode: ${NETWORK_MODE:-host}
        """
        # This is at the level of `services/app`.
        indent_level = 2
        append(txt_tmp, indent_level)
    #
    if mount_as_submodule:
        txt_tmp = """
        # Mount `amp` when it is used as submodule. In this case we need to
        # mount the super project in the container (to make git work with the
        # supermodule) and then change dir to `amp`.
        app:
          extends:
            base_app
          volumes:
            # Move one dir up to include the entire git repo (see AmpTask1017).
            - ../../../:/app
          # Move one dir down to include the entire git repo (see AmpTask1017).
          working_dir: /app/amp
        """
    else:
        txt_tmp = """
        # Mount `amp` when it is used as supermodule.
        app:
          extends:
            base_app
          volumes:
            - ../../:/app
        """
    # This is at the level of `services`.
    indent_level = 1
    append(txt_tmp, indent_level)
    #
    if True:
        # Specify the linter service.
        txt_tmp = _get_linter_service()
        # Append at the level of `services`.
        indent_level = 1
        append(txt_tmp, indent_level)
    #
    if True:
        # For Jupyter server we cannot use "host" network_mode because
        # it is incompatible with the port bindings.
        txt_tmp = """
        jupyter_server:
          command: devops/docker_run/run_jupyter_server.sh
          environment:
            - PORT=${PORT}
          extends:
            app
          network_mode: ${NETWORK_MODE:-bridge}
          ports:
            # TODO(gp): Rename `AM_PORT`.
            - "${PORT}:${PORT}"

        # TODO(gp): For some reason the following doesn't work.
        #  jupyter_server_test:
        #    command: jupyter notebook -h 2>&1 >/dev/null
        #    extends:
        #      jupyter_server

        jupyter_server_test:
          command: jupyter notebook -h 2>&1 >/dev/null
          environment:
            - PORT=${PORT}
          extends:
            app
          network_mode: ${NETWORK_MODE:-bridge}
          ports:
            - "${PORT}:${PORT}"
        """
        # This is inside `services`.
        indent_level = 1
        append(txt_tmp, indent_level)
    #
    if use_main_network:
        txt_tmp = """
        networks:
          default:
            name: main_network
        """
        # This is at the level of `services`.
        indent_level = 0
        append(txt_tmp, indent_level)
    # Save file.
    txt_str: str = "\n".join(txt)
    if file_name:
        hio.to_file(file_name, txt_str)
    # Sanity check of the YAML file.
    stream = io.StringIO(txt_str)
    _ = yaml.safe_load(stream)
    return txt_str


def get_base_docker_compose_path() -> str:
    """
    Return the absolute path to the Docker compose file.

    E.g., `devops/compose/docker-compose.yml`.
    """
    # Add the default path.
    dir_name = "devops/compose"
    # TODO(gp): Factor out the piece below.
    docker_compose_path = "docker-compose.yml"
    docker_compose_path = os.path.join(dir_name, docker_compose_path)
    docker_compose_path = os.path.abspath(docker_compose_path)
    return docker_compose_path


def _get_docker_compose_files(
    generate_docker_compose_file: bool,
    service_name: str,
    extra_docker_compose_files: Optional[List[str]],
) -> List[str]:
    """
    Generate the Docker compose file and return the list of Docker compose
    paths.

    :return: list of the Docker compose paths
    """
    docker_compose_files = []
    # Get the repo short name (e.g., amp).
    dir_name = hgit.get_repo_full_name_from_dirname(".", include_host_name=False)
    repo_short_name = hgit.get_repo_name(dir_name, in_mode="full_name")
    _LOG.debug("repo_short_name=%s", repo_short_name)
    # Check submodule status, if needed.
    mount_as_submodule = False
    if repo_short_name in ("amp", "cm"):
        # Check if `amp` is a submodule.
        path, _ = hgit.get_path_from_supermodule()
        if path != "":
            _LOG.warning("amp is a submodule")
            mount_as_submodule = True
    # Write Docker compose file.
    file_name = get_base_docker_compose_path()
    if service_name == "linter":
        # Since we are running the prod `dev_tools` container we need to use the
        # settings from the `repo_config` from that container, and not the settings
        # launch the container corresponding to this repo.
        enable_privileged_mode = False
        use_docker_sibling_containers = False
        get_shared_data_dirs = None
        use_docker_network_mode_host = False
        use_main_network = False
    else:
        # Use the settings from the `repo_config` corresponding to this container.
        enable_privileged_mode = hgit.execute_repo_config_code(
            "enable_privileged_mode()"
        )
        use_docker_sibling_containers = hgit.execute_repo_config_code(
            "use_docker_sibling_containers()"
        )
        get_shared_data_dirs = hgit.execute_repo_config_code(
            "get_shared_data_dirs()"
        )
        use_docker_network_mode_host = hgit.execute_repo_config_code(
            "use_docker_network_mode_host()"
        )
        use_main_network = hgit.execute_repo_config_code("use_main_network()")
    #
    if generate_docker_compose_file:
        _generate_docker_compose_file(
            enable_privileged_mode,
            use_docker_sibling_containers,
            get_shared_data_dirs,
            mount_as_submodule,
            use_docker_network_mode_host,
            use_main_network,
            file_name,
        )
    else:
        _LOG.warning("Skipping generating Docker compose file '%s'", file_name)
    docker_compose_files.append(file_name)
    # Add the compose files from command line.
    if extra_docker_compose_files:
        hdbg.dassert_isinstance(extra_docker_compose_files, list)
        docker_compose_files.extend(extra_docker_compose_files)
    # Add the compose files from the global params.
    key = "DOCKER_COMPOSE_FILES"
    if has_default_param(key):
        docker_compose_files.append(get_default_param(key))
    #
    _LOG.debug(hprint.to_str("docker_compose_files"))
    for docker_compose in docker_compose_files:
        hdbg.dassert_path_exists(docker_compose)
    return docker_compose_files


# ////////////////////////////////////////////////////////////////////////////////
# Version.
# ////////////////////////////////////////////////////////////////////////////////


_IMAGE_VERSION_RE = r"\d+\.\d+\.\d+"


def _dassert_is_version_valid(version: str) -> None:
    """
    Check that the version is valid, i.e. looks like `1.0.0`.
    """
    hdbg.dassert_isinstance(version, str)
    hdbg.dassert_ne(version, "")
    regex = rf"^({_IMAGE_VERSION_RE})$"
    _LOG.debug("Testing with regex='%s'", regex)
    m = re.match(regex, version)
    hdbg.dassert(m, "Invalid version: '%s'", version)


_IMAGE_VERSION_FROM_CHANGELOG = "FROM_CHANGELOG"


def _resolve_version_value(
    version: str,
    *,
    container_dir_name: str = ".",
) -> str:
    """
    Pass a version (e.g., 1.0.0) or a symbolic value (e.g., FROM_CHANGELOG) and
    return the resolved value of the version.
    """
    hdbg.dassert_isinstance(version, str)
    if version == _IMAGE_VERSION_FROM_CHANGELOG:
        version = hversio.get_changelog_version(container_dir_name)
    _dassert_is_version_valid(version)
    return version


def _dassert_is_subsequent_version(
    version: str,
    *,
    container_dir_name: str = ".",
) -> None:
    """
    Check that version is strictly bigger than the current one as specified in
    the changelog.
    """
    if version != _IMAGE_VERSION_FROM_CHANGELOG:
        current_version = hversio.get_changelog_version(container_dir_name)
        hdbg.dassert_lt(current_version, version)


# ////////////////////////////////////////////////////////////////////////////////
# Image.
# ////////////////////////////////////////////////////////////////////////////////


_INTERNET_ADDRESS_RE = r"([a-z0-9]+(-[a-z0-9]+)*\.)+[a-z]{2,}"
_IMAGE_BASE_NAME_RE = r"[a-z0-9_-]+"
_IMAGE_USER_RE = r"[a-z0-9_-]+"
# For candidate prod images which have added hash for easy identification.
_IMAGE_HASH_RE = r"[a-z0-9]{9}"
_IMAGE_STAGE_RE = (
    rf"(local(?:-{_IMAGE_USER_RE})?|dev|prod|prod(?:-{_IMAGE_HASH_RE})?)"
)


def _dassert_is_image_name_valid(image: str) -> None:
    """
    Check whether an image name is valid.

    Invariants:
    - Local images contain a user name and a version
      - E.g., `*****.dkr.ecr.us-east-1.amazonaws.com/amp:local-saggese-1.0.0`
    - `dev` and `prod` images have an instance with the a version and one without
      to indicate the latest
      - E.g., `*****.dkr.ecr.us-east-1.amazonaws.com/amp:dev-1.0.0`
        and `*****.dkr.ecr.us-east-1.amazonaws.com/amp:dev`
    - `prod` candidate image has a 9 character hash identifier from the
        corresponding Git commit
        - E.g., `*****.dkr.ecr.us-east-1.amazonaws.com/amp:prod-1.0.0-4rf74b83a`

    An image should look like:

    *****.dkr.ecr.us-east-1.amazonaws.com/amp:dev
    *****.dkr.ecr.us-east-1.amazonaws.com/amp:local-saggese-1.0.0
    *****.dkr.ecr.us-east-1.amazonaws.com/amp:dev-1.0.0
    """
    regex = "".join(
        [
            # E.g., *****.dkr.ecr.us-east-1.amazonaws.com/amp
            rf"^{_INTERNET_ADDRESS_RE}\/{_IMAGE_BASE_NAME_RE}",
            # :local-saggese
            rf":{_IMAGE_STAGE_RE}",
            # -1.0.0
            rf"(-{_IMAGE_VERSION_RE})?$",
        ]
    )
    _LOG.debug("Testing with regex='%s'", regex)
    m = re.match(regex, image)
    hdbg.dassert(m, "Invalid image: '%s'", image)


def _dassert_is_base_image_name_valid(base_image: str) -> None:
    """
    Check that the base image is valid, i.e. looks like below.

    *****.dkr.ecr.us-east-1.amazonaws.com/amp
    """
    regex = rf"^{_INTERNET_ADDRESS_RE}\/{_IMAGE_BASE_NAME_RE}$"
    _LOG.debug("regex=%s", regex)
    m = re.match(regex, base_image)
    hdbg.dassert(m, "Invalid base_image: '%s'", base_image)


def _get_base_image(base_image: str) -> str:
    """
    :return: e.g., *****.dkr.ecr.us-east-1.amazonaws.com/amp
    """
    if base_image == "":
        # TODO(gp): Use os.path.join.
        base_image = (
            get_default_param("AM_ECR_BASE_PATH")
            + "/"
            + get_default_param("BASE_IMAGE")
        )
    _dassert_is_base_image_name_valid(base_image)
    return base_image


# This code path through Git tag was discontinued with CmTask746.
# def get_git_tag(
#      version: str,
#  ) -> str:
#      """
#      Return the tag to be used in Git that consists of an image name and
#      version.
#      :param version: e.g., `1.0.0`. If None, the latest version is used
#      :return: e.g., `amp-1.0.0`
#      """
#      hdbg.dassert_is_not(version, None)
#      _dassert_is_version_valid(version)
#      base_image = get_default_param("BASE_IMAGE")
#      tag_name = f"{base_image}-{version}"
#      return tag_name


# TODO(gp): Consider using a token "latest" in version, so that it's always a
#  string and we avoid a special behavior encoded in None.
def get_image(
    base_image: str,
    stage: str,
    version: Optional[str],
) -> str:
    """
    Return the fully qualified image name.

    For local stage, it also appends the user name to the image name.

    :param base_image: e.g., *****.dkr.ecr.us-east-1.amazonaws.com/amp
    :param stage: e.g., `local`, `dev`, `prod`
    :param version: e.g., `1.0.0`, if None empty, the latest version is used
    :return: e.g., `*****.dkr.ecr.us-east-1.amazonaws.com/amp:local` or
        `*****.dkr.ecr.us-east-1.amazonaws.com/amp:local-1.0.0`
    """
    # Docker refers the default image as "latest", although in our stage
    # nomenclature we call it "dev".
    hdbg.dassert_in(stage, "local dev prod".split())
    # Get the base image.
    base_image = _get_base_image(base_image)
    _dassert_is_base_image_name_valid(base_image)
    # Get the full image name.
    image = [base_image]
    # Handle the stage.
    image.append(f":{stage}")
    # User the user name.
    if stage == "local":
        user = hsystem.get_user_name()
        image.append(f"-{user}")
    # Handle the version.
    if version is not None and version != "":
        _dassert_is_version_valid(version)
        image.append(f"-{version}")
    #
    image = "".join(image)
    _dassert_is_image_name_valid(image)
    return image


# ////////////////////////////////////////////////////////////////////////////////
# Misc.
# ////////////////////////////////////////////////////////////////////////////////


def _run_docker_as_user(as_user_from_cmd_line: bool) -> bool:
    as_root = hgit.execute_repo_config_code("run_docker_as_root()")
    as_user = as_user_from_cmd_line
    if as_root:
        as_user = False
    _LOG.debug(
        "as_user_from_cmd_line=%s as_root=%s -> as_user=%s",
        as_user_from_cmd_line,
        as_root,
        as_user,
    )
    return as_user


def _get_container_name(service_name: str) -> str:
    """
    Create a container name based on various information (e.g.,
    `grisha.cmamp.app.cmamp1.20220317_232120`).

    The information used to build a container is:
       - Linux user name
       - Base Docker image name
       - Service name
       - Project directory that was used to start a container
       - Container start timestamp

    :param service_name: `docker-compose` service name, e.g., `app`
    :return: container name
    """
    hdbg.dassert_ne(service_name, "", "You need to specify a service name")
    # Get linux user name.
    linux_user = hsystem.get_user_name()
    # Get dir name.
    project_dir = hgit.get_project_dirname()
    # Get Docker image base name.
    image_name = get_default_param("BASE_IMAGE")
    # Get current timestamp.
    current_timestamp = _get_ET_timestamp()
    # Build container name.
    container_name = f"{linux_user}.{image_name}.{service_name}.{project_dir}.{current_timestamp}"
    _LOG.debug(
        "get_container_name: container_name=%s",
        container_name,
    )
    return container_name


def _get_docker_base_cmd(
    base_image: str,
    stage: str,
    version: str,
    service_name: str,
    generate_docker_compose_file: bool,
    extra_env_vars: Optional[List[str]],
    extra_docker_compose_files: Optional[List[str]],
) -> List[str]:
    r"""
    Get base `docker-compose` command encoded as a list of strings.

    It can be used as a base to build more complex commands, e.g., `run`, `up`, `down`.

    E.g.,
    ```
        ['IMAGE=*****.dkr.ecr.us-east-1.amazonaws.com/amp:dev',
            '\n        docker-compose',
            '\n        --file amp/devops/compose/docker-compose.yml',
            '\n        --file amp/devops/compose/docker-compose_as_submodule.yml',
            '\n        --env-file devops/env/default.env']
    ```
    :param generate_docker_compose_file: whether to generate or reuse the existing
        Docker compose file
    :param extra_env_vars: represent vars to add, e.g., `["PORT=9999", "DRY_RUN=1"]`
    :param extra_docker_compose_files: `docker-compose` override files
    """
    hprint.log(
        _LOG,
        logging.DEBUG,
        "base_image stage version extra_env_vars extra_docker_compose_files",
    )
    docker_cmd_: List[str] = []
    # - Handle the image.
    image = get_image(base_image, stage, version)
    _LOG.debug("base_image=%s stage=%s -> image=%s", base_image, stage, image)
    _dassert_is_image_name_valid(image)
    docker_cmd_.append(f"IMAGE={image}")
    # - Handle extra env vars.
    if extra_env_vars:
        hdbg.dassert_isinstance(extra_env_vars, list)
        for env_var in extra_env_vars:
            docker_cmd_.append(f"{env_var}")
    #
    docker_cmd_.append(
        r"""
        docker-compose"""
    )
    docker_compose_files = _get_docker_compose_files(
        generate_docker_compose_file, service_name, extra_docker_compose_files
    )
    file_opts = " ".join([f"--file {dcf}" for dcf in docker_compose_files])
    _LOG.debug(hprint.to_str("file_opts"))
    # TODO(gp): Use something like `.append(rf"{space}{...}")`
    docker_cmd_.append(
        rf"""
        {file_opts}"""
    )
    # - Handle the env file.
    env_file = "devops/env/default.env"
    docker_cmd_.append(
        rf"""
        --env-file {env_file}"""
    )
    return docker_cmd_


def _get_docker_compose_cmd(
    base_image: str,
    stage: str,
    version: str,
    cmd: str,
    *,
    # TODO(gp): make these params mandatory.
    extra_env_vars: Optional[List[str]] = None,
    extra_docker_compose_files: Optional[List[str]] = None,
    extra_docker_run_opts: Optional[List[str]] = None,
    service_name: str = "app",
    entrypoint: bool = True,
    generate_docker_compose_file: bool = True,
    as_user: bool = True,
    print_docker_config: bool = False,
    use_bash: bool = False,
) -> str:
    """
    Get `docker-compose` run command.

    E.g.,
    ```
    IMAGE=*****..dkr.ecr.us-east-1.amazonaws.com/amp:dev \
        docker-compose \
        --file /amp/devops/compose/docker-compose.yml \
        --env-file devops/env/default.env \
        run \
        --rm \
        --name grisha.cmamp.app.cmamp1.20220317_232120 \
        --user $(id -u):$(id -g) \
        app \
        bash
    ```
    :param cmd: command to run inside Docker container
    :param extra_docker_run_opts: additional `docker-compose` run options
    :param service_name: service to use to run a command
    :param entrypoint: whether to use the `entrypoint` or not
    :param generate_docker_compose_file: generate the Docker compose file or not
    :param as_user: pass the user / group id or not
    :param print_docker_config: print the docker config for debugging purposes
    :param use_bash: run command through a shell
    """
    hprint.log(
        _LOG,
        logging.DEBUG,
        "cmd extra_docker_run_opts service_name "
        "entrypoint as_user print_docker_config use_bash",
    )
    # - Get the base Docker command.
    docker_cmd_ = _get_docker_base_cmd(
        base_image,
        stage,
        version,
        service_name,
        generate_docker_compose_file,
        extra_env_vars,
        extra_docker_compose_files,
    )
    # - Add the `config` command for debugging purposes.
    docker_config_cmd: List[str] = docker_cmd_[:]
    docker_config_cmd.append(
        r"""
        config"""
    )
    # - Add the `run` command.
    docker_cmd_.append(
        r"""
        run \
        --rm"""
    )
    # - Add a name to the container.
    container_name = _get_container_name(service_name)
    docker_cmd_.append(
        rf"""
        --name {container_name}"""
    )
    # - Handle the user.
    as_user = _run_docker_as_user(as_user)
    if as_user:
        docker_cmd_.append(
            r"""
        --user $(id -u):$(id -g)"""
        )
    # - Handle the extra docker options.
    if extra_docker_run_opts:
        hdbg.dassert_isinstance(extra_docker_run_opts, list)
        extra_opts = " ".join(extra_docker_run_opts)
        docker_cmd_.append(
            rf"""
        {extra_opts}"""
        )
    # - Handle entrypoint.
    if entrypoint:
        docker_cmd_.append(
            rf"""
        {service_name}"""
        )
        if cmd:
            if use_bash:
                cmd = f"bash -c '{cmd}'"
            docker_cmd_.append(
                rf"""
        {cmd}"""
            )
    else:
        # No entrypoint.
        docker_cmd_.append(
            rf"""
        --entrypoint bash \
        {service_name}"""
        )
    # Print the config for debugging purpose.
    if print_docker_config:
        docker_config_cmd_as_str = _to_multi_line_cmd(docker_config_cmd)
        _LOG.debug("docker_config_cmd=\n%s", docker_config_cmd_as_str)
        _LOG.debug(
            "docker_config=\n%s",
            hsystem.system_to_string(docker_config_cmd_as_str)[1],
        )
    # Print the config for debugging purpose.
    docker_cmd_ = _to_multi_line_cmd(docker_cmd_)
    return docker_cmd_


def _get_lint_docker_cmd(
    docker_cmd_: str,
    stage: str,
    version: str,
    *,
    entrypoint: bool = True,
) -> str:
    """
    Create a command to run in the Linter service.

    :param docker_cmd_: command to run
    :param stage: the image stage to use
    :return: the full command to run
    """
    # Get an image to run the linter on.
    ecr_base_path = os.environ["AM_ECR_BASE_PATH"]
    linter_image = f"{ecr_base_path}/dev_tools"
    # TODO(Grisha): do we need a version? i.e., we can pass `version` to `lint`
    # and run Linter on the specific version, e.g., `1.1.5`.
    # Execute command line.
    cmd: str = _get_docker_compose_cmd(
        linter_image,
        stage,
        version,
        docker_cmd_,
        entrypoint=entrypoint,
        service_name="linter",
    )
    return cmd


# ////////////////////////////////////////////////////////////////////////////////
# bash and cmd.
# ////////////////////////////////////////////////////////////////////////////////


def _docker_cmd(
    ctx: Any,
    docker_cmd_: str,
    **ctx_run_kwargs: Any,
) -> Optional[int]:
    """
    Execute a docker command printing the command.

    :param kwargs: kwargs for `ctx.run`
    """
    _LOG.info("Pulling the latest version of Docker")
    docker_pull(ctx)
    _LOG.debug("cmd=%s", docker_cmd_)
    rc: Optional[int] = _run(ctx, docker_cmd_, pty=True, **ctx_run_kwargs)
    return rc


@task
def docker_bash(  # type: ignore
    ctx,
    base_image="",
    stage="dev",
    version="",
    entrypoint=True,
    as_user=True,
    generate_docker_compose_file=True,
    container_dir_name=".",
):
    """
    Start a bash shell inside the container corresponding to a stage.

    :param entrypoint: whether to use the `entrypoint` or not
    :param as_user: pass the user / group id or not
    :param generate_docker_compose_file: generate the Docker compose file or not
    """
    _report_task(container_dir_name=container_dir_name)
    cmd = "bash"
    docker_cmd_ = _get_docker_compose_cmd(
        base_image,
        stage,
        version,
        cmd,
        generate_docker_compose_file=generate_docker_compose_file,
        entrypoint=entrypoint,
        as_user=as_user,
    )
    _docker_cmd(ctx, docker_cmd_)


@task
def docker_cmd(  # type: ignore
    ctx,
    base_image="",
    stage="dev",
    version="",
    cmd="",
    as_user=True,
    generate_docker_compose_file=True,
    use_bash=False,
    container_dir_name=".",
):
    """
    Execute the command `cmd` inside a container corresponding to a stage.

    :param as_user: pass the user / group id or not
    :param generate_docker_compose_file: generate or reuse the Docker compose file
    :param use_bash: run command through a shell
    """
    _report_task(container_dir_name=container_dir_name)
    hdbg.dassert_ne(cmd, "")
    # TODO(gp): Do we need to overwrite the entrypoint?
    docker_cmd_ = _get_docker_compose_cmd(
        base_image,
        stage,
        version,
        cmd,
        generate_docker_compose_file=generate_docker_compose_file,
        as_user=as_user,
        use_bash=use_bash,
    )
    _docker_cmd(ctx, docker_cmd_)


# ////////////////////////////////////////////////////////////////////////////////
# Jupyter.
# ////////////////////////////////////////////////////////////////////////////////


def _get_docker_jupyter_cmd(
    base_image: str,
    stage: str,
    version: str,
    port: int,
    self_test: bool,
    *,
    print_docker_config: bool = False,
) -> str:
    cmd = ""
    extra_env_vars = [f"PORT={port}"]
    extra_docker_run_opts = ["--service-ports"]
    service_name = "jupyter_server_test" if self_test else "jupyter_server"
    #
    docker_cmd_ = _get_docker_compose_cmd(
        base_image,
        stage,
        version,
        cmd,
        extra_env_vars=extra_env_vars,
        extra_docker_run_opts=extra_docker_run_opts,
        service_name=service_name,
        print_docker_config=print_docker_config,
    )
    return docker_cmd_


@task
def docker_jupyter(  # type: ignore
    ctx,
    stage="dev",
    version="",
    base_image="",
    auto_assign_port=True,
    port=None,
    self_test=False,
    container_dir_name=".",
):
    """
    Run jupyter notebook server.

    :param auto_assign_port: use the UID of the user and the inferred number of the
        repo (e.g., 4 for `~/src/amp4`) to get a unique port
    """
    _report_task(container_dir_name=container_dir_name)
    if port is None:
        if auto_assign_port:
            uid = os.getuid()
            _LOG.debug("uid=%s", uid)
            git_repo_idx = hgit.get_project_dirname(only_index=True)
            git_repo_idx = int(git_repo_idx)
            _LOG.debug("git_repo_idx=%s", git_repo_idx)
            # We assume that there are no more than `max_idx_per_users` clients.
            max_idx_per_user = 10
            hdbg.dassert_lte(git_repo_idx, max_idx_per_user)
            port = (uid * max_idx_per_user) + git_repo_idx
        else:
            port = 9999
    #
    _LOG.info("Assigned port is %s", port)
    print_docker_config = False
    docker_cmd_ = _get_docker_jupyter_cmd(
        base_image,
        stage,
        version,
        port,
        self_test,
        print_docker_config=print_docker_config,
    )
    _docker_cmd(ctx, docker_cmd_)


# #############################################################################
# Docker image workflows.
# #############################################################################

# TODO(gp): @all Move all the release code to lib_tasks_docker_release.py


def _to_abs_path(filename: str) -> str:
    filename = os.path.abspath(filename)
    hdbg.dassert_path_exists(filename)
    return filename


def _prepare_docker_ignore(ctx: Any, docker_ignore: str) -> None:
    """
    Copy the target docker_ignore in the proper position for `docker build`.
    """
    # Currently there is no built-in way to control which .dockerignore to use.
    # https://stackoverflow.com/questions/40904409
    hdbg.dassert_path_exists(docker_ignore)
    cmd = f"cp -f {docker_ignore} .dockerignore"
    _run(ctx, cmd)


# =============================================================================
# DEV image flow
# =============================================================================
# - A "local" image (which is a release candidate for the DEV image) is built with:
#   ```
#   > docker_build_local_image
#   ```
#   This creates the local image `dev_tools:local.saggese-1.0.0`
# - A qualification process (e.g., running all unit tests and the QA tests) is
#   performed on the "local" image (e.g., locally or through GitHub actions)
# - If the qualification process is passed, the image is released as `dev` on ECR


# Use Docker buildkit or not.
# DOCKER_BUILDKIT = 1
DOCKER_BUILDKIT = 0


# For base_image, we use "" as default instead None since pyinvoke can only infer
# a single type.
@task
def docker_build_local_image(  # type: ignore
    ctx,
    version,
    cache=True,
    base_image="",
    update_poetry=False,
    container_dir_name=".",
    just_do_it=False,
):
    """
    Build a local image (i.e., a release candidate "dev" image).

    :param version: version to tag the image and code with
    :param cache: use the cache
    :param base_image: e.g., *****.dkr.ecr.us-east-1.amazonaws.com/amp
    :param update_poetry: run poetry lock to update the packages
    :param just_do_it: execute the action ignoring the checks
    """
    _report_task(container_dir_name=container_dir_name)
    if just_do_it:
        _LOG.warning("Skipping subsequent version check")
    else:
        _dassert_is_subsequent_version(
            version, container_dir_name=container_dir_name
        )
    version = _resolve_version_value(
        version, container_dir_name=container_dir_name
    )
    # Update poetry, if needed.
    if update_poetry:
        cmd = "cd devops/docker_build; poetry lock -v"
        _run(ctx, cmd)
    # Prepare `.dockerignore`.
    docker_ignore = ".dockerignore.dev"
    _prepare_docker_ignore(ctx, docker_ignore)
    # Build the local image.
    image_local = get_image(base_image, "local", version)
    _dassert_is_image_name_valid(image_local)
    # This code path through Git tag was discontinued with CmTask746.
    # git_tag_prefix = get_default_param("BASE_IMAGE")
    # container_version = get_git_tag(version)
    #
    dockerfile = "devops/docker_build/dev.Dockerfile"
    dockerfile = _to_abs_path(dockerfile)
    #
    opts = "--no-cache" if not cache else ""
    # TODO(gp): Use _to_multi_line_cmd()
    cmd = rf"""
    DOCKER_BUILDKIT={DOCKER_BUILDKIT} \
    time \
    docker build \
        --progress=plain \
        {opts} \
        --build-arg AM_CONTAINER_VERSION={version} \
        --tag {image_local} \
        --file {dockerfile} \
        .
    """
    _run(ctx, cmd)
    # Check image and report stats.
    cmd = f"docker image ls {image_local}"
    _run(ctx, cmd)


@task
def docker_tag_local_image_as_dev(  # type: ignore
    ctx,
    version,
    base_image="",
    container_dir_name=".",
):
    """
    (ONLY CI/CD) Mark the "local" image as "dev".

    :param version: version to tag the image and code with
    :param base_image: e.g., *****.dkr.ecr.us-east-1.amazonaws.com/amp
    """
    _report_task(container_dir_name=container_dir_name)
    version = _resolve_version_value(
        version, container_dir_name=container_dir_name
    )
    # Tag local image as versioned dev image (e.g., `dev-1.0.0`).
    image_versioned_local = get_image(base_image, "local", version)
    image_versioned_dev = get_image(base_image, "dev", version)
    cmd = f"docker tag {image_versioned_local} {image_versioned_dev}"
    _run(ctx, cmd)
    # Tag local image as dev image.
    latest_version = None
    image_dev = get_image(base_image, "dev", latest_version)
    cmd = f"docker tag {image_versioned_local} {image_dev}"
    _run(ctx, cmd)


@task
def docker_push_dev_image(  # type: ignore
    ctx,
    version,
    base_image="",
    container_dir_name=".",
):
    """
    (ONLY CI/CD) Push the "dev" image to ECR.

    :param version: version to tag the image and code with
    :param base_image: e.g., *****.dkr.ecr.us-east-1.amazonaws.com/amp
    """
    _report_task(container_dir_name=container_dir_name)
    version = _resolve_version_value(
        version, container_dir_name=container_dir_name
    )
    #
    docker_login(ctx)
    # Push Docker versioned tag.
    image_versioned_dev = get_image(base_image, "dev", version)
    cmd = f"docker push {image_versioned_dev}"
    _run(ctx, cmd, pty=True)
    # Push Docker tag.
    latest_version = None
    image_dev = get_image(base_image, "dev", latest_version)
    cmd = f"docker push {image_dev}"
    _run(ctx, cmd, pty=True)


@task
def docker_release_dev_image(  # type: ignore
    ctx,
    version,
    cache=True,
    skip_tests=False,
    fast_tests=True,
    slow_tests=True,
    superslow_tests=False,
    # TODO(Nikola): CMTask #2137 - QA test run issues.
    qa_tests=False,
    push_to_repo=True,
    # TODO(Nikola): poetry does not work via GH actions,
    #  see "Switch all the build systems to Python 3.9" CmTask #535.
    update_poetry=False,
    container_dir_name=".",
):
    """
    (ONLY CI/CD) Build, test, and release to ECR the latest "dev" image.

    This can be used to test the entire flow from scratch by building an image,
    running the tests, but not necessarily pushing.

    Phases:
    1) Build local image
    2) Run the unit tests (e.g., fast, slow, superslow) on the local image
    3) Mark local as dev image
    4) Run the QA tests on the dev image
    5) Push dev image to the repo

    :param version: version to tag the image and code with
    :param cache: use the cache
    :param skip_tests: skip all the tests and release the dev image
    :param fast_tests: run fast tests, unless all tests skipped
    :param slow_tests: run slow tests, unless all tests skipped
    :param superslow_tests: run superslow tests, unless all tests skipped
    :param qa_tests: run end-to-end linter tests, unless all tests skipped
    :param push_to_repo: push the image to the repo_short_name
    :param update_poetry: update package dependencies using poetry
    """
    _report_task(container_dir_name=container_dir_name)
    # 1) Build "local" image.
    docker_build_local_image(
        ctx,
        cache=cache,
        update_poetry=update_poetry,
        version=version,
        container_dir_name=container_dir_name,
    )
    # Run resolve after `docker_build_local_image` so that a proper check
    # for subsequent version can be made in case `FROM_CHANGELOG` token
    # is used.
    version = _resolve_version_value(
        version, container_dir_name=container_dir_name
    )
    # 2) Run tests for the "local" image.
    if skip_tests:
        _LOG.warning("Skipping all tests and releasing")
        fast_tests = False
        slow_tests = False
        superslow_tests = False
        qa_tests = False
    stage = "local"
    if fast_tests:
        run_fast_tests(  # type: ignore # noqa: F405
            ctx, stage=stage, version=version
        )
    if slow_tests:
        run_slow_tests(  # type: ignore # noqa: F405
            ctx, stage=stage, version=version
        )
    if superslow_tests:
        run_superslow_tests(  # type: ignore # noqa: F405
            ctx, stage=stage, version=version
        )
    # 3) Promote the "local" image to "dev".
    docker_tag_local_image_as_dev(
        ctx, version, container_dir_name=container_dir_name
    )
    # 4) Run QA tests for the (local version) of the dev image.
    if qa_tests:
        run_qa_tests(  # type: ignore # noqa: F405
            ctx, stage="dev", version=version
        )
    # 5) Push the "dev" image to ECR.
    if push_to_repo:
        docker_push_dev_image(ctx, version, container_dir_name=container_dir_name)
    else:
        _LOG.warning(
            "Skipping pushing dev image to repo_short_name, as requested"
        )
    _LOG.info("==> SUCCESS <==")


# #############################################################################
# PROD image flow:
# #############################################################################
# - PROD image has no release candidate
# - Start from a DEV image already built and qualified
# - The PROD image is created from the DEV image by copying the code inside the
#   image
# - The PROD image is tagged as "prod"


# TODO(gp): Remove redundancy with docker_build_local_image(), if possible.
@task
def docker_build_prod_image(  # type: ignore
    ctx,
    version,
    cache=True,
    base_image="",
    candidate=False,
    container_dir_name=".",
):
    """
    (ONLY CI/CD) Build a prod image.

    Phases:
    - Build the prod image on top of the dev image

    :param version: version to tag the image and code with
    :param cache: note that often the prod image is just a copy of the dev
        image so caching makes no difference
    :param base_image: e.g., *****.dkr.ecr.us-east-1.amazonaws.com/amp
    :param candidate: build a prod image with a tag format: prod-{hash}
        where hash is the output of hgit.get_head_hash
    """
    _report_task(container_dir_name=container_dir_name)
    version = _resolve_version_value(
        version, container_dir_name=container_dir_name
    )
    # Prepare `.dockerignore`.
    docker_ignore = ".dockerignore.prod"
    _prepare_docker_ignore(ctx, docker_ignore)
    # TODO(gp): We should do a `i git_clean` to remove artifacts and check that
    #  the client is clean so that we don't release from a dirty client.
    # Build prod image.
    if candidate:
        # For candidate prod images which need to be tested on
        # the AWS infra add a hash identifier.
        latest_version = None
        image_versioned_prod = get_image(base_image, "prod", latest_version)
        head_hash = hgit.get_head_hash(short_hash=True)
        image_versioned_prod += f"-{head_hash}"
    else:
        image_versioned_prod = get_image(base_image, "prod", version)
    _dassert_is_image_name_valid(image_versioned_prod)
    #
    dockerfile = "devops/docker_build/prod.Dockerfile"
    dockerfile = _to_abs_path(dockerfile)
    #
    # TODO(gp): Use _to_multi_line_cmd()
    opts = "--no-cache" if not cache else ""
    cmd = rf"""
    DOCKER_BUILDKIT={DOCKER_BUILDKIT} \
    time \
    docker build \
        --progress=plain \
        {opts} \
        --tag {image_versioned_prod} \
        --file {dockerfile} \
        --build-arg VERSION={version} \
        .
    """
    _run(ctx, cmd)
    if candidate:
        _LOG.info("Head hash: %s", head_hash)
        cmd = f"docker image ls {image_versioned_prod}"
    else:
        # Tag versioned image as latest prod image.
        latest_version = None
        image_prod = get_image(base_image, "prod", latest_version)
        cmd = f"docker tag {image_versioned_prod} {image_prod}"
        _run(ctx, cmd)
        #
        cmd = f"docker image ls {image_prod}"

    _run(ctx, cmd)


@task
def docker_push_prod_image(  # type: ignore
    ctx,
    version,
    base_image="",
    container_dir_name=".",
):
    """
    (ONLY CI/CD) Push the "prod" image to ECR.

    :param version: version to tag the image and code with
    :param base_image: e.g., *****.dkr.ecr.us-east-1.amazonaws.com/amp
    """
    _report_task(container_dir_name=container_dir_name)
    version = _resolve_version_value(
        version, container_dir_name=container_dir_name
    )
    #
    docker_login(ctx)
    # Push versioned tag.
    image_versioned_prod = get_image(base_image, "prod", version)
    cmd = f"docker push {image_versioned_prod}"
    _run(ctx, cmd, pty=True)
    #
    latest_version = None
    image_prod = get_image(base_image, "prod", latest_version)
    cmd = f"docker push {image_prod}"
    _run(ctx, cmd, pty=True)


@task
def docker_push_prod_candidate_image(  # type: ignore
    ctx,
    candidate,
    base_image="",
    container_dir_name=".",
):
    """
    (ONLY CI/CD) Push the "prod" candidate image to ECR.

    :param candidate: hash tag of the candidate prod image to push
    :param base_image: e.g., *****.dkr.ecr.us-east-1.amazonaws.com/amp
    """
    _report_task(container_dir_name=container_dir_name)
    #
    docker_login(ctx)
    # Push image with tagged with a hash ID.
    image_versioned_prod = get_image(base_image, "prod", None)
    cmd = f"docker push {image_versioned_prod}-{candidate}"
    _run(ctx, cmd, pty=True)


@task
def docker_release_prod_image(  # type: ignore
    ctx,
    version,
    cache=True,
    skip_tests=False,
    fast_tests=True,
    slow_tests=True,
    superslow_tests=False,
    push_to_repo=True,
    container_dir_name=".",
):
    """
    (ONLY CI/CD) Build, test, and release to ECR the prod image.

    - Build prod image
    - Run the tests
    - Push the prod image repo

    :param version: version to tag the image and code with
    :param cache: use the cache
    :param skip_tests: skip all the tests and release the dev image
    :param fast_tests: run fast tests, unless all tests skipped
    :param slow_tests: run slow tests, unless all tests skipped
    :param superslow_tests: run superslow tests, unless all tests skipped
    :param push_to_repo: push the image to the repo_short_name
    """
    _report_task(container_dir_name=container_dir_name)
    version = _resolve_version_value(
        version, container_dir_name=container_dir_name
    )
    # 1) Build prod image.
    docker_build_prod_image(
        ctx, cache=cache, version=version, container_dir_name=container_dir_name
    )
    # 2) Run tests.
    if skip_tests:
        _LOG.warning("Skipping all tests and releasing")
        fast_tests = slow_tests = superslow_tests = False
    stage = "prod"
    if fast_tests:
        run_fast_tests(  # type: ignore # noqa: F405
            ctx, stage=stage, version=version
        )
    if slow_tests:
        run_slow_tests(  # type: ignore # noqa: F405
            ctx, stage=stage, version=version
        )
    if superslow_tests:
        run_superslow_tests(  # type: ignore # noqa: F405
            ctx, stage=stage, version=version
        )
    # 3) Push prod image.
    if push_to_repo:
        docker_push_prod_image(
            ctx, version=version, container_dir_name=container_dir_name
        )
    else:
        _LOG.warning("Skipping pushing image to repo_short_name as requested")
    _LOG.info("==> SUCCESS <==")


@task
def docker_release_all(ctx, version, container_dir_name="."):  # type: ignore
    """
    (ONLY CI/CD) Release both dev and prod image to ECR.

    This includes:
    - docker_release_dev_image
    - docker_release_prod_image

    :param version: version to tag the image and code with
    """
    _report_task()
    docker_release_dev_image(ctx, version, container_dir_name=container_dir_name)
    docker_release_prod_image(ctx, version, container_dir_name=container_dir_name)
    _LOG.info("==> SUCCESS <==")


def _docker_rollback_image(
    ctx: Any, base_image: str, stage: str, version: str
) -> None:
    """
    Rollback the versioned image for a particular stage.

    :param base_image: e.g., *****.dkr.ecr.us-east-1.amazonaws.com/amp
    :param stage: select a specific stage for the Docker image
    :param version: version to tag the image and code with
    """
    image_versioned_dev = get_image(base_image, stage, version)
    latest_version = None
    image_dev = get_image(base_image, stage, latest_version)
    cmd = f"docker tag {image_versioned_dev} {image_dev}"
    _run(ctx, cmd)


@task
def docker_rollback_dev_image(  # type: ignore
    ctx,
    version,
    push_to_repo=True,
):
    """
    Rollback the version of the dev image.

    Phases:
    1) Ensure that version of the image exists locally
    2) Promote versioned image as dev image
    3) Push dev image to the repo

    :param version: version to tag the image and code with
    :param push_to_repo: push the image to the ECR repo
    """
    _report_task()
    # 1) Ensure that version of the image exists locally.
    _docker_pull(ctx, base_image="", stage="dev", version=version)
    # 2) Promote requested image as dev image.
    _docker_rollback_image(ctx, base_image="", stage="dev", version=version)
    # 3) Push the "dev" image to ECR.
    if push_to_repo:
        docker_push_dev_image(ctx, version=version)
    else:
        _LOG.warning("Skipping pushing dev image to ECR, as requested")
    _LOG.info("==> SUCCESS <==")


@task
def docker_rollback_prod_image(  # type: ignore
    ctx,
    version,
    push_to_repo=True,
):
    """
    Rollback the version of the prod image.

    Same as parameters and meaning as `docker_rollback_dev_image`.
    """
    _report_task()
    # 1) Ensure that version of the image exists locally.
    _docker_pull(ctx, base_image="", stage="prod", version=version)
    # 2) Promote requested image as prod image.
    _docker_rollback_image(ctx, base_image="", stage="prod", version=version)
    # 3) Push the "prod" image to ECR.
    if push_to_repo:
        docker_push_prod_image(ctx, version=version)
    else:
        _LOG.warning("Skipping pushing prod image to ECR, as requested")
    _LOG.info("==> SUCCESS <==")


# #############################################################################
# Fix permission
# #############################################################################


# The desired invariants are that all files
# 1) are owned by our user or by Docker user
# 2) have the shared group as group
# 3) have the same user and group permissions

# E.g.,
# -rw-rw-r-- 1 spm-sasm spm-sasm-fileshare 21877 Nov  3 18:11 pytest_logger.log

# The possible problems are:
# -r--r--r-- 1 spm-sasm spm-sasm-fileshare ./.git/objects/02/4df16f66c87bdfb
# -rw-r--r-- 1 265533 spm-sasm-fileshare  ./core_lime/dataflow/nodes/test/te
# -rw-rw-r-- 1 265533 spm-sasm-fileshare  ./research/real_time/notebooks/Lim

# drwxr-sr-x 2 gsaggese spm-sasm-fileshare    35 Oct 12 21:51 test
# chmod g=u amp/dev_scripts/git/git_hooks/test


def _save_dir_status(dir_name: str, filename: str) -> None:
    cmd = f'find {dir_name} -name "*" | sort | xargs ls -ld >{filename}'
    hsystem.system(cmd)
    _LOG.info("Saved dir status in %s", filename)


# From https://stackoverflow.com/questions/1830618
def _get_user_group(filename: str) -> Tuple[str, str]:
    """
    Return the symbolic name of user and group of a file.
    """
    uid = os.stat(filename).st_uid
    try:
        user = pwd.getpwuid(uid).pw_name
    except KeyError as e:
        # _LOG.warning("Error: ", str(e))
        _ = e
        user = str(uid)
    #
    gid = os.stat(filename).st_gid
    try:
        group = grp.getgrgid(gid).gr_name
    except KeyError as e:
        _ = e
        group = str(gid)
    return user, group


def _find_files_for_user(dir_name: str, user: str, is_equal: bool) -> List[str]:
    """
    Find all the files under `abs_dir` that are owned or not by `user`.
    """
    _LOG.debug("")
    mode = "\\!" if not is_equal else ""
    cmd = f'find {dir_name} -name "*" {mode} -user "{user}"'
    _, txt = hsystem.system_to_string(cmd)
    files: List[str] = txt.split("\n")
    return files


def _find_files_for_group(dir_name: str, group: str, is_equal: bool) -> List[str]:
    """
    Find all the files under `abs_dir` that are owned by a group `group`.
    """
    _LOG.debug("")
    mode = "\\!" if not is_equal else ""
    cmd = f'find {dir_name} -name "*" {mode} -group "{group}"'
    _, txt = hsystem.system_to_string(cmd)
    files: List[str] = txt.split("\n")
    return files


def _compute_stats_by_user_and_group(dir_name: str) -> Tuple[Dict, Dict, Dict]:
    """
    Scan all the files reporting statistics in terms of users and groups.

    It also compute a mapping from file to user and group.
    """
    _LOG.debug("")
    # Find all files.
    cmd = f'find {dir_name} -name "*"'
    _, txt = hsystem.system_to_string(cmd)
    files = txt.split("\n")
    # Get the user of each file.
    user_to_files: Dict[str, List[str]] = {}
    group_to_files: Dict[str, List[str]] = {}
    file_to_user_group: Dict[str, Tuple[str, str]] = {}
    for file in files:
        user, group = _get_user_group(file)
        # Update mapping from user to files.
        if user not in user_to_files:
            user_to_files[user] = []
        user_to_files[user].append(file)
        # Update mapping from group to files.
        if group not in group_to_files:
            group_to_files[group] = []
        group_to_files[group].append(file)
        # Update the mapping from file to (user, group).
        hdbg.dassert_not_in(file, file_to_user_group)
        file_to_user_group[file] = (user, group)
    # Print stats.
    txt1 = ""
    for user, files in user_to_files.items():
        txt1 += f"{user}({len(files)}), "
    _LOG.info("user=%s", txt1)
    #
    txt2 = ""
    for group, files in group_to_files.items():
        txt2 += f"{group}({len(files)}), "
    _LOG.info("group=%s", txt2)
    return user_to_files, group_to_files, file_to_user_group


def _ls_l(files: List[str], size: int = 100) -> str:
    """
    Run `ls -l` on the files using chunks of size `size`.
    """
    txt = []
    for pos in range(0, len(files), size):
        files_tmp = files[pos : pos + size]
        files_tmp = [f"'{f}'" for f in files_tmp]
        cmd = f"ls -ld {' '.join(files_tmp)}"
        _, txt_tmp = hsystem.system_to_string(cmd)
        txt.append(txt_tmp)
    return "\n".join(txt)


def _exec_cmd_by_chunks(
    cmd: str, files: List[str], abort_on_error: bool, size: int = 100
) -> None:
    """
    Execute `cmd` on files using chunks of size `size`.
    """
    for pos in range(0, len(files), size):
        files_tmp = files[pos : pos + size]
        files_tmp = [f"'{f}'" for f in files_tmp]
        cmd = f"{cmd} {' '.join(files_tmp)}"
        hsystem.system(cmd, abort_on_error=abort_on_error)


def _print_problems(dir_name: str = ".") -> None:
    """
    Do `ls -l` on files that are not owned by the current user and its group.

    This function is used for debugging.
    """
    _, _, file_to_user_group = _compute_stats_by_user_and_group(dir_name)
    user = hsystem.get_user_name()
    docker_user = hgit.execute_repo_config_code("get_docker_user()")
    # user_group = f"{user}_g"
    # shared_group = hgit.execute_repo_config_code("get_docker_shared_group()")
    files_with_problems = []
    for file, (curr_user, curr_group) in file_to_user_group.items():
        _ = curr_user, curr_group
        # Files owned by our user and
        # if curr_user == user and curr_group == user_group:
        #    continue
        if curr_user in (user, docker_user):
            continue
        # if curr_group == shared_group:
        #    continue
        files_with_problems.append(file)
    #
    txt = _ls_l(files_with_problems)
    print(txt)


def _change_file_ownership(file: str, abort_on_error: bool) -> None:
    """
    Change ownership of files with an invalid user (e.g., 265533) by copying
    and deleting.
    """
    # pylint: disable=line-too-long
    # > ls -l ./core_lime/dataflow/nodes/test/test_core_lime_dataflow_nodes.py
    # -rw-r--r-- 1 265533 spm-sasm-fileshare 14327 Nov  3 14:01 ./core_lime/dataflow/nodes/test/test_core_lime_dataflow_nodes.py
    #
    # > mv ./core_lime/dataflow/nodes/test/test_core_lime_dataflow_nodes.py{,.OLD}
    #
    # > cp ./core_lime/dataflow/nodes/test/test_core_lime_dataflow_nodes.py{.OLD,}
    #
    # > ls -l ./core_lime/dataflow/nodes/test/test_core_lime_dataflow_nodes.py
    # -rw-r--r-- 1 gsaggese spm-sasm-fileshare 14327 Nov  5 17:58 ./core_lime/dataflow/nodes/test/test_core_lime_dataflow_nodes.py
    #
    # > rm -rf ./core_lime/dataflow/nodes/test/test_core_lime_dataflow_nodes.py.OLD
    # pylint: enable=line-too-long
    hdbg.dassert_file_exists(file)
    tmp_file = file + ".OLD"
    #
    cmd = f"mv {file} {tmp_file}"
    hsystem.system(cmd, abort_on_error=abort_on_error)
    #
    cmd = f"cp {tmp_file} {file}"
    hsystem.system(cmd, abort_on_error=abort_on_error)
    #
    cmd = f"rm -rf {tmp_file}"
    hsystem.system(cmd, abort_on_error=abort_on_error)


def _fix_invalid_owner(dir_name: str, fix: bool, abort_on_error: bool) -> None:
    """
    Fix files that are owned by a user that is not the current user or the
    Docker one.
    """
    _LOG.info("\n%s", hprint.frame(hintros.get_function_name()))
    #
    _LOG.info("Before fix")
    _, _, file_to_user_group = _compute_stats_by_user_and_group(dir_name)
    #
    user = hsystem.get_user_name()
    docker_user = hgit.execute_repo_config_code("get_docker_user()")
    for file, (curr_user, _) in tqdm.tqdm(file_to_user_group.items()):
        if curr_user not in (user, docker_user):
            _LOG.info("Fixing file '%s'", file)
            hdbg.dassert_file_exists(file)
            cmd = f"ls -l {file}"
            hsystem.system(
                cmd, abort_on_error=abort_on_error, suppress_output=False
            )
            if fix:
                _change_file_ownership(file, abort_on_error)
    #
    _LOG.info("After fix")
    _, _, file_to_user_group = _compute_stats_by_user_and_group(dir_name)


def _fix_group(dir_name: str, fix: bool, abort_on_error: bool) -> None:
    """
    Ensure that all files are owned by the shared group.
    """
    _LOG.info("\n%s", hprint.frame(hintros.get_function_name()))
    _LOG.info("Before fix")
    _, _, file_to_user_group = _compute_stats_by_user_and_group(dir_name)
    if fix:
        # Get the user and the group.
        user = hsystem.get_user_name()
        user_group = f"{user}_g"
        shared_group = hgit.execute_repo_config_code("get_docker_shared_group()")
        #
        for file, (curr_user, curr_group) in file_to_user_group.items():
            # If the group is the shared group there is nothing to do.
            if curr_group == shared_group:
                continue
            cmd = f"chgrp {shared_group} {file}"
            if curr_user == user:
                # This is a paranoia check.
                hdbg.dassert_eq(curr_group, user_group)
            else:
                # For files not owned by the current user, we need to `sudo`.
                cmd = f"sudo -u {curr_user} {cmd}"
            hsystem.system(cmd, abort_on_error=abort_on_error)
        _LOG.info("After fix")
        _, _, file_to_user_group = _compute_stats_by_user_and_group(dir_name)
    else:
        _LOG.warning("Skipping fix")


def _fix_group_permissions(dir_name: str, abort_on_error: bool) -> None:
    """
    Ensure that all files are owned by the shared group.
    """
    _LOG.info("\n%s", hprint.frame(hintros.get_function_name()))
    _, _, file_to_user_group = _compute_stats_by_user_and_group(dir_name)
    user = hsystem.get_user_name()
    # docker_user = get_default_param("DOCKER_USER")
    for file, (curr_user, curr_group) in tqdm.tqdm(file_to_user_group.items()):
        _ = curr_group
        st_mode = os.stat(file).st_mode
        perms = oct(st_mode & 0o777)
        # perms=0o775
        if perms[2] != perms[3]:
            _LOG.debug("%s -> %s, %s", file, oct(st_mode), perms)
            cmd = f"chmod g=u {file}"
            if curr_user != user:
                # For files not owned by the current user, we need to `sudo`.
                cmd = f"sudo -u {curr_user} {cmd}"
            hsystem.system(cmd, abort_on_error=abort_on_error)
        is_dir = os.path.isdir(file)
        if is_dir:
            # pylint: disable=line-too-long
            # From https://www.gnu.org/software/coreutils/manual/html_node/Directory-Setuid-and-Setgid.html
            # If a directory
            # inherit the same group as the directory,
            # pylint: enable=line-too-long
            has_set_group_id = st_mode & stat.S_ISGID
            if not has_set_group_id:
                cmd = f"chmod g+s {file}"
                if curr_user != user:
                    # For files not owned by the current user, we need to `sudo`.
                    cmd = f"sudo -u {curr_user} {cmd}"
                hsystem.system(cmd, abort_on_error=abort_on_error)


@task
def fix_perms(  # type: ignore
    ctx, dir_name=".", action="all", fix=True, abort_on_error=True
):
    """
    :param action:
        - `all`: run all the fixes
        - `print_stats`: print stats about file users and groups
        - `print_problems`:
        - `fix_invalid_owner`: fix the files with an invalid owner (e.g., mysterious
            265533)
        - `fix_group`: ensure that shared group owns all the files
        - `fix_group_permissions`: ensure that the group permissions are the same
            as the owner ones
    """
    _ = ctx
    _report_task()
    #
    if hgit.execute_repo_config_code("is_dev4()"):
        if action == "all":
            action = ["fix_invalid_owner", "fix_group", "fix_group_permissions"]
        else:
            action = [action]
        #
        file_name1 = "./tmp.fix_perms.before.txt"
        _save_dir_status(dir_name, file_name1)
        #
        if "print_stats" in action:
            _compute_stats_by_user_and_group(dir_name)
        if "print_problems" in action:
            _print_problems(dir_name)
        if "fix_invalid_owner" in action:
            _fix_invalid_owner(dir_name, fix, abort_on_error)
        if "fix_group" in action:
            _fix_group(dir_name, fix, abort_on_error)
        if "fix_group_permissions" in action:
            _fix_group_permissions(dir_name, abort_on_error)
        #
        file_name2 = "./tmp.fix_perms.after.txt"
        _save_dir_status(dir_name, file_name2)
        #
        cmd = f"To compare run:\n> vimdiff {file_name1} {file_name2}"
        print(cmd)
    elif hgit.execute_repo_config_code("is_dev_ck()"):
        user = hsystem.get_user_name()
        group = user
        cmd = f"sudo chown -R {user}:{group} *"
        hsystem.system(cmd)
        cmd = f"sudo chown -R {user}:{group} .pytest_cache"
        hsystem.system(cmd, abort_on_error=False)
    else:
        raise ValueError(f"Invalid machine {os.uname()[1]}")


def _update_task_definition(task_definition: str, image_tag: str) -> None:
    """
    Create the new revision of specified ECS task definition and point 
    Image URL specified to the new candidate image.

    :param task_definition: the name of the ECS task definition for which an update 
    to container image URL is made, e.g. `cmamp-test`
    :param image_tag: the hash of the new candidate image, e.g. `13538588e`
    """
    client = hsecret.get_ecs_client("ck")
    # Get the last revison of the task definition.
    task_description = client.describe_task_definition(
    taskDefinition=task_definition
    )
    task_def = task_description["taskDefinition"]
    old_image = task_def["containerDefinitions"][0]["image"]
    # Edit container version, e.g. `cmamp:prod-12a45` - > cmamp:prod-12b46`
    new_image = re.sub("prod-(.+)$", f"prod-{image_tag}", old_image)
    task_def["containerDefinitions"][0]["image"] = new_image
    # Register the new revision with the new image.
    client.register_task_definition(
        family=task_definition,
        taskRoleArn=task_def["taskRoleArn"],
        executionRoleArn=task_def["taskRoleArn"],
        networkMode=task_def["networkMode"],
        containerDefinitions=task_def["containerDefinitions"],
        volumes=task_def["volumes"],
        placementConstraints=task_def["placementConstraints"],
        requiresCompatibilities=task_def["requiresCompatibilities"],
        cpu=task_def["cpu"],
        memory=task_def["memory"]
    )
    return

@task
def docker_create_candidate_image(ctx, task_definition: str):  # type: ignore
    """
    Create new prod candidate image and update the specified ECS task definition such that
    the Image URL specified in container definition points to the new candidate image.

    :param task_definition: the name of the ECS task definition for which an update 
    to container image URL is made, e.g. `cmamp-test`
    """
    # Get latest version.
    last_version = hversio.get_changelog_version(".")
    # Create new prod image.
    #cmd = f"invoke docker_build_prod_image -v {last_version} --candidate"
    out = docker_build_prod_image(
        ctx,
        last_version,
        candidate=True
    )
    # Get the hash of the image.
    tag = hgit.get_head_hash(".", short_hash=True)
    # Push candidate image.
    out = docker_push_prod_candidate_image(ctx, tag)
    # Register new task definition revision with updated image URL. 
    #_update_task_definition(task_definition, tag)
    return

# TODO(gp): Add gh_open_pr to jump to the PR from this branch.

# TODO(gp): Add ./dev_scripts/testing/pytest_count_files.sh

=======
>>>>>>> 0d450d52
# pylint: disable=line-too-long
# From https://stackoverflow.com/questions/34878808/finding-docker-container-processes-from-host-point-of-view
# Convert Docker container to processes id
# for i in $(docker container ls --format "{{.ID}}"); do docker inspect -f '{{.State.Pid}} {{.Name}}' $i; done
# 7444 /compose_app_run_d386dc360071
# 8857 /compose_jupyter_server_run_7575f1652032
# 1767 /compose_app_run_6782c2bd6999
# 25163 /compose_app_run_ab27e17f2c47
# 18721 /compose_app_run_de23819a6bc2
# pylint: enable=line-too-long<|MERGE_RESOLUTION|>--- conflicted
+++ resolved
@@ -8,7 +8,6 @@
 
 # We want to minimize the dependencies from non-standard Python packages since
 # this code needs to run with minimal dependencies and without Docker.
-<<<<<<< HEAD
 import helpers.hdbg as hdbg
 import helpers.henv as henv
 import helpers.hgit as hgit
@@ -21,8 +20,6 @@
 import helpers.hversion as hversio
 import helpers.hsystem as hsystem
 import repo_config as rconf
-=======
->>>>>>> 0d450d52
 
 # Import this way to avoid complexity in propagating the refactoring in all
 # the repos downstream.
@@ -50,7 +47,6 @@
 # - Use `""` as default instead None since `pyinvoke` can only infer a single type
 
 
-<<<<<<< HEAD
 # #############################################################################
 # Default params.
 # #############################################################################
@@ -2739,8 +2735,6 @@
 
 # TODO(gp): Add ./dev_scripts/testing/pytest_count_files.sh
 
-=======
->>>>>>> 0d450d52
 # pylint: disable=line-too-long
 # From https://stackoverflow.com/questions/34878808/finding-docker-container-processes-from-host-point-of-view
 # Convert Docker container to processes id
