--- conflicted
+++ resolved
@@ -33,12 +33,6 @@
 import helpers.hlist as hlist
 import helpers.hprint as hprint
 import helpers.hsystem as hsystem
-<<<<<<< HEAD
-import helpers.htable as htable
-=======
-import helpers.htraceback as htraceb
-import helpers.hunit_test_utils as hunteuti
->>>>>>> 58bf1564
 import helpers.hversion as hversio
 
 # Import this way to avoid complexity in propagating the refactoring in all
