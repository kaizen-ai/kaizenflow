"""
Import as:

import helpers.hprint as hprint
"""

import logging
import pprint
<<<<<<< HEAD
from typing import Any
=======
from typing import Any, Optional
>>>>>>> f4f41083

import pandas as pd

import helpers.hdbg as hdbg
import helpers.hpandas as hpandas
import helpers.hprint as hprint
import helpers.hstring as hstring

_LOG = logging.getLogger(__name__)
# Mute this module unless we want to debug it.
_LOG.setLevel(logging.INFO)

# #############################################################################
# obj_to_str
# #############################################################################


def _to_skip(is_: bool, mode: str) -> bool:
    hdbg.dassert_in(mode, ("skip", "only", "all"))
    skip = False
    if mode == "skip":
        if is_:
            # Skip all the callables.
            skip = True
    elif mode == "only":
        if not is_:
            # Keep only the callables.
            skip = True
    elif mode == "all":
        # Keep everything.
        skip = False
    else:
        raise ValueError(f"Invalid mode='{mode}'")
    return skip


def _to_skip_callable_attribute(attr_name: Any, mode: str) -> bool:
    is_callable = callable(attr_name)
    skip = _to_skip(is_callable, mode)
    return skip


def _to_skip_private_attribute(attr_name: str, mode: str) -> bool:
    # _Object__hello
    # TODO(gp): This can be improved by passing the name of the object.
    is_dunder = attr_name.startswith("_") and "__" in attr_name
    is_private = not is_dunder and attr_name.startswith("_")
    skip = _to_skip(is_private, mode)
    return skip


def _to_skip_dunder_attribute(attr_name: str, mode: str) -> bool:
    # Is it a double under method, aka dunder?
    is_dunder = attr_name.startswith("_") and "__" in attr_name
    skip = _to_skip(is_dunder, mode)
    return skip


def _to_skip_attribute(
    attr_name: Any,
    attr_value: Any,
    callable_mode: str,
    private_mode: str,
    dunder_mode: str,
) -> bool:
    # Handle callable methods.
    skip = _to_skip_callable_attribute(attr_value, callable_mode)
    if skip:
        _LOG.debug("Skip callable")
        return skip
    # Handle private methods.
    skip = _to_skip_private_attribute(attr_name, private_mode)
    if skip:
        _LOG.debug("Skip private")
        return skip
    # Handle dunder methods.
    skip = _to_skip_dunder_attribute(attr_name, dunder_mode)
    if skip:
        _LOG.debug("Skip dunder")
        return skip
    return False


def _type_to_str(attr_value: str) -> str:
    type_as_str = str(type(attr_value))
    type_as_str = hstring.remove_prefix(type_as_str, "<class '")
    type_as_str = hstring.remove_suffix(type_as_str, "'>")
    type_as_str = f"<{type_as_str}>"
    return type_as_str


# #############################################################################


def _attr_to_str(attr_value: Any, print_type: bool) -> str:
    _LOG.debug("type(attr_value)=%s", type(attr_value))
    if isinstance(attr_value, pd.DataFrame):
        res = f"pd.df({attr_value.shape}"
    elif isinstance(attr_value, pd.Series):
        res = f"pd.srs({attr_value.shape}"
    elif isinstance(attr_value, dict):
        res = str(attr_value)
    else:
        res = str(attr_value)
    if print_type:
        res += " " + _type_to_str(attr_value)
    return res


def obj_to_str(
    obj: Any,
    *,
    attr_mode: str = "__dict__",
    sort: bool = False,
    print_type: bool = False,
    callable_mode: str = "skip",
    private_mode: str = "skip",
    dunder_mode: str = "skip",
) -> str:
    """
    Print attributes of an object.

    An object is printed as name of the class and the attributes, e.g.,
    ```
    _Object:
      a='False'
      b='hello'
      c='3.14'
    ```

    :param attr_mode: use `__dict__` or `dir()`
        - It doesn't seem to make much difference
    :param print_type: print the type of the attribute
    :param callable_mode: how to handle attributes that are callable (i.e.,
        methods)
        - `skip`: skip the callable methods
        - `only`: print only the callable methods
        - `all`: always print
    :param private_mode: how to handle private attributes. Same params as
        `callable_mode`
    :param dunder_mode: how to handle double under attributes. Same params as
        `callable_mode`
    """
    ret = []
    if attr_mode == "__dict__":
        values = obj.__dict__
        if sort:
            values = sorted(values)
        for attr_name in values:
            attr_value = obj.__dict__[attr_name]
            _LOG.debug("attr_name=%s attr_value=%s", attr_name, attr_value)
            skip = _to_skip_attribute(
                attr_name, attr_value, callable_mode, private_mode, dunder_mode
            )
            if skip:
                continue
            #
            out = f"{attr_name}=" + _attr_to_str(attr_value, print_type)
            ret.append(out)
    elif attr_mode == "dir":
        values = dir(obj)
        if sort:
            values = sorted(values)
        for attr_name in values:
            attr_value = getattr(obj, attr_name)
            _LOG.debug("attr_name=%s attr_value=%s", attr_name, attr_value)
            skip = _to_skip_attribute(
                attr_name, attr_value, callable_mode, private_mode, dunder_mode
            )
            if skip:
                continue
            #
            out = f"{attr_name}=" + _attr_to_str(attr_value, print_type)
            ret.append(out)
    else:
        hdbg.dassert(f"Invalid attr_mode='{attr_mode}'")
    #
    txt = hprint.to_object_str(obj) + "="
    txt += "(" + ", ".join(ret) + ")"
    return txt


# #############################################################################


def _attr_to_repr(attr_name: Any, attr_value: Any, print_type: bool) -> str:
    _LOG.debug("type(attr_value)=%s", type(attr_value))
    if isinstance(attr_value, (pd.DataFrame, pd.Series)):
        attr_value_as_str = hpandas.df_to_str(attr_value)
    elif isinstance(attr_value, dict):
        attr_value_as_str = pprint.pformat(attr_value)
    else:
        attr_value_as_str = repr(attr_value)
    if len(attr_value_as_str.split("\n")) > 1:
        # The string representing the attribute value spans multiple lines, so print
        # like:
        # ```
        # attr_name= (type)
        #   attr_value
        # ```
        out = f"{attr_name}="
        if print_type:
            out += " " + _type_to_str(attr_value)
        out += "\n" + hprint.indent(attr_value_as_str)
    else:
        # The string representing the attribute value is a single line, so print
        # like:
        # ```
        # attr_name='attr_value' (type)
        # ```
        out = f"{attr_name}='{str(attr_value)}'"
        if print_type:
            out += " " + _type_to_str(attr_value)
    return out


def obj_to_repr(
    obj: Any,
    *,
    attr_mode: str = "__dict__",
    sort: bool = False,
    print_type: bool = False,
    callable_mode: str = "skip",
    private_mode: str = "skip",
    dunder_mode: str = "skip",
) -> str:
    """
    Print attributes of an object.

    An object is printed as name of the class and the attributes, e.g.,
    ```
    _Object:
      a='False'
      b='hello'
      c='3.14'
    ```

    :param attr_mode: use `__dict__` or `dir()`
        - It doesn't seem to make much difference
    :param print_type: print the type of the attribute
    :param callable_mode: how to handle attributes that are callable (i.e.,
        methods)
        - `skip`: skip the callable methods
        - `only`: print only the callable methods
        - `all`: always print
    :param private_mode: how to handle private attributes. Same params as
        `callable_mode`
    :param dunder_mode: how to handle double under attributes. Same params as
        `callable_mode`
    """
    ret = []
    if attr_mode == "__dict__":
        values = obj.__dict__
        if sort:
            values = sorted(values)
        for attr_name in values:
            attr_value = obj.__dict__[attr_name]
            _LOG.debug("attr_name=%s attr_value=%s", attr_name, attr_value)
            skip = _to_skip_attribute(
                attr_name, attr_value, callable_mode, private_mode, dunder_mode
            )
            if skip:
                continue
            #
            out = _attr_to_repr(attr_name, attr_value, print_type)
            ret.append(out)
    elif attr_mode == "dir":
        values = dir(obj)
        if sort:
            values = sorted(values)
        for attr_name in values:
            attr_value = getattr(obj, attr_name)
            _LOG.debug("attr_name=%s attr_value=%s", attr_name, attr_value)
            skip = _to_skip_attribute(
                attr_name, attr_value, callable_mode, private_mode, dunder_mode
            )
            if skip:
                continue
            #
            out = _attr_to_repr(attr_name, attr_value, print_type)
            ret.append(out)
    else:
        hdbg.dassert(f"Invalid attr_mode='{attr_mode}'")
    #
    txt = []
    txt.append(hprint.to_object_repr(obj) + ":")
    txt.append(hprint.indent("\n".join(ret)))
    return "\n".join(txt)


class PrintableMixin:
    """
    Implement default `__str__()` and `__repr__()` printing the state of an
    object.

    - `str()` is:
        - to be readable
        - used for creating output for end user
    - `repr()` is
        - to be unambiguous
        - used for debugging and development.

    These methods can be overridden with more specific methods, if needed.
    """

    def __str__(self) -> str:
        return obj_to_str(self, print_type=True, private_mode="all")

    def __repr__(self) -> str:
        return obj_to_repr(self, print_type=True, private_mode="all")


# #############################################################################


<<<<<<< HEAD
def test_object_signature(self_: Any, obj: Any) -> None:
=======
def test_object_signature(
    self_: Any, obj: Any, *, remove_lines_regex: Optional[str] = None
) -> None:
>>>>>>> f4f41083
    txt = []
    txt.append(hprint.frame("str:"))
    txt.append(str(obj))
    txt.append(hprint.frame("repr:"))
    txt.append(repr(obj))
    txt = "\n".join(txt)
<<<<<<< HEAD
=======
    # Remove certain lines, if needed.
    if remove_lines_regex:
        txt = hprint.filter_text(remove_lines_regex, txt)
>>>>>>> f4f41083
    #
    self_.check_string(txt, purify_text=True)<|MERGE_RESOLUTION|>--- conflicted
+++ resolved
@@ -6,11 +6,7 @@
 
 import logging
 import pprint
-<<<<<<< HEAD
-from typing import Any
-=======
 from typing import Any, Optional
->>>>>>> f4f41083
 
 import pandas as pd
 
@@ -326,24 +322,17 @@
 # #############################################################################
 
 
-<<<<<<< HEAD
-def test_object_signature(self_: Any, obj: Any) -> None:
-=======
 def test_object_signature(
     self_: Any, obj: Any, *, remove_lines_regex: Optional[str] = None
 ) -> None:
->>>>>>> f4f41083
     txt = []
     txt.append(hprint.frame("str:"))
     txt.append(str(obj))
     txt.append(hprint.frame("repr:"))
     txt.append(repr(obj))
     txt = "\n".join(txt)
-<<<<<<< HEAD
-=======
     # Remove certain lines, if needed.
     if remove_lines_regex:
         txt = hprint.filter_text(remove_lines_regex, txt)
->>>>>>> f4f41083
     #
     self_.check_string(txt, purify_text=True)