--- conflicted
+++ resolved
@@ -719,7 +719,6 @@
 # #############################################################################
 
 
-<<<<<<< HEAD
 class Test_dassert_lt(hunitest.TestCase):
     def test1(self) -> None:
         """
@@ -735,8 +734,10 @@
         Test that the function raises an exception if first value is equal to
         second value.
         """
+        # Set inputs.
         val1 = 2
         val2 = 2
+        # Run.
         with self.assertRaises(AssertionError) as cm:
             hdbg.dassert_lt(val1, val2)
         act = str(cm.exception)
@@ -744,7 +745,7 @@
         * Failed assertion *
         2 < 2
         """
-        # check.
+        # Check.
         self.assert_equal(act, exp, fuzzy_match=True)
 
     def test3(self) -> None:
@@ -752,8 +753,10 @@
         Test that the function raises an exception if first value is greater
         than second value.
         """
+        # Set inputs.
         val1 = 3
         val2 = 2
+        # Run.
         with self.assertRaises(AssertionError) as cm:
             hdbg.dassert_lt(val1, val2)
         act = str(cm.exception)
@@ -761,44 +764,11 @@
         * Failed assertion *
         3 < 2
         """
-        # check.
-=======
-class Test_dassert_is_integer(hunitest.TestCase):
-    def test1(self) -> None:
-        """
-        Test that the function do not raise the exception with integer values.
-        """
-        val = 5
-        hdbg.dassert_is_integer(val)
-
-    def test2(self) -> None:
-        """
-        Test that the function do not raise the exception with float values
-        that represent an integer.
-        """
-        val = 5.0
-        hdbg.dassert_is_integer(val)
-
-    def test3(self) -> None:
-        """
-        Test that the function raises an exception for float values that do not
-        represent an integer.
-        """
-        val = 5.5
-        with self.assertRaises(AssertionError) as cm:
-            hdbg.dassert_is_integer(val)
-        act = str(cm.exception)
-        exp = """
-        * Failed assertion *
-        Invalid val='5.5' of type '<class 'float'>'
-        """
         # Check.
->>>>>>> 95b1d481
         self.assert_equal(act, exp, fuzzy_match=True)
 
     def test4(self) -> None:
         """
-<<<<<<< HEAD
         Test that the function doesn't raise an exception when we pass string
         inputs.
         """
@@ -811,8 +781,10 @@
         Test that the function raises an exception where first value is greater
         than second value with floats.
         """
+        # Set inputs.
         val1 = 2.0
         val2 = 1.0
+        # Run.
         with self.assertRaises(AssertionError) as cm:
             hdbg.dassert_lt(val1, val2)
         act = str(cm.exception)
@@ -820,12 +792,52 @@
         * Failed assertion *
         2.0 < 1.0
         """
-        # check.
-=======
+        # Check.
+        self.assert_equal(act, exp, fuzzy_match=True)
+
+
+class Test_dassert_is_integer(hunitest.TestCase):
+    def test1(self) -> None:
+        """
+        Test that the function do not raise the exception with integer values.
+        """
+        val = 5
+        hdbg.dassert_is_integer(val)
+
+    def test2(self) -> None:
+        """
+        Test that the function do not raise the exception with float values
+        that represent an integer.
+        """
+        val = 5.0
+        hdbg.dassert_is_integer(val)
+
+    def test3(self) -> None:
+        """
+        Test that the function raises an exception for float values that do not
+        represent an integer.
+        """
+        # Set inputs.
+        val = 5.5
+        # Run.
+        with self.assertRaises(AssertionError) as cm:
+            hdbg.dassert_is_integer(val)
+        act = str(cm.exception)
+        exp = """
+        * Failed assertion *
+        Invalid val='5.5' of type '<class 'float'>'
+        """
+        # Check.
+        self.assert_equal(act, exp, fuzzy_match=True)
+
+    def test5(self) -> None:
+        """
         Test that the function raises an exception for non-integer and non-
         float types.
         """
+        # Set inputs.
         val = "5"
+        # Run.
         with self.assertRaises(AssertionError) as cm:
             hdbg.dassert_is_integer(val)
         act = str(cm.exception)
@@ -834,5 +846,4 @@
         Invalid val='5' of type '<class 'str'>'
         """
         # Check.
->>>>>>> 95b1d481
         self.assert_equal(act, exp, fuzzy_match=True)