import logging
import os

import pandas as pd
import psycopg2.errors as perrors
import pytest

import helpers.git as hgit
import helpers.sql as hsql
import helpers.system_interaction as hsyint
import helpers.unit_test as huntes

_LOG = logging.getLogger(__name__)


<<<<<<< HEAD
# @pytest.mark.skipif(not hgit.is_amp(), reason="Only run in amp")
=======
@pytest.mark.skipif(not hgit.is_amp(), reason="Only run in amp")
>>>>>>> 02ca1be8
class TestSql1(huntes.TestCase):
    def setUp(self) -> None:
        """
        Initialize the test container.
        """
        super().setUp()
        self.docker_compose_file_path = os.path.join(
            hgit.get_amp_abs_path(), "im/devops/compose/docker-compose.yml"
        )
        cmd = (
            "sudo docker-compose "
            f"--file {self.docker_compose_file_path} "
            "up -d im_postgres_local"
        )
        hsyint.system(cmd, suppress_output=False)
        # Set DB credentials.
        self.dbname = "im_postgres_db_local"
        self.host = "localhost"
        self.port = 5432
        self.password = "alsdkqoen"
        self.user = "aljsdalsd"

    def tearDown(self) -> None:
        """
        Bring down the test container.
        """
        cmd = (
            "sudo docker-compose "
            f"--file {self.docker_compose_file_path} down -v"
        )
        hsyint.system(cmd, suppress_output=False)

        super().tearDown()

    @pytest.mark.slow()
    def test_waitdb(self) -> None:
        """
        Smoke test.
        """
        # TODO(Dan3): change to env
        hsql.wait_db_connection(self.dbname, self.port, self.host)

    @pytest.mark.slow()
    def test_db_connection_to_tuple(self) -> None:
        """
        Verify that connection string is correct.
        """
        hsql.wait_db_connection(self.dbname, self.port, self.host)
        self.connection, _ = hsql.get_connection(
            self.dbname,
            self.host,
            self.user,
            self.port,
            self.password,
            autocommit=True,
        )
        actual_details = hsql.db_connection_to_tuple(self.connection)
        expected = {
            "dbname": self.dbname,
            "host": self.host,
            "port": self.port,
            "user": self.user,
            "password": self.password,
        }
        self.assertEqual(actual_details._asdict(), expected)

    @pytest.mark.slow()
    def test_create_database(self) -> None:
        """
        Verify that db is creating.
        """
        hsql.wait_db_connection(self.dbname, self.port, self.host)
        self.connection, _ = hsql.get_connection(
            self.dbname,
            self.host,
            self.user,
            self.port,
            self.password,
            autocommit=True,
        )
        hsql.create_database(self.connection, dbname="test_db")
        self.assertIn("test_db", hsql.get_db_names(self.connection))

    def test_create_insert_query(self) -> None:
        """
        Verify that query is correct.
        """
        self._create_test_table()
        test_data = self._get_test_data()
        actual_query = hsql._create_insert_query(test_data, "test_table")
        self.check_string(actual_query)

    @pytest.mark.slow()
<<<<<<< HEAD
    def test_execute_insert_query1(self) -> None:
        """
        Verify that dataframe insertion is correct.
        """
        self._create_test_table()
        test_data = self._get_test_data()
        # Try uploading test data.
        self.connection, _ = hsql.get_connection(
            self.dbname,
            self.host,
            self.user,
            self.port,
            self.password,
            autocommit=True,
        )
        hsql.execute_insert_query(self.connection, test_data, "test_table")
        # Load data.
        df = hsql.execute_query(self.connection, "SELECT * FROM test_table")
        actual = huntes.convert_df_to_json_string(df, n_tail=None)
        self.check_string(actual)

    @pytest.mark.slow()
    def test_copy_rows_with_copy_from1(self) -> None:
        """
        Verify that dataframe insertion via buffer is correct.
        """
        self._create_test_table()
        test_data = self._get_test_data()
        # Try uploading test data.
=======
    def test_remove_database1(self) -> None:
        """
        Create database 'test_db_to_remove' and remove it.
        """
        hsql.wait_db_connection(self.dbname, self.port, self.host)
>>>>>>> 02ca1be8
        self.connection, _ = hsql.get_connection(
            self.dbname,
            self.host,
            self.user,
            self.port,
            self.password,
<<<<<<< HEAD
            autocommit=True,
        )
        hsql.copy_rows_with_copy_from(self.connection, test_data, "test_table")
        # Load data.
        df = hsql.execute_query(self.connection, "SELECT * FROM test_table")
        actual = huntes.convert_df_to_json_string(df, n_tail=None)
        self.check_string(actual)

    @pytest.mark.slow()
    def test_remove_database1(self) -> None:
        """
        Create database 'test_db_to_remove' and remove it.
        """
        hsql.wait_db_connection(self.dbname, self.port, self.host)
        self.connection, _ = hsql.get_connection(
            self.dbname,
            self.host,
            self.user,
            self.port,
            self.password,
=======
>>>>>>> 02ca1be8
            autocommit=True,
        )
        hsql.create_database(
            self.connection,
            dbname="test_db_to_remove",
        )
        hsql.remove_database(self.connection, "test_db_to_remove")
        db_list = hsql.get_db_names(self.connection)
        self.assertNotIn("test_db_to_remove", db_list)

    @pytest.mark.slow()
    def test_remove_database_invalid(self) -> None:
        """
        Test failed assertion for passing db name that does not exist.
        """
        hsql.wait_db_connection(self.dbname, self.port, self.host)
        self.connection, _ = hsql.get_connection(
            self.dbname,
            self.host,
            self.user,
            self.port,
            self.password,
            autocommit=True,
        )
        with self.assertRaises(perrors.InvalidCatalogName):
            hsql.remove_database(self.connection, "db does not exist")

<<<<<<< HEAD
=======
    @pytest.mark.slow()
    def test_execute_insert_query1(self) -> None:
        """
        Verify that dataframe insertion is correct.
        """
        self._create_test_table()
        test_data = self._get_test_data()
        # Try uploading test data.
        self.connection, _ = hsql.get_connection(
            self.dbname,
            self.host,
            self.user,
            self.port,
            self.password,
            autocommit=True,
        )
        hsql.execute_insert_query(self.connection, test_data, "test_table")
        # Load data.
        df = hsql.execute_query(self.connection, "SELECT * FROM test_table")
        actual = huntes.convert_df_to_json_string(df, n_tail=None)
        self.check_string(actual)

    @pytest.mark.slow()
    def test_copy_rows_with_copy_from1(self) -> None:
        """
        Verify that dataframe insertion via buffer is correct.
        """
        self._create_test_table()
        test_data = self._get_test_data()
        # Try uploading test data.
        self.connection, _ = hsql.get_connection(
            self.dbname,
            self.host,
            self.user,
            self.port,
            self.password,
            autocommit=True,
        )
        hsql.copy_rows_with_copy_from(self.connection, test_data, "test_table")
        # Load data.
        df = hsql.execute_query(self.connection, "SELECT * FROM test_table")
        actual = huntes.convert_df_to_json_string(df, n_tail=None)
        self.check_string(actual)

>>>>>>> 02ca1be8
    def _create_test_table(self) -> None:
        """
        Create a test table.
        """
        query = """CREATE TABLE IF NOT EXISTS test_table(
                    id SERIAL PRIMARY KEY,
                    column_1 NUMERIC,
                    column_2 VARCHAR(255)
                    )
                    """
        hsql.wait_db_connection(self.dbname, self.port, self.host)
        connection, _ = hsql.get_connection(
            self.dbname,
            self.host,
            self.user,
            self.port,
            self.password,
            autocommit=True,
        )
        connection.cursor().execute(query)

    def _get_test_data(self) -> pd.DataFrame:
        test_data = pd.DataFrame(
            columns=["id", "column_1", "column_2"],
            data=[
                [
                    1,
                    1000,
                    "test_string_1",
                ],
                [
                    2,
                    1001,
                    "test_string_2",
                ],
                [
                    3,
                    1002,
                    "test_string_3",
                ],
                [
                    4,
                    1003,
                    "test_string_4",
                ],
                [
                    5,
                    1004,
                    "test_string_5",
                ],
            ],
        )
        return test_data<|MERGE_RESOLUTION|>--- conflicted
+++ resolved
@@ -13,11 +13,7 @@
 _LOG = logging.getLogger(__name__)
 
 
-<<<<<<< HEAD
-# @pytest.mark.skipif(not hgit.is_amp(), reason="Only run in amp")
-=======
 @pytest.mark.skipif(not hgit.is_amp(), reason="Only run in amp")
->>>>>>> 02ca1be8
 class TestSql1(huntes.TestCase):
     def setUp(self) -> None:
         """
@@ -111,7 +107,45 @@
         self.check_string(actual_query)
 
     @pytest.mark.slow()
-<<<<<<< HEAD
+    def test_remove_database1(self) -> None:
+        """
+        Create database 'test_db_to_remove' and remove it.
+        """
+        hsql.wait_db_connection(self.dbname, self.port, self.host)
+        self.connection, _ = hsql.get_connection(
+            self.dbname,
+            self.host,
+            self.user,
+            self.port,
+            self.password,
+            autocommit=True,
+        )
+        hsql.create_database(
+            self.connection,
+            dbname="test_db_to_remove",
+        )
+        hsql.remove_database(self.connection, "test_db_to_remove")
+        db_list = hsql.get_db_names(self.connection)
+        self.assertNotIn("test_db_to_remove", db_list)
+
+    @pytest.mark.slow()
+    def test_remove_database_invalid(self) -> None:
+        """
+        Test failed assertion for passing db name that does not exist.
+        """
+        hsql.wait_db_connection(self.dbname, self.port, self.host)
+        self.connection, _ = hsql.get_connection(
+            self.dbname,
+            self.host,
+            self.user,
+            self.port,
+            self.password,
+            autocommit=True,
+        )
+        with self.assertRaises(perrors.InvalidCatalogName):
+            hsql.remove_database(self.connection, "db does not exist")
+
+    @pytest.mark.slow()
     def test_execute_insert_query1(self) -> None:
         """
         Verify that dataframe insertion is correct.
@@ -141,20 +175,12 @@
         self._create_test_table()
         test_data = self._get_test_data()
         # Try uploading test data.
-=======
-    def test_remove_database1(self) -> None:
-        """
-        Create database 'test_db_to_remove' and remove it.
-        """
-        hsql.wait_db_connection(self.dbname, self.port, self.host)
->>>>>>> 02ca1be8
-        self.connection, _ = hsql.get_connection(
-            self.dbname,
-            self.host,
-            self.user,
-            self.port,
-            self.password,
-<<<<<<< HEAD
+        self.connection, _ = hsql.get_connection(
+            self.dbname,
+            self.host,
+            self.user,
+            self.port,
+            self.password,
             autocommit=True,
         )
         hsql.copy_rows_with_copy_from(self.connection, test_data, "test_table")
@@ -163,94 +189,6 @@
         actual = huntes.convert_df_to_json_string(df, n_tail=None)
         self.check_string(actual)
 
-    @pytest.mark.slow()
-    def test_remove_database1(self) -> None:
-        """
-        Create database 'test_db_to_remove' and remove it.
-        """
-        hsql.wait_db_connection(self.dbname, self.port, self.host)
-        self.connection, _ = hsql.get_connection(
-            self.dbname,
-            self.host,
-            self.user,
-            self.port,
-            self.password,
-=======
->>>>>>> 02ca1be8
-            autocommit=True,
-        )
-        hsql.create_database(
-            self.connection,
-            dbname="test_db_to_remove",
-        )
-        hsql.remove_database(self.connection, "test_db_to_remove")
-        db_list = hsql.get_db_names(self.connection)
-        self.assertNotIn("test_db_to_remove", db_list)
-
-    @pytest.mark.slow()
-    def test_remove_database_invalid(self) -> None:
-        """
-        Test failed assertion for passing db name that does not exist.
-        """
-        hsql.wait_db_connection(self.dbname, self.port, self.host)
-        self.connection, _ = hsql.get_connection(
-            self.dbname,
-            self.host,
-            self.user,
-            self.port,
-            self.password,
-            autocommit=True,
-        )
-        with self.assertRaises(perrors.InvalidCatalogName):
-            hsql.remove_database(self.connection, "db does not exist")
-
-<<<<<<< HEAD
-=======
-    @pytest.mark.slow()
-    def test_execute_insert_query1(self) -> None:
-        """
-        Verify that dataframe insertion is correct.
-        """
-        self._create_test_table()
-        test_data = self._get_test_data()
-        # Try uploading test data.
-        self.connection, _ = hsql.get_connection(
-            self.dbname,
-            self.host,
-            self.user,
-            self.port,
-            self.password,
-            autocommit=True,
-        )
-        hsql.execute_insert_query(self.connection, test_data, "test_table")
-        # Load data.
-        df = hsql.execute_query(self.connection, "SELECT * FROM test_table")
-        actual = huntes.convert_df_to_json_string(df, n_tail=None)
-        self.check_string(actual)
-
-    @pytest.mark.slow()
-    def test_copy_rows_with_copy_from1(self) -> None:
-        """
-        Verify that dataframe insertion via buffer is correct.
-        """
-        self._create_test_table()
-        test_data = self._get_test_data()
-        # Try uploading test data.
-        self.connection, _ = hsql.get_connection(
-            self.dbname,
-            self.host,
-            self.user,
-            self.port,
-            self.password,
-            autocommit=True,
-        )
-        hsql.copy_rows_with_copy_from(self.connection, test_data, "test_table")
-        # Load data.
-        df = hsql.execute_query(self.connection, "SELECT * FROM test_table")
-        actual = huntes.convert_df_to_json_string(df, n_tail=None)
-        self.check_string(actual)
-
->>>>>>> 02ca1be8
     def _create_test_table(self) -> None:
         """
         Create a test table.
