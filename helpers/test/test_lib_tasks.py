# This should only test helper functions from `lib_tasks.py`.
# `test_tasks.py` associated to `tasks.py` should test specific task targets.

import logging
import os
import re
from typing import Dict, List

import invoke
import pytest

import helpers.hdbg as hdbg
import helpers.hgit as hgit
import helpers.hio as hio
import helpers.hprint as hprint
import helpers.hsystem as hsystem
import helpers.hunit_test as hunitest
import helpers.lib_tasks as hlibtask

_LOG = logging.getLogger(__name__)


def _get_default_params() -> Dict[str, str]:
    """
    Get fake params pointing to a different image so we can test the code
    without affecting the official images.
    """
    ecr_base_path = os.environ["AM_ECR_BASE_PATH"]
    default_params = {
        "ECR_BASE_PATH": ecr_base_path,
        "BASE_IMAGE": "amp_test",
        "DEV_TOOLS_IMAGE_PROD": f"{ecr_base_path}/dev_tools:prod",
    }
    return default_params


class _LibTasksTestCase(hunitest.TestCase):
    """
    Test class injecting default parameters in the `lib_tasks` singleton on
    `setUp()` and cleaning up the singleton on `tearDown()`.
    """

    def setUp(self) -> None:
        super().setUp()
        params = _get_default_params()
        hlibtask.set_default_params(params)

    def tearDown(self) -> None:
        hlibtask.reset_default_params()
        super().tearDown()


# #############################################################################


def _build_mock_context_returning_ok() -> invoke.MockContext:
    """
    Build a MockContext catching any command and returning rc=0.
    """
    ctx = invoke.MockContext(
        repeat=True, run={re.compile(".*"): invoke.Result(exited=0)}
    )
    return ctx


class _CheckDryRunTestCase(hunitest.TestCase):
    """
    Test class running an invoke target with/without dry-run and checking that
    the issued commands are what is expected.
    """

    def _check_calls(self, ctx: invoke.MockContext) -> None:
        """
        `check_string()` the sequence of commands issued in the context.
        """
        act = "\n".join(map(str, ctx.run.mock_calls))
        act = hprint.remove_non_printable_chars(act)
        self.check_string(act)

    def _check_output(self, target: str, check: bool = True) -> None:
        """
        Dry run target checking that the sequence of commands issued is the
        expected one.
        """
        ctx = _build_mock_context_returning_ok()
        # pylint: disable=exec-used
        exec(f"hlibtask.{target}")
        # pylint: enable=exec-used
        # Check the outcome.
        if check:
            self._check_calls(ctx)


# #############################################################################


def _gh_login() -> None:
    """
    Log in inside GitHub.

    This is needed by GitHub actions.
    """
    env_var = "GH_ACTION_ACCESS_TOKEN"
    if os.environ.get(env_var, None):
        # If the env var exists and it's not None.
        _LOG.warning("Using env var '%s' to log in GitHub", env_var)
        # For debugging only (see AmpTask1864).
        if False:

            def _cmd(cmd):
                hsystem.system(
                    cmd,
                    suppress_output=False,
                    log_level="echo",
                    abort_on_error=False,
                )

            for cmd in [
                "ls -l $HOME/.config",
                "ls -l $HOME/.config/gh",
                "ls -l $HOME/.config/gh/config.yml",
                "touch $HOME/.config/gh/config.yml",
                "ls -l $HOME/.config/gh/config.yml",
            ]:
                _cmd(cmd)
        cmd = "echo $GH_ACTION_ACCESS_TOKEN | gh auth login --with-token"
        hsystem.system(cmd)
    # Check that we are logged in.
    cmd = "gh auth status"
    hsystem.system(cmd)


class TestGhLogin1(hunitest.TestCase):

    def test_gh_login(self) -> None:
        _gh_login()


# #############################################################################


# TODO(gp): We should group the tests by what is tested and not how it's
# tested. E.g. TestDryRunTasks1::test_print_setup and
# TestDryRunTasks2::test_print_setup should go together in a class.


class TestDryRunTasks1(hunitest.TestCase):
    """
    - Run invoke in dry-run mode from command line
    - Compare the output to the golden outcomes
    """

    # TODO(gp): -> TestGitCommands1

    # TODO(gp): We can't test this since amp and cmamp have now different base image.
    # def test_print_setup(self) -> None:
    #     target = "print_setup"
    #     self._dry_run(target)

    def test_git_pull(self) -> None:
        target = "git_pull"
        self._dry_run(target)

    def test_git_fetch_master(self) -> None:
        target = "git_fetch_master"
        self._dry_run(target)

    def test_git_clean(self) -> None:
        target = "git_clean"
        self._dry_run(target)

    # #########################################################################
    # TODO(gp): -> TestDockerCommands1

    @pytest.mark.skipif(
        hsystem.is_inside_ci(), reason="In CI the output is different"
    )
    def test_docker_images_ls_repo(self) -> None:
        target = "docker_images_ls_repo"
        self._dry_run(target)

    def test_docker_ps(self) -> None:
        target = "docker_ps"
        self._dry_run(target)

    @pytest.mark.skip(
        reason="AmpTask1347: Add support for mocking `system*()` "
        "functions to unit test"
    )
    def test_docker_stats(self) -> None:
        target = "docker_stats"
        self._dry_run(target)

    @pytest.mark.skip(
        reason="AmpTask1347: Add support for mocking `system*()` "
        "functions to unit test"
    )
    def test_docker_kill_last(self) -> None:
        target = "docker_kill"
        self._dry_run(target)

    @pytest.mark.skip(
        reason="AmpTask1347: Add support for mocking `system*()` "
        "functions to unit test"
    )
    def test_docker_kill_all(self) -> None:
        target = "docker_kill --all"
        self._dry_run(target)

    # #########################################################################

    def _dry_run(self, target: str, dry_run: bool = True) -> None:
        """
        Invoke the given target with dry run.

        This is used to test the commands that we can't actually
        execute.
        """
        opts = "--dry" if dry_run else ""
        # TODO(vitalii): While deploying the container versioning
        # we disable the check in the unit tests. Remove `SKIP_VERSION_CHECK=1`
        # after CmampTask570 is fixed.
        cmd = f"SKIP_VERSION_CHECK=1 invoke {opts} {target} | grep -v INFO | grep -v '>>ENV<<:'"
        _, act = hsystem.system_to_string(cmd)
        act = hprint.remove_non_printable_chars(act)
        self.check_string(act)


# #############################################################################


@pytest.mark.slow(reason="Around 7s")
@pytest.mark.skipif(
    not hgit.is_in_amp_as_supermodule(),
    reason="Run only in amp as super-module",
)
class TestDryRunTasks2(_LibTasksTestCase, _CheckDryRunTestCase):
    """
    - Call the invoke task directly from Python
    - `check_string()` that the sequence of commands issued by the target is the
      expected one using mocks to return ok for every system call.
    """

    def test_print_setup(self) -> None:
        target = "print_setup(ctx)"
        self._check_output(target)

    def test_git_pull(self) -> None:
        target = "git_pull(ctx)"
        self._check_output(target)

    def test_git_fetch_master(self) -> None:
        target = "git_fetch_master(ctx)"
        self._check_output(target)

    def test_git_clean(self) -> None:
        target = "git_clean(ctx)"
        self._check_output(target)

    def test_git_clean2(self) -> None:
        target = "git_clean(ctx, dry_run=False)"
        self._check_output(target)

    # #########################################################################

    def test_docker_images_ls_repo(self) -> None:
        target = "docker_images_ls_repo(ctx)"
        self._check_output(target, check=False)

    @pytest.mark.skip(
        reason="AmpTask1347: Add support for mocking `system*()` "
        "functions to unit test"
    )
    def test_docker_kill_all(self) -> None:
        target = "docker_kill(ctx, all=True)"
        self._check_output(target)

    @pytest.mark.skip(
        reason="AmpTask1347: Add support for mocking `system*()` "
        "functions to unit test"
    )
    def test_docker_kill_last(self) -> None:
        target = "docker_kill(ctx)"
        self._check_output(target)

    def test_docker_ps(self) -> None:
        target = "docker_ps(ctx)"
        self._check_output(target)

    def test_docker_pull(self) -> None:
        target = "docker_pull(ctx)"
        self._check_output(target, check=False)

    @pytest.mark.skip(
        reason="AmpTask1347: Add support for mocking `system*()` "
        "functions to unit test"
    )
    def test_docker_stats(self) -> None:
        target = "docker_stats(ctx)"
        self._check_output(target)

    # #########################################################################
    # TODO(gp): -> TestGhCommands1

    @pytest.mark.skipif(
        not hgit.is_in_amp_as_supermodule(),
        reason="Only run in amp as supermodule",
    )
    def test_gh_create_pr1(self) -> None:
        _gh_login()
        target = "gh_create_pr(ctx, repo_short_name='amp', title='test')"
        self._check_output(target)

    @pytest.mark.skipif(
        not hgit.is_in_amp_as_supermodule(),
        reason="Only run in amp as supermodule",
    )
    def test_gh_create_pr2(self) -> None:
        _gh_login()
        target = "gh_create_pr(ctx, body='hello_world', repo_short_name='amp', title='test')"
        self._check_output(target)

    @pytest.mark.skipif(
        not hgit.is_in_amp_as_supermodule(),
        reason="Only run in amp as supermodule",
    )
    def test_gh_create_pr3(self) -> None:
        _gh_login()
        target = (
            "gh_create_pr(ctx, draft=False, repo_short_name='amp', title='test')"
        )
        self._check_output(target)

    def test_gh_issue_title(self) -> None:
        _gh_login()
        target = "gh_issue_title(ctx, 1)"
        self._check_output(target)

    @pytest.mark.skipif(not hgit.is_amp(), reason="Only run in amp")
    def test_gh_workflow_list(self) -> None:
        _gh_login()
        target = "gh_workflow_list(ctx, filter_by_branch='master')"
        self._check_output(target)

    # This is an action with side effects so we can't test it.
    # def test_gh_workflow_run(self) -> None:
    #     target = "gh_workflow_run(ctx)"
    #     self._check_output(target)

    # #########################################################################
    # TODO(gp): -> TestGitCommands1
    def test_git_branch_files(self) -> None:
        # This test needs a reference to Git master branch.
        hgit.fetch_origin_master_if_needed()
        #
        target = "git_branch_files(ctx)"
        self._check_output(target)

    def test_git_create_branch1(self) -> None:
        _gh_login()
        target = (
            "git_create_branch(ctx, branch_name='AmpTask123_test', "
            "only_branch_from_master=False)"
        )
        self._check_output(target)

    def test_git_create_branch2(self) -> None:
        _gh_login()
        target = (
            "git_create_branch(ctx, issue_id=1, repo_short_name='amp', "
            "only_branch_from_master=False)"
        )
        self._check_output(target)

    def test_git_create_branch3(self) -> None:
        with self.assertRaises(AssertionError):
            target = (
                "git_create_branch(ctx, branch_name='test', issue_id=1, "
                "only_branch_from_master=False)"
            )
            self._check_output(target, check=False)

    # This is an action with side effects so we can't test it.
    # def test_git_delete_merged_branches(self) -> None:
    #     target = "git_delete_merged_branches(ctx)"
    #     self._check_output(target)

    def test_git_merge_master(self) -> None:
        target = "git_merge_master(ctx, abort_if_not_clean=False)"
        self._check_output(target)

    # #########################################################################
    # TODO(gp): -> TestLintCommands1

    @pytest.mark.skip(
        reason="AmpTask1347: Add support for mocking `system*()` "
        "functions to unit test"
    )
    def test_lint1(self) -> None:
        target = "lint(ctx, modified=True)"
        # The output depends on the client, so don't check it.
        self._check_output(target, check=False)

    @pytest.mark.skip(
        reason="AmpTask1347: Add support for mocking `system*()` "
        "functions to unit test"
    )
    def test_lint2(self) -> None:
        target = "lint(ctx, branch=True)"
        # The output depends on the client, so don't check it.
        self._check_output(target, check=False)

    @pytest.mark.skip(
        reason="AmpTask1347: Add support for mocking `system*()` "
        "functions to unit test"
    )
    def test_lint3(self) -> None:
        file = __file__
        target = f"lint(ctx, files='{file}')"
        # The output depends on the client, so don't check it.
        self._check_output(target, check=False)

    def test_find_test_class1(self) -> None:
        class_name = self.__class__.__name__
        target = f"find_test_class(ctx, class_name='{class_name}')"
        self._check_output(target)

    # #########################################################################

    @pytest.mark.skipif(
        hsystem.is_inside_ci(), reason="In CI the output is different"
    )
    def test_docker_login(self) -> None:
        """
        Instead of using _build_mock_context_returning_ok(), set the return
        values more explicitly.
        """
        stdout = "aws-cli/1.19.49 Python/3.7.6 Darwin/19.6.0 botocore/1.20.49\n"
        ctx = invoke.MockContext(
            run={
                "aws --version": invoke.Result(stdout),
                re.compile("^docker login"): invoke.Result(exited=0),
                re.compile("^eval"): invoke.Result(exited=0),
            }
        )
        hlibtask.docker_login(ctx)
        # Check the outcome.
        self._check_calls(ctx)


# #############################################################################

# TODO(gp): Run test coverage with
# > i run_fast_slow_tests \
#       --pytest-opts="helpers/test/test_lib_tasks.py test/test_tasks.py" \
#       --coverage

# TODO(gp): Add tests for:
# - print_tasks
# - git_files
# - git_last_commit_files
# - check_python_files
# - docker_stats
# - traceback (with checked in file)
# - lint

# #############################################################################


class TestLibTasks1(hunitest.TestCase):
    """
    Test some auxiliary functions, e.g., `_get_gh_issue_title()`.
    """

    def test_get_gh_issue_title1(self) -> None:
        _gh_login()
        issue_id = 1
        repo = "amp"
        act = hlibtask._get_gh_issue_title(issue_id, repo)
        exp = (
            "AmpTask1_Bridge_Python_and_R",
            "https://github.com/alphamatic/amp/issues/1",
        )
        self.assert_equal(str(act), str(exp))

    @pytest.mark.skipif(
        not hgit.is_cmamp(),
        reason="CmampTask #683.",
    )
    def test_get_gh_issue_title3(self) -> None:
        _gh_login()
        issue_id = 1
        repo = "dev_tools"
        act = hlibtask._get_gh_issue_title(issue_id, repo)
        exp = (
            "DevToolsTask1_Migration_from_amp",
            "https://github.com/alphamatic/dev_tools/issues/1",
        )
        self.assert_equal(str(act), str(exp))

    def test_get_gh_issue_title4(self) -> None:
        _gh_login()
        issue_id = 1
        repo = "current"
        _ = hlibtask._get_gh_issue_title(issue_id, repo)


# #############################################################################


class TestLibTasksRemoveSpaces1(hunitest.TestCase):

    def test1(self) -> None:
        txt = r"""
            IMAGE=*****.dkr.ecr.us-east-1.amazonaws.com/amp_test:dev \
                docker-compose \
                --file $GIT_ROOT/devops/compose/docker-compose_as_submodule.yml \
                run \
                --rm \
                -l user=$USER_NAME \
                --entrypoint bash \
                user_space
            """
        act = hlibtask._to_single_line_cmd(txt)
        exp = (
            "IMAGE=*****.dkr.ecr.us-east-1.amazonaws.com/amp_test:dev"
            " docker-compose --file"
            " $GIT_ROOT/devops/compose/docker-compose_as_submodule.yml"
            " run --rm -l user=$USER_NAME --entrypoint bash user_space"
        )
        self.assert_equal(act, exp, fuzzy_match=False)


# #############################################################################


class TestLibTasksGetDockerCmd1(_LibTasksTestCase):
    """
    Test `_get_docker_cmd()`.
    """

    @pytest.mark.skipif(
        not hgit.is_in_amp_as_submodule(), reason="Only run in amp as submodule"
    )
    def test_docker_bash1(self) -> None:
        """
        Command for docker_bash target.
        """
        base_image = ""
        stage = "dev"
        version = "1.0.0"
        cmd = "bash"
        service_name = "app"
        entrypoint = False
        print_docker_config = False
        act = hlibtask._get_docker_cmd(
            base_image,
            stage,
            version,
            cmd,
            service_name=service_name,
            entrypoint=entrypoint,
            print_docker_config=print_docker_config,
        )
        exp = r"""
        IMAGE=$AM_ECR_BASE_PATH/amp_test:dev-1.0.0 \
            docker-compose \
            --file $GIT_ROOT/devops/compose/docker-compose.yml --file $GIT_ROOT/devops/compose/docker-compose_as_submodule.yml \
            --env-file devops/env/default.env \
            run \
            --rm \
            --entrypoint bash \
            app
        """
        self._check(act, exp)

    @pytest.mark.skipif(
        not hgit.is_in_amp_as_submodule(), reason="Only run in amp as submodule"
    )
    def test_docker_bash2(self) -> None:
        """
        Command for docker_bash with entrypoint.
        """
        base_image = ""
        stage = "local"
        version = "1.0.0"
        cmd = "bash"
        print_docker_config = False
        act = hlibtask._get_docker_cmd(
            base_image,
            stage,
            version,
            cmd,
            print_docker_config=print_docker_config,
        )
        exp = r"""IMAGE=$AM_ECR_BASE_PATH/amp_test:local-$USER_NAME-1.0.0 \
                docker-compose \
                --file $GIT_ROOT/devops/compose/docker-compose.yml --file $GIT_ROOT/devops/compose/docker-compose_as_submodule.yml \
                --env-file devops/env/default.env \
                run \
                --rm \
                app \
                bash """
        self._check(act, exp)

    @pytest.mark.skipif(
        not hgit.is_in_amp_as_submodule(), reason="Only run in amp as submodule"
    )
    def test_docker_bash3(self) -> None:
        """
        Command for docker_bash with some env vars.
        """
        base_image = ""
        stage = "local"
        version = "1.0.0"
        cmd = "bash"
        extra_env_vars = ["PORT=9999", "SKIP_RUN=1"]
        print_docker_config = False
        act = hlibtask._get_docker_cmd(
            base_image,
            stage,
            version,
            cmd,
            extra_env_vars=extra_env_vars,
            print_docker_config=print_docker_config,
        )
        exp = r"""
        IMAGE=$AM_ECR_BASE_PATH/amp_test:local-$USER_NAME-1.0.0 \
        PORT=9999 \
        SKIP_RUN=1 \
            docker-compose \
            --file $GIT_ROOT/devops/compose/docker-compose.yml --file $GIT_ROOT/devops/compose/docker-compose_as_submodule.yml \
            --env-file devops/env/default.env \
            run \
            --rm \
            app \
            bash
        """
        self._check(act, exp)

    @pytest.mark.skipif(
        not hgit.is_in_amp_as_supermodule(),
        reason="Only run in amp as supermodule",
    )
    def test_docker_bash4(self) -> None:
        base_image = ""
        stage = "dev"
        version = "1.0.0"
        cmd = "bash"
        entrypoint = False
        print_docker_config = False
        act = hlibtask._get_docker_cmd(
            base_image,
            stage,
            version,
            cmd,
            entrypoint=entrypoint,
            print_docker_config=print_docker_config,
        )
        exp = r"""
        IMAGE=$AM_ECR_BASE_PATH/amp_test:dev-1.0.0 \
            docker-compose \
            --file $GIT_ROOT/devops/compose/docker-compose.yml \
            --env-file devops/env/default.env \
            run \
            --rm \
            --entrypoint bash \
            app
        """
        self._check(act, exp)

    def test_docker_bash5(self) -> None:
        """
        Command for running through a shell.
        """
        base_image = ""
        stage = "dev"
        version = "1.0.0"
        cmd = "ls && cd .."
        entrypoint = True
        print_docker_config = False
        use_bash = True
        act = hlibtask._get_docker_cmd(
            base_image,
            stage,
            version,
            cmd,
            entrypoint=entrypoint,
            print_docker_config=print_docker_config,
            use_bash=use_bash,
        )
        exp = r"""
        IMAGE=$AM_ECR_BASE_PATH/amp_test:dev-1.0.0 \
            docker-compose \
            --file $GIT_ROOT/devops/compose/docker-compose.yml \
            --env-file devops/env/default.env \
            run \
            --rm \
            app \
            bash -c 'ls && cd ..'
        """
        self._check(act, exp)

    @pytest.mark.skipif(
        not hgit.is_in_amp_as_submodule(), reason="Only run in amp as submodule"
    )
    def test_docker_jupyter1(self) -> None:
        base_image = ""
        stage = "dev"
        version = "1.0.0"
        port = 9999
        self_test = True
        print_docker_config = False
        act = hlibtask._get_docker_jupyter_cmd(
            base_image,
            stage,
            version,
            port,
            self_test,
            print_docker_config=print_docker_config,
        )
        exp = r"""
        IMAGE=$AM_ECR_BASE_PATH/amp_test:dev-1.0.0 \
        PORT=9999 \
            docker-compose \
            --file $GIT_ROOT/devops/compose/docker-compose.yml --file $GIT_ROOT/devops/compose/docker-compose_as_submodule.yml \
            --env-file devops/env/default.env \
            run \
            --rm \
            --service-ports \
            jupyter_server_test
        """
        self._check(act, exp)

    def _check(self, act: str, exp: str) -> None:
        act = hunitest.purify_txt_from_client(act)
        # This is required when different repos run Docker with user vs root / remap.
        act = hunitest.filter_text("--user", act)
        self.assert_equal(act, exp, fuzzy_match=True)


# #############################################################################


class Test_build_run_command_line1(hunitest.TestCase):

    def test_run_fast_tests1(self) -> None:
        """
        Basic run fast tests.
        """
        pytest_opts = ""
        skip_submodules = False
        coverage = False
        collect_only = False
        tee_to_file = False
        #
        act = hlibtask._build_run_command_line(
            "fast_tests",
            pytest_opts,
            skip_submodules,
            coverage,
            collect_only,
            tee_to_file,
        )
        exp = (
            'pytest -m "not slow and not superslow" . '
            "-o timeout_func_only=true --timeout 5 --reruns 2 "
            '--only-rerun "Failed: Timeout"'
        )
        self.assert_equal(act, exp)

    def test_run_fast_tests2(self) -> None:
        """
        Coverage and collect-only.
        """
        pytest_opts = ""
        skip_submodules = False
        coverage = True
        collect_only = True
        tee_to_file = False
        #
        act = hlibtask._build_run_command_line(
            "fast_tests",
            pytest_opts,
            skip_submodules,
            coverage,
            collect_only,
            tee_to_file,
        )
        exp = (
            r'pytest -m "not slow and not superslow" . '
            r"-o timeout_func_only=true --timeout 5 --reruns 2 "
            r'--only-rerun "Failed: Timeout" --cov=.'
            r" --cov-branch --cov-report term-missing --cov-report html "
            r"--collect-only"
        )
        self.assert_equal(act, exp)

    @pytest.mark.skip(reason="Fix support for pytest_mark")
    @pytest.mark.skipif(not hgit.is_amp(), reason="Only run in amp")
    def test_run_fast_tests4(self) -> None:
        """
        Select pytest_mark.
        """
        scratch_space = self.get_scratch_space(use_absolute_path=False)
        dir_name = os.path.join(scratch_space, "test")
        file_dict = {
            "test_this.py": hprint.dedent(
                """
                    foo

                    class TestHelloWorld(hunitest.TestCase):
                        bar
                    """
            ),
            "test_that.py": hprint.dedent(
                """
                    foo
                    baz

                    @pytest.mark.no_container
                    class TestHello_World(hunitest.):
                        bar
                    """
            ),
        }
        incremental = True
        hunitest.create_test_dir(dir_name, incremental, file_dict)
        #
        test_list_name = "fast_tests"
        pytest_opts = ""
        skip_submodules = True
        coverage = False
        collect_only = False
        tee_to_file = False
        #
        act = hlibtask._build_run_command_line(
            test_list_name,
            pytest_opts,
            skip_submodules,
            coverage,
            collect_only,
            tee_to_file,
        )
        exp = (
            "pytest Test_build_run_command_line1.test_run_fast_tests4/tmp.scratch/"
            "test/test_that.py"
        )
        self.assert_equal(act, exp)

    def test_run_fast_tests5(self) -> None:
        """
        Basic run fast tests tee-ing to a file.
        """
        test_list_name = "fast_tests"
        pytest_opts = ""
        skip_submodules = False
        coverage = False
        collect_only = False
        tee_to_file = True
        #
        act = hlibtask._build_run_command_line(
            test_list_name,
            pytest_opts,
            skip_submodules,
            coverage,
            collect_only,
            tee_to_file,
        )
        exp = (
            'pytest -m "not slow and not superslow" . '
            "-o timeout_func_only=true --timeout 5 --reruns 2 "
            '--only-rerun "Failed: Timeout" 2>&1'
            " | tee tmp.pytest.fast_tests.log"
        )
        self.assert_equal(act, exp)


# #############################################################################


class TestLibTasksRunTests1(hunitest.TestCase):
    """
    Test `_find_test_files()`, `_find_test_decorator()`.
    """

    def test_find_test_files1(self) -> None:
        """
        Find all the test files in the current dir.
        """
        files = hlibtask._find_test_files()
        # For sure there are more than 1 test files: at least this one.
        self.assertGreater(len(files), 1)

    def test_find_test_files2(self) -> None:
        """
        Find all the test files from the top of the super module root.
        """
        git_root = hgit.get_client_root(super_module=True)
        files = hlibtask._find_test_files(git_root)
        # For sure there are more than 1 test files: at least this one.
        self.assertGreater(len(files), 1)

    def test_find_test_class1(self) -> None:
        """
        Find the current test class.
        """
        git_root = hgit.get_client_root(super_module=True)
        file_names = hlibtask._find_test_files(git_root)
        #
        file_names = hlibtask._find_test_class(
            "TestLibTasksRunTests1", file_names
        )
        act = hunitest.purify_file_names(file_names)
        exp = ["helpers/test/test_lib_tasks.py::TestLibTasksRunTests1"]
        self.assert_equal(str(act), str(exp))

    def test_find_test_class2(self) -> None:
        """
        Find the current test class.
        """
        file_names = [__file__]
        #
        file_names = hlibtask._find_test_class(
            "TestLibTasksRunTests1", file_names
        )
        act = hunitest.purify_file_names(file_names)
        exp = ["helpers/test/test_lib_tasks.py::TestLibTasksRunTests1"]
        self.assert_equal(str(act), str(exp))

    def test_find_test_class3(self) -> None:
        """
        Create synthetic code and look for a class.
        """
        scratch_space = self.get_scratch_space()
        dir_name = os.path.join(scratch_space, "test")
        file_dict = {
            "test_this.py": hprint.dedent(
                """
                    foo

                    class TestHelloWorld(hunitest.TestCase):
                        bar
                    """
            ),
            "test_that.py": hprint.dedent(
                """
                    foo
                    baz

                    class TestHello_World(hunitest.):
                        bar
                    """
            ),
        }
        incremental = True
        hunitest.create_test_dir(dir_name, incremental, file_dict)
        #
        file_names = hlibtask._find_test_files(dir_name)
        act_file_names = [os.path.relpath(d, scratch_space) for d in file_names]
        exp_file_names = ["test/test_that.py", "test/test_this.py"]
        self.assert_equal(str(act_file_names), str(exp_file_names))
        #
        act = hlibtask._find_test_class("TestHelloWorld", file_names)
        act = hunitest.purify_file_names(act)
        exp = [
            "helpers/test/outcomes/TestLibTasksRunTests1.test_find_test_class3/tmp.scratch/"
            "test/test_this.py::TestHelloWorld"
        ]
        self.assert_equal(str(act), str(exp))

    def test_find_test_decorator1(self) -> None:
        """
        Find test functions in the "no_container" in synthetic code.
        """
        scratch_space = self.get_scratch_space()
        dir_name = os.path.join(scratch_space, "test")
        file_dict = {
            "test_this.py": hprint.dedent(
                """
                    foo

                    class TestHelloWorld(hunitest.TestCase):
                        bar
                    """
            ),
            "test_that.py": hprint.dedent(
                """
                    foo
                    baz

                    @pytest.mark.no_container
                    class TestHello_World(hunitest.):
                        bar
                    """
            ),
        }
        incremental = True
        hunitest.create_test_dir(dir_name, incremental, file_dict)
        #
        file_names = hlibtask._find_test_files(dir_name)
        act = hlibtask._find_test_decorator("no_container", file_names)
        act = hunitest.purify_file_names(act)
        exp = [
            "helpers/test/outcomes/TestLibTasksRunTests1.test_find_test_decorator1/"
            "tmp.scratch/test/test_that.py"
        ]
        self.assert_equal(str(act), str(exp))

    @pytest.mark.skipif(not hgit.is_amp(), reason="Only run in amp")
    def test_find_test_decorator2(self) -> None:
        """
        Find test functions in the "no_container" test list.
        """
        file_names = ["helpers/hunit_test.py"]
        act = hlibtask._find_test_decorator("qa", file_names)
        act = hunitest.purify_file_names(act)
        exp = file_names
        self.assert_equal(str(act), str(exp))


# #############################################################################


@pytest.mark.slow(reason="Around 7s")
@pytest.mark.skipif(
    not hgit.is_in_amp_as_supermodule(),
    reason="Run only in amp as super-module",
)
class TestLibTasksGitCreatePatch1(hunitest.TestCase):
    """
    Test `git_create_patch()`.
    """

    @staticmethod
    def helper(
        modified: bool, branch: bool, last_commit: bool, files: str
    ) -> None:
        ctx = _build_mock_context_returning_ok()
        #
        mode = "tar"
        hlibtask.git_create_patch(ctx, mode, modified, branch, last_commit, files)
        #
        mode = "diff"
        hlibtask.git_create_patch(ctx, mode, modified, branch, last_commit, files)

    def test_tar_modified1(self) -> None:
        """
        Exercise the code for:

        > invoke git_create_patch ... --branch
        """
        # This test needs a reference to Git master branch.
        hgit.fetch_origin_master_if_needed()
        #
        modified = True
        branch = False
        last_commit = False
        files = ""
        self.helper(modified, branch, last_commit, files)

    def test_tar_branch1(self) -> None:
        """
        Exercise the code for:

        > invoke git_create_patch ... --modified
        """
        modified = False
        branch = True
        last_commit = False
        files = ""
        self.helper(modified, branch, last_commit, files)

    def test_tar_last_commit1(self) -> None:
        """
        Exercise the code for:

        > invoke git_create_patch ... --last-commit
        """
        # This test needs a reference to Git master branch.
        hgit.fetch_origin_master_if_needed()
        #
        modified = False
        branch = False
        last_commit = True
        files = ""
        self.helper(modified, branch, last_commit, files)

    def test_tar_files1(self) -> None:
        """
        Exercise the code for:

        > invoke git_create_patch \
                --mode="tar" \
                --files "this file" \
                --modified
        """
        # This test needs a reference to Git master branch.
        hgit.fetch_origin_master_if_needed()
        #
        ctx = _build_mock_context_returning_ok()
        mode = "tar"
        modified = True
        branch = False
        last_commit = False
        files = __file__
        hlibtask.git_create_patch(ctx, mode, modified, branch, last_commit, files)

    def test_diff_files_abort1(self) -> None:
        """
        Exercise the code for:

        > invoke git_create_patch --mode="diff" --files "this file"

        In this case one needs to specify at least one --branch, --modified,
        --last-commit option.
        """
        # This test needs a reference to Git master branch.
        hgit.fetch_origin_master_if_needed()
        #
        ctx = _build_mock_context_returning_ok()
        mode = "diff"
        modified = False
        branch = False
        last_commit = False
        files = __file__
        with self.assertRaises(AssertionError) as cm:
            hlibtask.git_create_patch(
                ctx, mode, modified, branch, last_commit, files
            )
        act = str(cm.exception)
        exp = r"""
        * Failed assertion *
        '0'
        ==
        '1'
        Specify only one among --modified, --branch, --last-commit
        """
        self.assert_equal(act, exp, fuzzy_match=True)


# #############################################################################


class Test_parse_linter_output1(hunitest.TestCase):
    """
    Test `_parse_linter_output()`.
    """

    def test1(self) -> None:
        # pylint: disable=line-too-long
        txt = r"""
Tabs remover.............................................................Passed
autoflake................................................................Passed
isort....................................................................Failed
- hook id: isort
- files were modified by this hook

INFO: > cmd='/app/linters/amp_isort.py core/dataflow/builders.py core/test/test_core.py core/dataflow/nodes.py helpers/printing.py helpers/lib_tasks.py core/data_adapters.py helpers/test/test_dbg.py helpers/unit_test.py core/dataflow/core.py core/finance.py core/dataflow/models.py core/dataflow/visualization.py helpers/dbg.py helpers/test/test_git.py core/dataflow/runners.py core/dataflow/test/test_visualization.py helpers/test/test_lib_tasks.py'
Fixing /src/amp/core/dataflow/builders.py
Fixing /src/amp/core/data_adapters.py
Fixing /src/amp/core/dataflow/models.py

black....................................................................Passed
flake8...................................................................Failed
- hook id: flake8
- exit code: 6

INFO: > cmd='/app/linters/amp_flake8.py core/dataflow/builders.py core/test/test_core.py core/dataflow/nodes.py helpers/printing.py'
core/dataflow/nodes.py:601:9: F821 undefined name '_check_col_names'
core/dataflow/nodes.py:608:9: F821 undefined name '_check_col_names'
INFO: > cmd='/app/linters/amp_flake8.py helpers/lib_tasks.py core/data_adapters.py helpers/test/test_dbg.py helpers/unit_test.py'
helpers/lib_tasks.py:302:12: W605 invalid escape sequence '\g'
helpers/lib_tasks.py:309:27: W605 invalid escape sequence '\s'
helpers/lib_tasks.py:309:31: W605 invalid escape sequence '\S'
helpers/lib_tasks.py:309:35: W605 invalid escape sequence '\('
helpers/lib_tasks.py:2184:9: F541 f-string is missing placeholders
helpers/test/test_dbg.py:71:25: F821 undefined name 'y'
INFO: > cmd='/app/linters/amp_flake8.py core/dataflow/core.py core/finance.py core/dataflow/models.py core/dataflow/visualization.py'
core/finance.py:250:5: E301 expected 1 blank line, found 0
INFO: > cmd='/app/linters/amp_flake8.py helpers/dbg.py helpers/test/test_git.py core/dataflow/runners.py core/dataflow/test/test_visualization.py'

INFO: > cmd='/app/linters/amp_flake8.py helpers/test/test_lib_tasks.py'
helpers/test/test_lib_tasks.py:225:5: F811 redefinition of unused 'test_git_clean' from line 158

doc_formatter............................................................Passed
pylint...................................................................
"""
        # pylint: enable=line-too-long
        act = hlibtask._parse_linter_output(txt)
        # pylint: disable=line-too-long
        exp = r"""
core/dataflow/nodes.py:601:9:[flake8] F821 undefined name '_check_col_names'
core/dataflow/nodes.py:608:9:[flake8] F821 undefined name '_check_col_names'
core/finance.py:250:5:[flake8] E301 expected 1 blank line, found 0
helpers/lib_tasks.py:2184:9:[flake8] F541 f-string is missing placeholders
helpers/lib_tasks.py:302:12:[flake8] W605 invalid escape sequence '\g'
helpers/lib_tasks.py:309:27:[flake8] W605 invalid escape sequence '\s'
helpers/lib_tasks.py:309:31:[flake8] W605 invalid escape sequence '\S'
helpers/lib_tasks.py:309:35:[flake8] W605 invalid escape sequence '\('
helpers/test/test_dbg.py:71:25:[flake8] F821 undefined name 'y'
helpers/test/test_lib_tasks.py:225:5:[flake8] F811 redefinition of unused 'test_git_clean' from line 158
"""
        # pylint: enable=line-too-long
        self.assert_equal(act, exp, fuzzy_match=True)

    def test2(self) -> None:
        # pylint: disable=line-too-long
        txt = """
BUILD_TAG='dev_tools-1.0.0-20210513-DevTools196_Switch_from_makefile_to_invoke-e9ee441a1144883d2e8835740cba4dc09e7d4f2a'
PRE_COMMIT_HOME=/root/.cache/pre-commit
total 44
-rw-r--r-- 1 root root   109 May 13 12:54 README
-rw------- 1 root root 20480 May 13 12:54 db.db
drwx------ 4 root root  4096 May 13 12:54 repo0a8anbxn
drwx------ 8 root root  4096 May 13 12:54 repodla_5o4g
drwx------ 9 root root  4096 May 13 12:54 repoeydyv2ho
drwx------ 7 root root  4096 May 13 12:54 repokrr14v6z
drwx------ 4 root root  4096 May 13 12:54 repozqvepk0i
5
which python: /venv/bin/python
check pandas package: <module 'pandas' from '/venv/lib/python3.8/site-packages/pandas/__init__.py'>
PATH=/app/linters:/app/dev_scripts/eotebooks:/app/documentation/scripts:/venv/bin:/usr/local/sbin:/usr/local/bin:/usr/sbin:/usr/bin:/sbin:/bin
PYTHONPATH=/app:
cmd: 'pre-commit run -c /app/.pre-commit-config.yaml --files ./core/dataflow/builders.py'
Don't commit to branch...................................................^[[42mPassed^[[m
Check for merge conflicts................................................^[[42mPassed^[[m
Trim Trailing Whitespace.................................................^[[42mPassed^[[m
Fix End of Files.........................................................^[[42mPassed^[[m
Check for added large files..............................................^[[42mPassed^[[m
CRLF end-lines remover...................................................^[[42mPassed^[[m
Tabs remover.............................................................^[[42mPassed^[[m
autoflake................................................................^[[42mPassed^[[m
isort....................................................................^[[42mPassed^[[m
black....................................................................^[[42mPassed^[[m
flake8...................................................................^[[42mPassed^[[m
doc_formatter............................................................^[[42mPassed^[[m
pylint...................................................................^[[41mFailed^[[m
^[[2m- hook id: pylint^[[m
^[[2m- exit code: 3^[[m

^[[33mWARNING^[[0m: No module named 'pandas'
^[[33mWARNING^[[0m: No module named 'matplotlib'
^[[0m^[[36mINFO^[[0m: > cmd='/app/linters/amp_pylint.py core/dataflow/builders.py'
************* Module core.dataflow.builders
core/dataflow/builders.py:104: [R1711(useless-return), DagBuilder.get_column_to_tags_mapping] Useless return at end of function or method
core/dataflow/builders.py:195: [W0221(arguments-differ), ArmaReturnsBuilder.get_dag] Parameters differ from overridden 'get_dag' method

mypy.....................................................................^[[41mFailed^[[m
^[[2m- hook id: mypy^[[m
^[[2m- exit code: 3^[[m

^[[0m^[[36mINFO^[[0m: > cmd='/app/linters/amp_mypy.py core/dataflow/builders.py'
core/dataflow/builders.py:125: error: Returning Any from function declared to return "str"  [no-any-return]
core/dataflow/builders.py:195: error: Argument 2 of "get_dag" is incompatible with supertype "DagBuilder"; supertype defines the argument type as "Optional[Any]"  [override]
core/dataflow/builders.py:195: note: This violates the Liskov substitution principle
        """
        # pylint: enable=line-too-long
        act = hlibtask._parse_linter_output(txt)
        # pylint: disable=line-too-long
        exp = r"""
core/dataflow/builders.py:104:[pylint] [R1711(useless-return), DagBuilder.get_column_to_tags_mapping] Useless return at end of function or method
core/dataflow/builders.py:125:[mypy] error: Returning Any from function declared to return "str"  [no-any-return]
core/dataflow/builders.py:195:[mypy] error: Argument 2 of "get_dag" is incompatible with supertype "DagBuilder"; supertype defines the argument type as "Optional[Any]"  [override]
core/dataflow/builders.py:195:[mypy] note: This violates the Liskov substitution principle
core/dataflow/builders.py:195:[pylint] [W0221(arguments-differ), ArmaReturnsBuilder.get_dag] Parameters differ from overridden 'get_dag' method
"""
        # pylint: enable=line-too-long
        self.assert_equal(act, exp, fuzzy_match=True)


# #############################################################################


class Test_find_check_string_output1(hunitest.TestCase):

    def test1(self) -> None:
        """
        Test `find_check_string_output()` by searching the `check_string` of
        this test.
        """
        # Force to generate a `check_string` file so we can search for it.
        act = "A fake check_string output to use for test1"
        self.check_string(act)
        # Check.
        exp = '''
        act =
        exp = r"""
        A fake check_string output to use for test1
        """.lstrip().rstrip()
        self.assert_equal(act, exp, fuzzy_match=False)
        '''
        self._helper(exp, fuzzy_match=False)

    def test2(self) -> None:
        """
        Like test1 but using `fuzzy_match=True`.
        """
        # Force to generate a `check_string` file so we can search for it.
        act = "A fake check_string output to use for test2"
        self.check_string(act)
        # Check.
        exp = '''
        act =
        exp = r"""
A fake check_string output to use for test2
        """.lstrip().rstrip()
        self.assert_equal(act, exp, fuzzy_match=True)
        '''
        self._helper(exp, fuzzy_match=True)

    def _helper(self, exp: str, fuzzy_match: bool) -> None:
        # Look for the `check_string()` corresponding to this test.
        ctx = _build_mock_context_returning_ok()
        class_name = self.__class__.__name__
        method_name = self._testMethodName
        as_python = True
        # We don't want to copy but just print.
        pbcopy = False
        act = hlibtask.find_check_string_output(
            ctx, class_name, method_name, as_python, fuzzy_match, pbcopy
        )
        # Check that it matches exactly.
        self.assert_equal(act, exp, fuzzy_match=False)


# #############################################################################


class Test_get_files_to_process1(hunitest.TestCase):
    """
    We can't check the outcome so we just execute the code.
    """

    def test_modified1(self) -> None:
        """
        Retrieve files modified in this client.
        """
        modified = True
        branch = False
        last_commit = False
        all_ = False
        files_from_user = ""
        mutually_exclusive = True
        remove_dirs = True
        _ = hlibtask._get_files_to_process(
            modified,
            branch,
            last_commit,
            all_,
            files_from_user,
            mutually_exclusive,
            remove_dirs,
        )

    @pytest.mark.skipif(
        hgit.get_branch_name() != "master",
        reason="This test makes sense for a branch",
    )
    def test_branch1(self) -> None:
        """
        Retrieved files modified in this client.
        """
        # This test needs a reference to Git master branch.
        hgit.fetch_origin_master_if_needed()
        #
        modified = False
        branch = True
        last_commit = False
        all_ = False
        files_from_user = ""
        mutually_exclusive = True
        remove_dirs = True
        _ = hlibtask._get_files_to_process(
            modified,
            branch,
            last_commit,
            all_,
            files_from_user,
            mutually_exclusive,
            remove_dirs,
        )

    def test_last_commit1(self) -> None:
        """
        Retrieved files modified in the last commit.
        """
        modified = False
        branch = False
        last_commit = True
        all_ = False
        files_from_user = ""
        mutually_exclusive = True
        remove_dirs = True
        _ = hlibtask._get_files_to_process(
            modified,
            branch,
            last_commit,
            all_,
            files_from_user,
            mutually_exclusive,
            remove_dirs,
        )

    def test_files1(self) -> None:
        """
        Pass through files from user.
        """
        modified = False
        branch = False
        last_commit = False
        all_ = False
        files_from_user = __file__
        mutually_exclusive = True
        remove_dirs = True
        files = hlibtask._get_files_to_process(
            modified,
            branch,
            last_commit,
            all_,
            files_from_user,
            mutually_exclusive,
            remove_dirs,
        )
        self.assertEqual(files, [__file__])

    def test_files2(self) -> None:
        """
        Pass through files from user.

        Use two types of paths we don't want to process:
          - non-existent python file
          - pattern "/*" that matches no files
        """
        modified = False
        branch = False
        last_commit = False
        all_ = False
        files_from_user = "testfile1.py testfiles1/*"
        mutually_exclusive = True
        remove_dirs = True
        files = hlibtask._get_files_to_process(
            modified,
            branch,
            last_commit,
            all_,
            files_from_user,
            mutually_exclusive,
            remove_dirs,
        )
        self.assertEqual(files, [])

    def test_files3(self) -> None:
        """
        Pass through files from user.

        Use the sequence of paths separated by newlines.
        """
        modified = False
        branch = False
        last_commit = False
        all_ = False
        # Specify the number of toy files.
        n_toy_files = 4
        files_from_user = []
        # Get root directory.
        root_dir = hgit.get_client_root(super_module=False)
        # Generate toy files and store their paths.
        for file_num in range(n_toy_files):
            # Build the name of the test file.
            file_name = f"test_toy{str(file_num)}.tmp.py"
            # Build the path to the test file.
            test_path = os.path.join(root_dir, file_name)
            # Create the empty toy file.
            hio.to_file(test_path, "")
            files_from_user.append(test_path)
        mutually_exclusive = True
        remove_dirs = True
        # Join the names with `\n` separator.
        joined_files_from_user = "\n".join(files_from_user)
        files = hlibtask._get_files_to_process(
            modified,
            branch,
            last_commit,
            all_,
            joined_files_from_user,
            mutually_exclusive,
            remove_dirs,
        )
        # Remove the toy files.
        for path in files_from_user:
            hio.delete_file(path)
        self.assertEqual(files, files_from_user)

    def test_assert1(self) -> None:
        """
        Test that --modified and --branch together cause an assertion.
        """
        modified = True
        branch = True
        last_commit = False
        all_ = True
        files_from_user = ""
        mutually_exclusive = True
        remove_dirs = True
        with self.assertRaises(AssertionError) as cm:
            hlibtask._get_files_to_process(
                modified,
                branch,
                last_commit,
                all_,
                files_from_user,
                mutually_exclusive,
                remove_dirs,
            )
        act = str(cm.exception)
        exp = r"""
        * Failed assertion *
        '3'
        ==
        '1'
        Specify only one among --modified, --branch, --last-commit, --all_files, and --files
        """
        self.assert_equal(act, exp, fuzzy_match=True)

    def test_assert2(self) -> None:
        """
        Test that --modified and --files together cause an assertion if
        `mutually_exclusive=True`.
        """
        modified = True
        branch = False
        last_commit = False
        all_ = False
        files_from_user = __file__
        mutually_exclusive = True
        remove_dirs = True
        with self.assertRaises(AssertionError) as cm:
            hlibtask._get_files_to_process(
                modified,
                branch,
                last_commit,
                all_,
                files_from_user,
                mutually_exclusive,
                remove_dirs,
            )
        act = str(cm.exception)
        exp = r"""
        * Failed assertion *
        '2'
        ==
        '1'
        Specify only one among --modified, --branch, --last-commit, --all_files, and --files
        """
        self.assert_equal(act, exp, fuzzy_match=True)

    def test_assert3(self) -> None:
        """
        Test that --modified and --files together don't cause an assertion if
        `mutually_exclusive=False`.
        """
        modified = True
        branch = False
        last_commit = False
        all_ = False
        files_from_user = __file__
        mutually_exclusive = False
        remove_dirs = True
        files = hlibtask._get_files_to_process(
            modified,
            branch,
            last_commit,
            all_,
            files_from_user,
            mutually_exclusive,
            remove_dirs,
        )
        self.assertEqual(files, [__file__])


# #############################################################################


class Test_pytest_repro1(hunitest.TestCase):
<<<<<<< HEAD
=======
    def helper(self, file_name: str, mode: str, exp: List[str]) -> None:
        ctx = _build_mock_context_returning_ok()
        act = hlibtask.pytest_repro(
            ctx,
            mode=mode,
            file_name=file_name,
        )
        hdbg.dassert_isinstance(act, str)
        exp = "\n".join(["pytest " + x for x in exp])
        self.assert_equal(act, exp)
>>>>>>> fab31575

    def test_tests1(self) -> None:
        file_name = self._build_pytest_file1()
        mode = "tests"
        exp = [
            "dev_scripts/testing/test/test_run_tests.py",
            "dev_scripts/testing/test/test_run_tests2.py",
            "helpers/test/test_printing.py::Test_dedent1::test2",
            "documentation/scripts/test/test_all.py",
            "documentation/scripts/test/test_render_md.py",
            "helpers/test/helpers/test/test_list.py::Test_list_1",
            "helpers/test/test_cache.py::TestAmpTask1407",
        ]
        self.helper(file_name, mode, exp)

    def test_files1(self) -> None:
        file_name = self._build_pytest_file1()
        mode = "files"
        exp = [
            "dev_scripts/testing/test/test_run_tests.py",
            "dev_scripts/testing/test/test_run_tests2.py",
            "helpers/test/test_printing.py",
            "documentation/scripts/test/test_all.py",
            "documentation/scripts/test/test_render_md.py",
            "helpers/test/helpers/test/test_list.py",
            "helpers/test/test_cache.py",
        ]
        self.helper(file_name, mode, exp)

    def test_classes1(self) -> None:
        file_name = self._build_pytest_file1()
        mode = "classes"
        exp = [
            "helpers/test/test_printing.py::Test_dedent1",
            "helpers/test/helpers/test/test_list.py::Test_list_1",
            "helpers/test/test_cache.py::TestAmpTask1407",
        ]
        self.helper(file_name, mode, exp)

    def test_tests2(self) -> None:
        file_name = self._build_pytest_file2()
        mode = "tests"
        # pylint: disable=line-too-long
        exp = [
            "core/dataflow/nodes/test/test_sarimax_models.py::TestContinuousSarimaxModel::test_compare_to_linear_regression1",
            "core/dataflow/nodes/test/test_sarimax_models.py::TestContinuousSarimaxModel::test_compare_to_linear_regression2",
            "core/dataflow/nodes/test/test_sarimax_models.py::TestContinuousSarimaxModel::test_fit1",
            "core/dataflow/nodes/test/test_sarimax_models.py::TestContinuousSarimaxModel::test_fit_no_x1",
            "core/dataflow/nodes/test/test_volatility_models.py::TestMultiindexVolatilityModel::test1",
            "core/dataflow/nodes/test/test_volatility_models.py::TestMultiindexVolatilityModel::test2",
            "core/dataflow/nodes/test/test_volatility_models.py::TestMultiindexVolatilityModel::test3",
            "core/dataflow/nodes/test/test_volatility_models.py::TestSingleColumnVolatilityModel::test1",
            "core/dataflow/nodes/test/test_volatility_models.py::TestSingleColumnVolatilityModel::test2",
            "core/dataflow/nodes/test/test_volatility_models.py::TestSingleColumnVolatilityModel::test3",
            "core/dataflow/nodes/test/test_volatility_models.py::TestSmaModel::test1",
            "core/dataflow/nodes/test/test_volatility_models.py::TestSmaModel::test2",
            "core/dataflow/nodes/test/test_volatility_models.py::TestSmaModel::test3",
            "core/dataflow/nodes/test/test_volatility_models.py::TestSmaModel::test4",
            "core/dataflow/nodes/test/test_volatility_models.py::TestSmaModel::test5",
            "core/dataflow/nodes/test/test_volatility_models.py::TestVolatilityModel::test01",
            "core/dataflow/nodes/test/test_volatility_models.py::TestVolatilityModel::test02",
            "core/dataflow/nodes/test/test_volatility_models.py::TestVolatilityModel::test03",
            "core/dataflow/nodes/test/test_volatility_models.py::TestVolatilityModel::test04",
            "core/dataflow/nodes/test/test_volatility_models.py::TestVolatilityModel::test05",
            "core/dataflow/nodes/test/test_volatility_models.py::TestVolatilityModel::test06",
            "core/dataflow/nodes/test/test_volatility_models.py::TestVolatilityModel::test07",
            "core/dataflow/nodes/test/test_volatility_models.py::TestVolatilityModel::test09",
            "core/dataflow/nodes/test/test_volatility_models.py::TestVolatilityModel::test10",
            "core/dataflow/nodes/test/test_volatility_models.py::TestVolatilityModel::test11",
            "core/dataflow/nodes/test/test_volatility_models.py::TestVolatilityModel::test12",
            "core/dataflow/nodes/test/test_volatility_models.py::TestVolatilityModel::test13",
            "core/dataflow/nodes/test/test_volatility_models.py::TestVolatilityModulator::test_col_mode1",
            "core/dataflow/nodes/test/test_volatility_models.py::TestVolatilityModulator::test_col_mode2",
            "core/dataflow/nodes/test/test_volatility_models.py::TestVolatilityModulator::test_demodulate1",
            "core/dataflow/nodes/test/test_volatility_models.py::TestVolatilityModulator::test_modulate1",
            "core/dataflow/test/test_builders.py::TestArmaReturnsBuilder::test1",
            "core/dataflow/test/test_runners.py::TestIncrementalDagRunner::test1",
            "core/dataflow_model/test/test_model_evaluator.py::TestModelEvaluator::test_dump_json1",
            "core/dataflow_model/test/test_model_evaluator.py::TestModelEvaluator::test_load_json1",
            "core/dataflow_model/test/test_run_experiment.py::TestRunExperiment1::test1",
            "core/dataflow_model/test/test_run_experiment.py::TestRunExperiment1::test2",
            "core/dataflow_model/test/test_run_experiment.py::TestRunExperiment1::test3",
            "core/test/test_config.py::Test_subtract_config1::test_test1",
            "core/test/test_config.py::Test_subtract_config1::test_test2",
            "core/test/test_dataframe_modeler.py::TestDataFrameModeler::test_dump_json1",
            "core/test/test_dataframe_modeler.py::TestDataFrameModeler::test_load_json1",
            "core/test/test_dataframe_modeler.py::TestDataFrameModeler::test_load_json2",
            "dev_scripts/test/test_run_notebook.py::TestRunNotebook1::test1",
            "dev_scripts/test/test_run_notebook.py::TestRunNotebook1::test2",
            "dev_scripts/test/test_run_notebook.py::TestRunNotebook1::test3",
            "helpers/test/test_lib_tasks.py::Test_find_check_string_output1::test2",
            "helpers/test/test_printing.py::Test_dedent1::test2",
        ]
        # pylint: enable=line-too-long
        self.helper(file_name, mode, exp)

    def test_files2(self) -> None:
        file_name = self._build_pytest_file2()
        mode = "files"
        # pylint: disable=line-too-long
        exp = [
            "core/dataflow/nodes/test/test_sarimax_models.py",
            "core/dataflow/nodes/test/test_volatility_models.py",
            "core/dataflow/test/test_builders.py",
            "core/dataflow/test/test_runners.py",
            "core/dataflow_model/test/test_model_evaluator.py",
            "core/dataflow_model/test/test_run_experiment.py",
            "core/test/test_config.py",
            "core/test/test_dataframe_modeler.py",
            "dev_scripts/test/test_run_notebook.py",
            "helpers/test/test_lib_tasks.py",
            "helpers/test/test_printing.py",
        ]
        # pylint: enable=line-too-long
        self.helper(file_name, mode, exp)

    def test_classes2(self) -> None:
        file_name = self._build_pytest_file2()
        mode = "classes"
        # pylint: disable=line-too-long
        exp = [
            "core/dataflow/nodes/test/test_sarimax_models.py::TestContinuousSarimaxModel",
            "core/dataflow/nodes/test/test_volatility_models.py::TestMultiindexVolatilityModel",
            "core/dataflow/nodes/test/test_volatility_models.py::TestSingleColumnVolatilityModel",
            "core/dataflow/nodes/test/test_volatility_models.py::TestSmaModel",
            "core/dataflow/nodes/test/test_volatility_models.py::TestVolatilityModel",
            "core/dataflow/nodes/test/test_volatility_models.py::TestVolatilityModulator",
            "core/dataflow/test/test_builders.py::TestArmaReturnsBuilder",
            "core/dataflow/test/test_runners.py::TestIncrementalDagRunner",
            "core/dataflow_model/test/test_model_evaluator.py::TestModelEvaluator",
            "core/dataflow_model/test/test_run_experiment.py::TestRunExperiment1",
            "core/test/test_config.py::Test_subtract_config1",
            "core/test/test_dataframe_modeler.py::TestDataFrameModeler",
            "dev_scripts/test/test_run_notebook.py::TestRunNotebook1",
            "helpers/test/test_lib_tasks.py::Test_find_check_string_output1",
            "helpers/test/test_printing.py::Test_dedent1",
        ]
        # pylint: enable=line-too-long
        self.helper(file_name, mode, exp)

    # #########################################################################

    def _build_pytest_filehelper(self, txt: str) -> str:
        txt = hprint.dedent(txt)
        file_name = os.path.join(self.get_scratch_space(), "cache/lastfailed")
        hio.to_file(file_name, txt)
        return file_name

    def _build_pytest_file1(self) -> str:
        txt = """
        {
            "dev_scripts/testing/test/test_run_tests.py": true,
            "dev_scripts/testing/test/test_run_tests2.py": true,
            "helpers/test/test_printing.py::Test_dedent1::test2": true,
            "documentation/scripts/test/test_all.py": true,
            "documentation/scripts/test/test_render_md.py": true,
            "helpers/test/helpers/test/test_list.py::Test_list_1": true,
            "helpers/test/test_cache.py::TestAmpTask1407": true
        }
        """
        return self._build_pytest_filehelper(txt)

    def _build_pytest_file2(self) -> str:
        # pylint: disable=line-too-long
        txt = """
        {
            "core/dataflow/nodes/test/test_sarimax_models.py::TestContinuousSarimaxModel::test_compare_to_linear_regression1": true,
            "core/dataflow/nodes/test/test_sarimax_models.py::TestContinuousSarimaxModel::test_compare_to_linear_regression2": true,
            "core/dataflow/nodes/test/test_sarimax_models.py::TestContinuousSarimaxModel::test_fit1": true,
            "core/dataflow/nodes/test/test_sarimax_models.py::TestContinuousSarimaxModel::test_fit_no_x1": true,
            "core/dataflow/nodes/test/test_volatility_models.py::TestMultiindexVolatilityModel::test1": true,
            "core/dataflow/nodes/test/test_volatility_models.py::TestMultiindexVolatilityModel::test2": true,
            "core/dataflow/nodes/test/test_volatility_models.py::TestMultiindexVolatilityModel::test3": true,
            "core/dataflow/nodes/test/test_volatility_models.py::TestSingleColumnVolatilityModel::test1": true,
            "core/dataflow/nodes/test/test_volatility_models.py::TestSingleColumnVolatilityModel::test2": true,
            "core/dataflow/nodes/test/test_volatility_models.py::TestSingleColumnVolatilityModel::test3": true,
            "core/dataflow/nodes/test/test_volatility_models.py::TestSmaModel::test1": true,
            "core/dataflow/nodes/test/test_volatility_models.py::TestSmaModel::test2": true,
            "core/dataflow/nodes/test/test_volatility_models.py::TestSmaModel::test3": true,
            "core/dataflow/nodes/test/test_volatility_models.py::TestSmaModel::test4": true,
            "core/dataflow/nodes/test/test_volatility_models.py::TestSmaModel::test5": true,
            "core/dataflow/nodes/test/test_volatility_models.py::TestVolatilityModel::test01": true,
            "core/dataflow/nodes/test/test_volatility_models.py::TestVolatilityModel::test02": true,
            "core/dataflow/nodes/test/test_volatility_models.py::TestVolatilityModel::test03": true,
            "core/dataflow/nodes/test/test_volatility_models.py::TestVolatilityModel::test04": true,
            "core/dataflow/nodes/test/test_volatility_models.py::TestVolatilityModel::test05": true,
            "core/dataflow/nodes/test/test_volatility_models.py::TestVolatilityModel::test06": true,
            "core/dataflow/nodes/test/test_volatility_models.py::TestVolatilityModel::test07": true,
            "core/dataflow/nodes/test/test_volatility_models.py::TestVolatilityModel::test09": true,
            "core/dataflow/nodes/test/test_volatility_models.py::TestVolatilityModel::test10": true,
            "core/dataflow/nodes/test/test_volatility_models.py::TestVolatilityModel::test11": true,
            "core/dataflow/nodes/test/test_volatility_models.py::TestVolatilityModel::test12": true,
            "core/dataflow/nodes/test/test_volatility_models.py::TestVolatilityModel::test13": true,
            "core/dataflow/nodes/test/test_volatility_models.py::TestVolatilityModulator::test_col_mode1": true,
            "core/dataflow/nodes/test/test_volatility_models.py::TestVolatilityModulator::test_col_mode2": true,
            "core/dataflow/nodes/test/test_volatility_models.py::TestVolatilityModulator::test_demodulate1": true,
            "core/dataflow/nodes/test/test_volatility_models.py::TestVolatilityModulator::test_modulate1": true,
            "core/dataflow/test/test_builders.py::TestArmaReturnsBuilder::test1": true,
            "core/dataflow/test/test_runners.py::TestIncrementalDagRunner::test1": true,
            "core/dataflow_model/test/test_model_evaluator.py::TestModelEvaluator::test_dump_json1": true,
            "core/dataflow_model/test/test_model_evaluator.py::TestModelEvaluator::test_load_json1": true,
            "core/dataflow_model/test/test_run_experiment.py::TestRunExperiment1::test1": true,
            "core/dataflow_model/test/test_run_experiment.py::TestRunExperiment1::test2": true,
            "core/dataflow_model/test/test_run_experiment.py::TestRunExperiment1::test3": true,
            "core/test/test_config.py::Test_subtract_config1::test_test1": true,
            "core/test/test_config.py::Test_subtract_config1::test_test2": true,
            "core/test/test_dataframe_modeler.py::TestDataFrameModeler::test_dump_json1": true,
            "core/test/test_dataframe_modeler.py::TestDataFrameModeler::test_load_json1": true,
            "core/test/test_dataframe_modeler.py::TestDataFrameModeler::test_load_json2": true,
            "dev_scripts/test/test_run_notebook.py::TestRunNotebook1::test1": true,
            "dev_scripts/test/test_run_notebook.py::TestRunNotebook1::test2": true,
            "dev_scripts/test/test_run_notebook.py::TestRunNotebook1::test3": true,
            "helpers/test/test_lib_tasks.py::Test_find_check_string_output1::test2": true,
            "helpers/test/test_printing.py::Test_dedent1::test2": true
        }
        """
        # pylint: enable=line-too-long
        return self._build_pytest_filehelper(txt)


class Test_pytest_repro_end_to_end(hunitest.TestCase):
    """
    - Run the `pytest_repro` invoke from command line
      - A fixed file imitating the pytest output file is used
    - Compare the output to the golden outcome
    """

    def helper(self, cmd: str) -> None:
        # Run the command.
        _, act = hsystem.system_to_string(cmd)
        # Modify the outcome for reproducibility.
        act = hprint.remove_non_printable_chars(act)
        act = re.sub(r"[0-9]{2}:[0-9]{2}:[0-9]{2} - ", r"HH:MM:SS - ", act)
        act = act.replace("/app/amp/", "/app/")
        act = re.sub(
            r"lib_tasks.py pytest_repro:[0-9]+",
            r"lib_tasks.py pytest_repro:{LINE_NUM}",
            act,
        )
        # Remove unstable content.
        lines = act.split("\n")
        line_cmd = lines[0]
        test_output_start = lines.index("## pytest_repro: ")
        lines_test_output = lines[test_output_start:]
        act = "\n".join([line_cmd] + lines_test_output)
        # Check the outcome.
        self.check_string(act)

    def test1(self) -> None:
        cmd = f"invoke pytest_repro --file-name='{self.get_input_dir()}/cache/lastfailed'"
        self.helper(cmd)

    def test2(self) -> None:
        cmd = f"invoke pytest_repro --file-name='{self.get_input_dir()}/log.txt'"
        self.helper(cmd)

    def test3(self) -> None:
        cmd = f"invoke pytest_repro --file-name='{self.get_input_dir()}/log.txt'"
        self.helper(cmd)

    def test4(self) -> None:
        cmd = f"invoke pytest_repro --file-name='{self.get_input_dir()}/log.txt' --show-stacktrace"
        self.helper(cmd)

    def test5(self) -> None:
        cmd = f"invoke pytest_repro --file-name='{self.get_input_dir()}/log.txt' --show-stacktrace"
        self.helper(cmd)

    def test6(self) -> None:
        cmd = f"invoke pytest_repro --file-name='{self.get_input_dir()}/log.txt' --show-stacktrace"
        self.helper(cmd)


# #############################################################################


class TestFailing(hunitest.TestCase):
    """
    Run a test that fails based on AM_FORCE_TEST_FAIL environment variable.
    """

    def test_failing(self) -> None:
        if os.environ.get("AM_FORCE_TEST_FAIL", "") == "1":
            self.fail("test failed succesfully")<|MERGE_RESOLUTION|>--- conflicted
+++ resolved
@@ -1583,8 +1583,7 @@
 
 
 class Test_pytest_repro1(hunitest.TestCase):
-<<<<<<< HEAD
-=======
+  
     def helper(self, file_name: str, mode: str, exp: List[str]) -> None:
         ctx = _build_mock_context_returning_ok()
         act = hlibtask.pytest_repro(
@@ -1595,7 +1594,6 @@
         hdbg.dassert_isinstance(act, str)
         exp = "\n".join(["pytest " + x for x in exp])
         self.assert_equal(act, exp)
->>>>>>> fab31575
 
     def test_tests1(self) -> None:
         file_name = self._build_pytest_file1()
