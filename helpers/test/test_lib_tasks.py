--- conflicted
+++ resolved
@@ -1579,10 +1579,6 @@
 
 
 class Test_pytest_repro1(hunitest.TestCase):
-<<<<<<< HEAD
-
-=======
->>>>>>> 729f2314
     def helper(self, file_name: str, mode: str, exp: List[str]) -> None:
         ctx = _build_mock_context_returning_ok()
         act = hlibtask.pytest_repro(
@@ -1878,7 +1874,7 @@
         if os.environ.get("AM_FORCE_TEST_FAIL", "") == "1":
             self.fail("test failed succesfully")
 
-
+            
 # #############################################################################
 
 
@@ -2079,4 +2075,4 @@
         Remove temporal test directory.
         """
         cmd = "git reset toy/ && rm -rf toy/"
-        hsystem.system(cmd, abort_on_error=False, suppress_output=False)+        hsystem.system(cmd, abort_on_error=False, suppress_output=False)
