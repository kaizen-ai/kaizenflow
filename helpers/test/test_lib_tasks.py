--- conflicted
+++ resolved
@@ -702,10 +702,6 @@
             coverage,
             collect_only,
             tee_to_file,
-<<<<<<< HEAD
-=======
-            skipped_tests,
->>>>>>> bb613bff
         )
         exp = 'pytest -m "not slow and not superslow" . --timeout 5'
         self.assert_equal(act, exp)
@@ -727,10 +723,6 @@
             coverage,
             collect_only,
             tee_to_file,
-<<<<<<< HEAD
-=======
-            skipped_tests,
->>>>>>> bb613bff
         )
         exp = (
             r'pytest -m "not slow and not superslow" . --timeout 5 --cov=. --cov-branch'
@@ -770,43 +762,11 @@
         hunitest.create_test_dir(dir_name, incremental, file_dict)
         #
         pytest_opts = ""
-<<<<<<< HEAD
-        pytest_mark = "no_container"
-=======
         dir_name = scratch_space
->>>>>>> bb613bff
         skip_submodules = True
         coverage = False
         collect_only = False
         tee_to_file = False
-        #
-        act = hlibtask._build_run_command_line(
-            "fast_tests",
-            pytest_opts,
-<<<<<<< HEAD
-            pytest_mark,
-=======
->>>>>>> bb613bff
-            skip_submodules,
-            coverage,
-            collect_only,
-            tee_to_file,
-        )
-        exp = (
-            "pytest Test_build_run_command_line1.test_run_fast_tests4/tmp.scratch/"
-            "test/test_that.py"
-        )
-        self.assert_equal(act, exp)
-
-    def test_run_fast_tests5(self) -> None:
-        """
-        Basic run fast tests tee-ing to a file.
-        """
-        pytest_opts = ""
-        skip_submodules = False
-        coverage = False
-        collect_only = False
-        tee_to_file = True
         #
         act = hlibtask._build_run_command_line(
             "fast_tests",
@@ -815,10 +775,30 @@
             coverage,
             collect_only,
             tee_to_file,
-<<<<<<< HEAD
-=======
-            skipped_tests,
->>>>>>> bb613bff
+        )
+        exp = (
+            "pytest Test_build_run_command_line1.test_run_fast_tests4/tmp.scratch/"
+            "test/test_that.py"
+        )
+        self.assert_equal(act, exp)
+
+    def test_run_fast_tests5(self) -> None:
+        """
+        Basic run fast tests tee-ing to a file.
+        """
+        pytest_opts = ""
+        skip_submodules = False
+        coverage = False
+        collect_only = False
+        tee_to_file = True
+        #
+        act = hlibtask._build_run_command_line(
+            "fast_tests",
+            pytest_opts,
+            skip_submodules,
+            coverage,
+            collect_only,
+            tee_to_file,
         )
         exp = 'pytest -m "not slow and not superslow" . --timeout 5 2>&1 | tee tmp.pytest.fast_tests.log'
         self.assert_equal(act, exp)
