--- conflicted
+++ resolved
@@ -805,340 +805,6 @@
         timestamp_regex = r"\.\d{8}_\d{6}"
         act = re.sub(timestamp_regex, "", act)
         self.assert_equal(act, exp, fuzzy_match=True)
-
-
-# #############################################################################
-
-
-<<<<<<< HEAD
-class TestLibTasksRunTests1(hunitest.TestCase):
-    """
-    Test `_find_test_files()`, `_find_test_decorator()`.
-    """
-
-    def test_find_test_files1(self) -> None:
-        """
-        Find all the test files in the current dir.
-        """
-        files = hlibtask._find_test_files()
-        # For sure there are more than 1 test files: at least this one.
-        self.assertGreater(len(files), 1)
-
-    def test_find_test_files2(self) -> None:
-        """
-        Find all the test files from the top of the super module root.
-        """
-        git_root = hgit.get_client_root(super_module=True)
-        files = hlibtask._find_test_files(git_root)
-        # For sure there are more than 1 test files: at least this one.
-        self.assertGreater(len(files), 1)
-
-    def test_find_test_class1(self) -> None:
-        """
-        Find the current test class.
-        """
-        git_root = hgit.get_client_root(super_module=True)
-        file_names = hlibtask._find_test_files(git_root)
-        #
-        file_names = hlibtask._find_test_class(
-            "TestLibTasksRunTests1", file_names
-        )
-        act = hunitest.purify_file_names(file_names)
-        exp = ["helpers/test/test_lib_tasks.py::TestLibTasksRunTests1"]
-        self.assert_equal(str(act), str(exp))
-
-    def test_find_test_class2(self) -> None:
-        """
-        Find the current test class.
-        """
-        file_names = [__file__]
-        #
-        file_names = hlibtask._find_test_class(
-            "TestLibTasksRunTests1", file_names
-        )
-        act = hunitest.purify_file_names(file_names)
-        exp = ["helpers/test/test_lib_tasks.py::TestLibTasksRunTests1"]
-        self.assert_equal(str(act), str(exp))
-
-    def test_find_test_class3(self) -> None:
-        """
-        Create synthetic code and look for a class.
-        """
-        scratch_space = self.get_scratch_space()
-=======
-class Test_build_run_command_line1(hunitest.TestCase):
-    def test_run_fast_tests1(self) -> None:
-        """
-        Basic run fast tests.
-        """
-        custom_marker = ""
-        pytest_opts = ""
-        skip_submodules = False
-        coverage = False
-        collect_only = False
-        tee_to_file = False
-        n_threads = "1"
-        #
-        act = hlibtask._build_run_command_line(
-            "fast_tests",
-            custom_marker,
-            pytest_opts,
-            skip_submodules,
-            coverage,
-            collect_only,
-            tee_to_file,
-            n_threads,
-        )
-        exp = (
-            'pytest -m "not slow and not superslow" . '
-            "-o timeout_func_only=true --timeout 5 --reruns 2 "
-            '--only-rerun "Failed: Timeout" -n 1'
-        )
-        self.assert_equal(act, exp)
-
-    def test_run_fast_tests2(self) -> None:
-        """
-        Coverage and collect-only.
-        """
-        custom_marker = ""
-        pytest_opts = ""
-        skip_submodules = False
-        coverage = True
-        collect_only = True
-        tee_to_file = False
-        n_threads = "1"
-        #
-        act = hlibtask._build_run_command_line(
-            "fast_tests",
-            custom_marker,
-            pytest_opts,
-            skip_submodules,
-            coverage,
-            collect_only,
-            tee_to_file,
-            n_threads,
-        )
-        exp = (
-            r'pytest -m "not slow and not superslow" . '
-            r"-o timeout_func_only=true --timeout 5 --reruns 2 "
-            r'--only-rerun "Failed: Timeout" --cov=.'
-            r" --cov-branch --cov-report term-missing --cov-report html "
-            r"--collect-only -n 1"
-        )
-        self.assert_equal(act, exp)
-
-    @pytest.mark.skip(reason="Fix support for pytest_mark")
-    @pytest.mark.skipif(not hgit.is_amp(), reason="Only run in amp")
-    def test_run_fast_tests4(self) -> None:
-        """
-        Select pytest_mark.
-        """
-        scratch_space = self.get_scratch_space(use_absolute_path=False)
->>>>>>> 7e35f268
-        dir_name = os.path.join(scratch_space, "test")
-        file_dict = {
-            "test_this.py": hprint.dedent(
-                """
-                    foo
-
-                    class TestHelloWorld(hunitest.TestCase):
-                        bar
-                    """
-            ),
-            "test_that.py": hprint.dedent(
-                """
-                    foo
-                    baz
-
-<<<<<<< HEAD
-=======
-                    @pytest.mark.no_container
->>>>>>> 7e35f268
-                    class TestHello_World(hunitest.):
-                        bar
-                    """
-            ),
-        }
-        incremental = True
-        hunitest.create_test_dir(dir_name, incremental, file_dict)
-        #
-<<<<<<< HEAD
-        file_names = hlibtask._find_test_files(dir_name)
-        act_file_names = [os.path.relpath(d, scratch_space) for d in file_names]
-        exp_file_names = ["test/test_that.py", "test/test_this.py"]
-        self.assert_equal(str(act_file_names), str(exp_file_names))
-        #
-        act = hlibtask._find_test_class("TestHelloWorld", file_names)
-        act = hunitest.purify_file_names(act)
-        exp = [
-            "helpers/test/outcomes/TestLibTasksRunTests1.test_find_test_class3/tmp.scratch/"
-            "test/test_this.py::TestHelloWorld"
-        ]
-        self.assert_equal(str(act), str(exp))
-
-    def test_find_test_decorator1(self) -> None:
-        """
-        Find test functions in the "no_container" in synthetic code.
-        """
-        scratch_space = self.get_scratch_space()
-        dir_name = os.path.join(scratch_space, "test")
-        file_dict = {
-            "test_this.py": hprint.dedent(
-                """
-                    foo
-
-                    class TestHelloWorld(hunitest.TestCase):
-                        bar
-                    """
-            ),
-            "test_that.py": hprint.dedent(
-                """
-                    foo
-                    baz
-
-                    @pytest.mark.no_container
-                    class TestHello_World(hunitest.):
-                        bar
-                    """
-            ),
-        }
-        incremental = True
-        hunitest.create_test_dir(dir_name, incremental, file_dict)
-        #
-        file_names = hlibtask._find_test_files(dir_name)
-        act = hlibtask._find_test_decorator("no_container", file_names)
-        act = hunitest.purify_file_names(act)
-        exp = [
-            "helpers/test/outcomes/TestLibTasksRunTests1.test_find_test_decorator1/"
-            "tmp.scratch/test/test_that.py"
-        ]
-        self.assert_equal(str(act), str(exp))
-
-    @pytest.mark.skipif(not hgit.is_amp(), reason="Only run in amp")
-    def test_find_test_decorator2(self) -> None:
-        """
-        Find test functions in the "no_container" test list.
-        """
-        file_names = ["helpers/hunit_test.py"]
-        act = hlibtask._find_test_decorator("qa", file_names)
-        act = hunitest.purify_file_names(act)
-        exp = file_names
-        self.assert_equal(str(act), str(exp))
-=======
-        test_list_name = "fast_tests"
-        custom_marker = ""
-        pytest_opts = ""
-        skip_submodules = True
-        coverage = False
-        collect_only = False
-        tee_to_file = False
-        n_threads = "1"
-        #
-        act = hlibtask._build_run_command_line(
-            test_list_name,
-            custom_marker,
-            pytest_opts,
-            skip_submodules,
-            coverage,
-            collect_only,
-            tee_to_file,
-            n_threads,
-        )
-        exp = (
-            "pytest Test_build_run_command_line1.test_run_fast_tests4/tmp.scratch/"
-            "test/test_that.py"
-        )
-        self.assert_equal(act, exp)
-
-    def test_run_fast_tests5(self) -> None:
-        """
-        Basic run fast tests tee-ing to a file.
-        """
-        test_list_name = "fast_tests"
-        custom_marker = ""
-        pytest_opts = ""
-        skip_submodules = False
-        coverage = False
-        collect_only = False
-        tee_to_file = True
-        n_threads = "1"
-        #
-        act = hlibtask._build_run_command_line(
-            test_list_name,
-            custom_marker,
-            pytest_opts,
-            skip_submodules,
-            coverage,
-            collect_only,
-            tee_to_file,
-            n_threads,
-        )
-        exp = (
-            'pytest -m "not slow and not superslow" . '
-            "-o timeout_func_only=true --timeout 5 --reruns 2 "
-            '--only-rerun "Failed: Timeout" -n 1 2>&1'
-            " | tee tmp.pytest.fast_tests.log"
-        )
-        self.assert_equal(act, exp)
-
-    def test_run_fast_tests6(self) -> None:
-        """
-        Run fast tests with a custom test marker.
-        """
-        custom_marker = "optimizer"
-        pytest_opts = ""
-        skip_submodules = False
-        coverage = False
-        collect_only = False
-        tee_to_file = False
-        n_threads = "1"
-        #
-        act = hlibtask._build_run_command_line(
-            "fast_tests",
-            custom_marker,
-            pytest_opts,
-            skip_submodules,
-            coverage,
-            collect_only,
-            tee_to_file,
-            n_threads,
-        )
-        exp = (
-            'pytest -m "optimizer and not slow and not superslow" . '
-            "-o timeout_func_only=true --timeout 5 --reruns 2 "
-            '--only-rerun "Failed: Timeout" -n 1'
-        )
-        self.assert_equal(act, exp)
-
-    def test_run_fast_tests7(self) -> None:
-        """
-        Run fast tests with parallelization.
-        """
-        custom_marker = ""
-        pytest_opts = ""
-        skip_submodules = False
-        coverage = False
-        collect_only = False
-        tee_to_file = False
-        n_threads = "auto"
-        #
-        act = hlibtask._build_run_command_line(
-            "fast_tests",
-            custom_marker,
-            pytest_opts,
-            skip_submodules,
-            coverage,
-            collect_only,
-            tee_to_file,
-            n_threads,
-        )
-        exp = (
-            'pytest -m "not slow and not superslow" . '
-            "-o timeout_func_only=true --timeout 5 --reruns 2 "
-            '--only-rerun "Failed: Timeout" -n auto'
-        )
-        self.assert_equal(act, exp)
->>>>>>> 7e35f268
 
 
 # #############################################################################
