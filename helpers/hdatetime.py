"""
Import as:

import helpers.hdatetime as hdateti
"""

import asyncio
import calendar
import datetime
import logging
import re
from typing import Callable, Iterable, Optional, Tuple, Union, cast

# TODO(gp): Use hdbg.WARNING
_WARNING = "\033[33mWARNING\033[0m"


try:
    import dateutil.parser as dparse
except ModuleNotFoundError:
    _module = "dateutil"
    print(_WARNING + f": Can't find {_module}: continuing")


import pandas as pd  # noqa: E402 # pylint: disable=wrong-import-position

# TODO(gp): Check if dateutils is equivalent to `pytz` or better so we can simplify
#  the dependencies.
try:
    import pytz
except ModuleNotFoundError:
    _module = "pytz"
    print(_WARNING + f": Can't find {_module}: continuing")


import helpers.hdbg as hdbg  # noqa: E402 # pylint: disable=wrong-import-position

_LOG = logging.getLogger(__name__)

# We use the type `Datetime` to allow flexibility in the interface exposed to client.
# The typical pattern is:
# - we call `to_datetime()`, as soon as we enter functions exposed to users,
#   to convert the user-provided datetime into a `datetime.datetime`
# - we use only `datetime.datetime` in the private interfaces
# TODO(gp): In practice we are using `pd.Timestamp`
#
# It's often worth to import this file even for just the type `Datetime`,
# since typically as soon as the caller uses this type, they also want to use
# `to_datetime()` and `dassert_*()` functions.
# TODO(gp): It would be better to call this `GeneralDateTime`, `FlexibleDateTime`,
#  and rename `StrictDateTime` -> `DateTime`.
Datetime = Union[str, pd.Timestamp, datetime.datetime]

# The type `StrictDateTime` is for stricter interfaces, although it is a bit of a
# compromise.
# Either one wants to allow everything that can be interpreted as a datetime (and
# then use `Datetime`), or strict (and then use only `datetime.datetime`).
StrictDatetime = Union[pd.Timestamp, datetime.datetime]


def dassert_is_datetime(datetime_: Datetime) -> None:
    """
    Assert that `datetime_` is of type `Datetime`.
    """
    hdbg.dassert_isinstance(
        datetime_,
        (str, pd.Timestamp, datetime.datetime),
        "datetime_='%s' of type '%s' is not a DateTimeType",
        datetime_,
        str(type(datetime_)),
    )


def dassert_is_strict_datetime(datetime_: StrictDatetime) -> None:
    """
    Assert that `datetime_` is of type `StrictDatetime`.
    """
    hdbg.dassert_isinstance(
        datetime_,
        (pd.Timestamp, datetime.datetime),
        "datetime_='%s' of type '%s' is not a StrictDateTimeType",
        datetime_,
        str(type(datetime_)),
    )


def to_datetime(datetime_: Datetime) -> datetime.datetime:
    """
    Assert that datetime_ is a possible datetime.

    :return: tz-aware or naive datetime.datetime
    """
    # TODO(Grisha): also pass timezone.
    dassert_is_datetime(datetime_)
    if isinstance(datetime_, str):
        datetime_ = pd.Timestamp(datetime_)
    if isinstance(datetime_, pd.Timestamp):
        datetime_ = datetime_.to_pydatetime()
    return datetime_  # type: ignore


def dassert_is_tz_naive(datetime_: StrictDatetime) -> None:
    """
    Assert that the passed timestamp is tz-naive, i.e., doesn't have timezone
    info.
    """
    hdbg.dassert_is(
        datetime_.tzinfo, None, "datetime_='%s' is not tz naive", datetime_
    )


def dassert_has_tz(datetime_: StrictDatetime) -> None:
    """
    Assert that the passed timestamp has timezone info.
    """
    hdbg.dassert_is_not(
        datetime_.tzinfo,
        None,
        "datetime_='%s' doesn't have timezone info",
        datetime_,
    )


def dassert_has_specified_tz(
    datetime_: StrictDatetime, tz_zones: Iterable[str]
) -> None:
    """
    Assert that the passed timestamp has the timezone passed in `tz_zones`.
    """
    # Make sure that the passed timestamp has timezone information.
    dassert_has_tz(datetime_)
    # Get the timezone.
    tz_info = datetime_.tzinfo
    tz_zone = tz_info.zone  # type: ignore
    has_expected_tz = tz_zone in tz_zones
    hdbg.dassert(
        has_expected_tz,
        "datetime_=%s (type=%s) tz_info=%s tz_info.zone=%s instead of tz_zones=%s",
        datetime_,
        type(datetime_),
        tz_info,
        tz_zone,
        tz_zones,
    )


def dassert_has_UTC_tz(datetime_: StrictDatetime) -> None:
    """
    Assert that the passed timestamp is UTC.
    """
    tz_zones = (pytz.timezone("UTC").zone,)
    dassert_has_specified_tz(datetime_, tz_zones)


def dassert_has_ET_tz(datetime_: StrictDatetime) -> None:
    """
    Assert that the passed timestamp is Eastern Time (ET).
    """
    tz_zones = (
        pytz.timezone("US/Eastern").zone,
        pytz.timezone("America/New_York").zone,
    )
    dassert_has_specified_tz(datetime_, tz_zones)


def dassert_tz_compatible(
    datetime1: StrictDatetime, datetime2: StrictDatetime
) -> None:
    """
    Assert that two timestamps are both naive or both have timezone info.
    """
    dassert_is_strict_datetime(datetime1)
    dassert_is_strict_datetime(datetime2)
    has_tz1 = datetime1.tzinfo is not None
    has_tz2 = datetime2.tzinfo is not None
    hdbg.dassert_eq(
        has_tz1,
        has_tz2,
        "datetime1='%s' and datetime2='%s' are not compatible",
        str(datetime1),
        str(datetime2),
    )


# TODO(gp): Replace this check with compatibility between series vs scalar.
# def dassert_srs_tz_compatible(
# def dassert_srs_has_tz
# def dassert_srs_is_tz_naive
def dassert_tz_compatible_timestamp_with_df(
    datetime_: StrictDatetime,
    df: pd.DataFrame,
    col_name: Optional[str],
) -> None:
    """
    Assert that timestamp and a df column are both naive or both have timezone
    info.

    :param col_name: col_name. `None` represents the index.
    """
    dassert_is_strict_datetime(datetime_)
    hdbg.dassert_isinstance(df, pd.DataFrame)
    if df.empty:
        return
    if col_name is None:
        # We assume that the first element in the index is representative.
        df_datetime = df.index[0]
    else:
        hdbg.dassert_in(col_name, df.columns)
        df_datetime = df[col_name].iloc[0]
    dassert_tz_compatible(df_datetime, datetime_)


# #############################################################################


def get_UTC_tz() -> datetime.tzinfo:
    """
    Return the UTC timezone.
    """
    return pytz.timezone("UTC")


def get_ET_tz() -> datetime.tzinfo:
    """
    Return the US Eastern Time timezone.
    """
    # TODO(Grisha): -> `US/Eastern`?
    # It appears that "America/New_York" is to be preferred over "US/Eastern".
    # https://www.iana.org/time-zones
    # https://en.wikipedia.org/wiki/Tz_database
    return pytz.timezone("America/New_York")


# Function returning the current (true, replayed, simulated) wall-clock time as a
# timestamp.
<<<<<<< HEAD
GetWallClockTime = Callable[[str], pd.Timestamp]
=======
# TODO(gp): maybe GetWallClockTimeFunc is better to clarify that this is a function
#  and not time. We often pass
GetWallClockTime = Callable[[], pd.Timestamp]
>>>>>>> 4220a9e7


# TODO(gp): -> get_wall_clock_time
# TODO(gp): tz -> tz_mode since we are not passing neither a timezone or a
#  timezone_as_str.
def get_current_time(
    tz: str, event_loop: Optional[asyncio.AbstractEventLoop] = None
) -> pd.Timestamp:
    """
    Return current time in UTC / ET timezone or as a naive time.

    This should be the only way to get the current wall-clock time,
    since it handles both wall-clock time and "simulated" wall-clock
    time through asyncio.

    :param tz: how to represent the returned time (e.g., "UTC", "ET", "naive")
    """
    if event_loop is not None:
        # We accept only `hasyncio.EventLoop` here. If we are using standard asyncio
        # EventLoop we rely on wall-clock time instead of `loop.time()`.
        hdbg.dassert_isinstance(event_loop, asyncio.AbstractEventLoop)
        timestamp = event_loop.get_current_time()
    else:
        # Use true real-time.
        timestamp = datetime.datetime.utcnow()
    # Convert it into the right
    timestamp = pd.Timestamp(timestamp, tz=get_UTC_tz())
    if tz == "UTC":
        pass
    elif tz == "ET":
        timestamp = timestamp.tz_convert(get_ET_tz())
    elif tz == "naive_UTC":
        timestamp = timestamp.replace(tzinfo=None)
    elif tz == "naive_ET":
        timestamp = timestamp.tz_convert(get_ET_tz())
        timestamp = timestamp.replace(tzinfo=None)
    else:
        raise ValueError(f"Invalid tz='{tz}'")
    return timestamp


def get_current_timestamp_as_string(tz: str) -> str:
    """
    Return the current time in the format `YYYYMMDD_HHMMSS` (e.g.,
    20210728_221734).

    Note that no information about the timezone is returned. Thus the
    same time corresponds to `20210728_171749` for tz="ET" and
    `20210728_221749` for tz="UTC".
    """
    timestamp = get_current_time(tz)
    ret = timestamp.strftime("%Y%m%d-%H%M%S")
    ret = cast(str, ret)
    return ret


# #############################################################################


def to_generalized_datetime(
    dates: Union[pd.Series, pd.Index], date_standard: Optional[str] = None
) -> Union[pd.Series, pd.Index]:
    """
    Convert string dates to datetime.

    This works like `pd.to_datetime`, but supports more date formats and shifts
    the dates to the end of period instead of the start.

    :param dates: series or index of dates to convert
    :param date_standard: "standard" or "ISO_8601", `None` defaults to
        "standard"
    :return: datetime dates
    """
    # This function doesn't deal with mixed formats.
    hdbg.dassert_isinstance(dates, Iterable)
    hdbg.dassert(not isinstance(dates, str))
    # Try converting to datetime using `pd.to_datetime`.
    format_example_index = -1
    date_example = dates.tolist()[format_example_index]
    format_fix = _handle_incorrect_conversions(date_example)
    if format_fix is not None:
        format_, date_modification_func = format_fix
        dates = dates.map(date_modification_func)
        date_example = dates.tolist()[format_example_index]
    else:
        format_ = None
    datetime_dates = pd.to_datetime(dates, format=format_, errors="coerce")
    # Shift to end of period if conversion has been successful.
    if not pd.isna(datetime_dates).all():
        datetime_example = datetime_dates.tolist()[format_example_index]
        if (
            not pd.isna(datetime_example)
            and datetime_example.strftime("%Y-%m-%d") == date_example
        ):
            return datetime_dates
        shift_func = _shift_to_period_end(date_example)
        if shift_func is not None:
            datetime_dates = datetime_dates.map(shift_func)
        return datetime_dates
    # If standard conversion fails, attempt our own conversion.
    date_standard = date_standard or "standard"
    format_determination_output = _determine_date_format(
        date_example, date_standard
    )
    if format_determination_output is None:
        return datetime_dates
    format_, date_modification_func = format_determination_output
    dates = dates.map(date_modification_func)
    return pd.to_datetime(dates, format=format_)


def _handle_incorrect_conversions(
    date: str,
) -> Optional[Tuple[Optional[str], Callable[[str], str]]]:
    """
    Change data pre-processing for cases when `pd.to_datetime` is mistaken.

    :param date: string date
    :return: date format and a function to apply to string dates before passing
        them into `pd.to_datetime()`
    """
    if len(date) in [7, 8]:
        # "2021-M2" is transformed to '2020-01-01 00:00:01' by
        # `pd.to_datetime`.
        if date[:4].isdigit() and date[4] in ["-", ".", "/"] and date[5] == "M":

            def modify_monthly_date(x: str) -> str:
                year_number = int(x[:4])
                month_number = x[6:]
                num_days_in_month = calendar.monthrange(
                    year_number, int(month_number)
                )[1]
                modified_x = f"{x[:4]}-{month_number}-{num_days_in_month}"
                return modified_x

            return "%Y-%m-%d", modify_monthly_date
    return None


def _shift_to_period_end(  # pylint: disable=too-many-return-statements
    date: str,
) -> Optional[Callable[[StrictDatetime], StrictDatetime]]:
    """
    Get function to shift the dates to the end of period.

    :param date: string date
    :return: a function to shift the dates to the end of period. If `None`, no
        shift is needed
    """

    def shift_to_month_end(x: StrictDatetime) -> StrictDatetime:
        return x + pd.offsets.MonthEnd(0)

    def shift_to_quarter_end(x: StrictDatetime) -> StrictDatetime:
        return x + pd.offsets.QuarterEnd(0)

    def shift_to_year_end(x: StrictDatetime) -> StrictDatetime:
        return x + pd.offsets.YearEnd(0)

    if date[:4].isdigit():
        if len(date) == 7:
            if date[5:].isdigit():
                # "2020-12" format.
                return shift_to_month_end
            if date[5] == "Q":
                # "2021-Q1" format.
                return shift_to_quarter_end
        elif len(date) == 6:
            # "2021Q1" format.
            if date[4] == "Q":
                return shift_to_quarter_end
        elif len(date) == 4:
            # "2021" format.
            return shift_to_year_end
    # "September 2020" of "Sep 2020" format.
    # Get a flat list of month aliases. The full month name comes first.
    month_aliases = sum(dparse.parserinfo().MONTHS, ())[::-1]
    pattern = re.compile("|".join(month_aliases), re.IGNORECASE)
    match = pattern.search(date)
    if match is None:
        return None
    span = match.span()
    date_without_month = f"{date[:span[0]]}{date[span[1]:]}".strip()
    if len(date_without_month) == 4 and date_without_month.isdigit():
        return shift_to_month_end
    return None


def _determine_date_format(
    date: str, date_standard: Optional[str] = None
) -> Optional[Tuple[str, Callable[[str], str]]]:
    """
    Determine date format for cases when `pd.to_datetime` fails.

    :param date: date string
    :param date_standard: "standard" or "ISO_8601", `None` defaults to
        "standard"
    :return: date format and a function to transform date strings before
        converting them to datetime using `pd.to_datetime`
    """
    date_standard = date_standard or "standard"
    if date_standard == "standard":
        year_format = "%Y"
        week_format = "%W"
        day_of_week_format = "%w"
    elif date_standard == "ISO_8601":
        year_format = "%G"
        week_format = "%V"
        day_of_week_format = "%u"
    else:
        raise ValueError(f"Invalid `date_standard`='{date_standard}'")
    # Determine format and original `date` modification function.
    format_ = ""
    if date[:4].isdigit():
        format_ += year_format
    elif date[0] == "Q" and len(date) == 7 and date[-4:].isdigit():
        # "Q1 2020" format.

        def modify_quarterly_data(x: str) -> str:
            year_number = x[-4:]
            quarter = int(x[1:2])
            last_month_of_quarter = 3 * quarter
            last_day_of_quarter = calendar.monthrange(
                int(year_number), last_month_of_quarter
            )[1]
            modified_x = (
                f"{year_number}-{last_month_of_quarter}-{last_day_of_quarter}"
            )
            return modified_x

        format_ = f"{year_format}-%m-%d"
        return format_, modify_quarterly_data
    else:
        _LOG.error("This format is not supported: '%s'", date)
        return None
    next_char = date[4]
    if next_char in ["-", ".", "/", " "]:
        if len(date) not in [7, 8]:
            _LOG.error("This format is not supported: '%s'", date)
            return None
        format_ += "-"
        next_char = date[5]
        if next_char == "W":
            # "2020-W14" format.

            def modify_weekly_date(x: str) -> str:
                x = re.sub(r"[//.\s]", "-", x)
                return x + "-6"

            date_modification_func = modify_weekly_date
            format_ += f"W{week_format}-{day_of_week_format}"
        elif next_char == "S":
            # "2020-S1" - semi-annual format.
            def modify_semiannual_date(x: str) -> str:
                x = re.sub(r"[//.\s]", "-", x)
                return x.replace("S1", "06-30").replace("S2", "12-31")

            date_modification_func = modify_semiannual_date
            format_ += "%m-%d"
        elif next_char == "B":
            # "2020-B1" - bi-monthly format (every other month).
            # We'll index by the start of the month starting with January
            # based on PiT.

            def modify_bimonthly_date(x: str) -> str:
                x = re.sub(r"[//.\s]", "-", x)
                bimonth_number = x[6]
                month_number = int(bimonth_number) * 2 - 1
                modified_x = f"{x[:5]}{month_number}-01"
                return modified_x

            date_modification_func = modify_bimonthly_date
            format_ += "%m-%d"
        else:
            _LOG.error("This format is not supported: '%s'", date)
            return None
    elif next_char == "M" and len(date) == 7:
        # "1959M01" format.

        def modify_monthly_date(x: str) -> str:
            year_number = int(x[:4])
            month_number = x[5:]
            num_days_in_month = calendar.monthrange(
                year_number, int(month_number)
            )[1]
            modified_x = f"{x[:4]}-{month_number}-{num_days_in_month}"
            return modified_x

        date_modification_func = modify_monthly_date
        format_ += "-%m-%d"
    else:
        _LOG.error("This format is not supported: '%s'", date)
        return None
    return format_, date_modification_func


# #############################################################################


def convert_unix_epoch_to_timestamp(
    epoch: int, unit: str = "ms", tz: str = "UTC"
) -> pd.Timestamp:
    """
    Convert Unix epoch to timestamp.

    :param epoch: Unix time epoch
    :param unit: epoch's time unit
    :param tz: resulting timestamp timezone
    :return: timestamp
    """
    timestamp = pd.Timestamp(epoch, unit=unit, tz=tz)
    return timestamp


def convert_timestamp_to_unix_epoch(
    timestamp: pd.Timestamp, unit: str = "ms"
) -> int:
    """
    Convert timestamp to Unix epoch.

    :param timestamp: timestamp
    :param unit: epoch's time unit
    :return: Unix time epoch
    """
    # Make timestamp tz-naive if it is not. Converted to UTC tz before becoming
    # naive automatically.
    if timestamp.tz:
        timestamp = timestamp.tz_convert(None)
    # Convert to epoch.
    epoch = (timestamp - pd.Timestamp("1970-01-01")) // pd.Timedelta("1" + unit)
    return epoch<|MERGE_RESOLUTION|>--- conflicted
+++ resolved
@@ -233,13 +233,9 @@
 
 # Function returning the current (true, replayed, simulated) wall-clock time as a
 # timestamp.
-<<<<<<< HEAD
-GetWallClockTime = Callable[[str], pd.Timestamp]
-=======
 # TODO(gp): maybe GetWallClockTimeFunc is better to clarify that this is a function
 #  and not time. We often pass
 GetWallClockTime = Callable[[], pd.Timestamp]
->>>>>>> 4220a9e7
 
 
 # TODO(gp): -> get_wall_clock_time
