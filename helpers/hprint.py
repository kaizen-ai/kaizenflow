"""
Import as:

import helpers.hprint as hprint
"""

import inspect
import logging
import re
import sys
from typing import Any, Dict, Iterable, List, Match, Optional, cast

import helpers.hdbg as hdbg

# This module can depend only on:
# - Python standard modules
# - a few helpers as described in `helpers/dependencies.txt`


_LOG = logging.getLogger(__name__)

# Mute this module unless we want to debug it.
_LOG.setLevel(logging.INFO)


# #############################################################################
# Debug output
# #############################################################################

_COLOR_MAP = {
    "blue": 94,
    "green": 92,
    "white": 0,
    "purple": 95,
    "red": 91,
    "yellow": 33,
    # Blu.
    "DEBUG": 34,
    # Cyan.
    "INFO": 36,
    # Yellow.
    "WARNING": 33,
    # Red.
    "ERROR": 31,
    # White on red background.
    "CRITICAL": 41,
}


def color_highlight(text: str, color: str) -> str:
    """
    Return a colored string.
    """
    prefix = "\033["
    suffix = "\033[0m"
    hdbg.dassert_in(color, _COLOR_MAP)
    color_code = _COLOR_MAP[color]
    txt = f"{prefix}{color_code}m{text}{suffix}"
    return txt


def clear_screen() -> None:
    print((chr(27) + "[2J"))


def line(char: Optional[str] = None, num_chars: Optional[int] = None) -> str:
    """
    Return a line with the desired character.
    """
    char = "#" if char is None else char
    num_chars = 80 if num_chars is None else num_chars
    return char * num_chars


# TODO(gp): -> Use *args instead of forcing to build a string to simplify the caller.
def frame(
    message: str,
    *,
    char1: Optional[str] = None,
    num_chars: Optional[int] = None,
    char2: Optional[str] = None,
    thickness: int = 1,
    level: int = 0,
) -> str:
    """
    Print a frame around a message.

<<<<<<< HEAD
    :param num_chars: how many chars in each line (by default 80 chars)
=======
    :param char1: char for top line of the frame
    :param num_chars: how many chars in each line (by default 80 chars)
    :param char2: char for bottom line of the frame
>>>>>>> 9d767a40
    :param thickness: how many overlapping lines
        - E.g., thickness = 2
        ```
        # #######...
        # #######...
        # hello
        # #######...
        # #######...
        ```
<<<<<<< HEAD
    :param level:  how
=======
    :param level:  level of framing indent based on `#` char:
>>>>>>> 9d767a40
        - E.g., level = 0
        ```
        #######...
        hello
        #######...
        ```
        - E.g., level = 1
        ```
        # #######...
        # hello
        # #######...
        ```
    """
    # Fill in the default values.
    if char1 is None:
        # User didn't specify any char.
        char1 = char2 = "#"
    elif char1 is not None and char2 is None:
        # User specified only one char.
        char2 = char1
    elif char1 is None and char2 is not None:
        # User specified the second char, but not the first one.
        hdbg.dfatal(f"Invalid char1='{char1}' char2='{char2}'")
    else:
        # User specified both chars. Nothing to do.
        pass
    num_chars = 80 if num_chars is None else num_chars
    # Sanity check.
    hdbg.dassert_eq(len(char1), 1)
    hdbg.dassert_lte(1, num_chars)
    hdbg.dassert_eq(len(char2), 1)
    hdbg.dassert_lte(1, thickness)
    hdbg.dassert_lte(0, level)
    # Build the return value.
<<<<<<< HEAD
    prefix = "#" * (level + 1) + " "
=======
    prefix = ""
    if level:
        prefix = "#" * level + " "
>>>>>>> 9d767a40
    ret = (
        (prefix + (line(char1, num_chars) + "\n") * thickness)
        + (prefix + message + "\n")
        + (prefix + (line(char2, num_chars) + "\n") * thickness)
    ).rstrip("\n")
    return ret


def prepend(txt: str, prefix: str) -> str:
    """
    Add `prefix` before each line of the string `txt`.
    """
    lines = [prefix + curr_line for curr_line in txt.split("\n")]
    res = "\n".join(lines)
    return res


# TODO(gp): It should use *.
def indent(txt: str, num_spaces: int = 2) -> str:
    """
    Add `num_spaces` spaces before each line of the passed string.
    """
    spaces = " " * num_spaces
    txt_out = []
    for curr_line in txt.split("\n"):
        if curr_line.lstrip().rstrip() == "":
            # Do not prepend any space to a line with only white characters.
            txt_out.append("")
            continue
        txt_out.append(spaces + curr_line)
    res = "\n".join(txt_out)
    return res


# TODO(gp): It should use *.
def dedent(txt: str, remove_empty_leading_trailing_lines: bool = True) -> str:
    """
    Remove from each line the minimum number of spaces to align the text on the
    left.

    It is the opposite of `indent()`.

    :param remove_empty_leading_trailing_lines: if True, remove all the empty lines
        at the beginning and at the end
    """
    if remove_empty_leading_trailing_lines:
        txt = txt.rstrip("\n").lstrip("\n")
    # Find the minimum number of leading spaces.
    min_num_spaces = None
    for curr_line in txt.split("\n"):
        _LOG.debug("min_num_spaces=%s: curr_line='%s'", min_num_spaces, curr_line)
        # Skip empty lines.
        if curr_line.lstrip().rstrip() == "":
            _LOG.debug("  -> Skipping empty line")
            continue
        m = re.search(r"^(\s*)", curr_line)
        hdbg.dassert(m)
        m: Match[Any]
        curr_num_spaces = len(m.group(1))
        _LOG.debug("  -> curr_num_spaces=%s", curr_num_spaces)
        if min_num_spaces is None or curr_num_spaces < min_num_spaces:
            min_num_spaces = curr_num_spaces
    _LOG.debug("min_num_spaces=%s", min_num_spaces)
    #
    txt_out = []
    for curr_line in txt.split("\n"):
        _LOG.debug("curr_line='%s'", curr_line)
        # Skip empty lines.
        if curr_line.lstrip().rstrip() == "":
            txt_out.append("")
            continue
        hdbg.dassert_lte(min_num_spaces, len(curr_line))
        txt_out.append(curr_line[min_num_spaces:])
    res = "\n".join(txt_out)
    return res


def align_on_left(txt: str) -> str:
    """
    Remove all leading/trailing spaces for each line.
    """
    txt_out = []
    for curr_line in txt.split("\n"):
        curr_line = curr_line.rstrip(" ").lstrip(" ")
        txt_out.append(curr_line)
    res = "\n".join(txt_out)
    return res


# TODO(gp): Is this used? It looks very thin.
def remove_empty_lines_from_string_list(arr: List[str]) -> List[str]:
    """
    Remove empty lines from a list of strings.
    """
    arr = [line for line in arr if line.rstrip().lstrip()]
    return arr


# TODO(gp): It would be nice to have a decorator to go from / to array of
#  strings.
def remove_empty_lines(txt: str) -> str:
    """
    Remove empty lines from a multi-line string.
    """
    arr = txt.split("\n")
    arr = remove_empty_lines_from_string_list(arr)
    txt = "\n".join(arr)
    return txt


def vars_to_debug_string(vars_as_str: List[str], locals_: Dict[str, Any]) -> str:
    """
    Create a string with var name -> var value.

    E.g., ["var1", "var2"] is converted into: ``` var1=... var2=... ```
    """
    txt = []
    for var in vars_as_str:
        txt.append(var + "=")
        txt.append(indent(str(locals_[var])))
    return "\n".join(txt)


# #############################################################################
# Pretty print data structures.
# #############################################################################


def to_object_str(obj: Any) -> str:
    return "%s at %s" % (
        obj.__class__.__name__,
        hex(id(obj)),
    )


def to_object_repr(obj: Any) -> str:
    return "<%s.%s at %s>" % (
        obj.__class__.__module__,
        obj.__class__.__name__,
        hex(id(obj)),
    )


def thousand_separator(v: float) -> str:
    v = "{0:,}".format(v)
    return v


# TODO(gp): -> to_percentage
def perc(
    a: float,
    b: float,
    only_perc: bool = False,
    invert: bool = False,
    num_digits: int = 2,
    use_thousands_separator: bool = False,
) -> str:
    """
    Calculate percentage a / b as a string.

    Asserts 0 <= a <= b. If true, returns a/b to `num_digits` decimal places.

    :param a: numerator
    :param b: denominator
    :param only_perc: return only the percentage, without the original numbers
    :param invert: assume the fraction is (b - a) / b
        This is useful when we want to compute the complement of a count.
    :param use_thousands_separator: report the numbers using thousands separator
    :return: string with a/b
    """
    hdbg.dassert_lte(0, a)
    hdbg.dassert_lte(a, b)
    if use_thousands_separator:
        a_str = str("{0:,}".format(a))
        b_str = str("{0:,}".format(b))
    else:
        a_str = str(a)
        b_str = str(b)
    if invert:
        a = b - a
    hdbg.dassert_lte(0, num_digits)
    if only_perc:
        fmt = "%." + str(num_digits) + "f%%"
        ret = fmt % (float(a) / b * 100.0)
    else:
        fmt = "%s / %s = %." + str(num_digits) + "f%%"
        ret = fmt % (a_str, b_str, float(a) / b * 100.0)
    return ret


def round_digits(
    v: float, num_digits: int = 2, use_thousands_separator: bool = False
) -> str:
    """
    Round digit returning a string representing the formatted number.

    :param v: value to convert
    :param num_digits: number of digits to represent v on
            None is (Default value = 2)
    :param use_thousands_separator: use "," to separate thousands (Default value = False)
    :returns: str with formatted value
    """
    if (num_digits is not None) and isinstance(v, float):
        fmt = "%0." + str(num_digits) + "f"
        res = float(fmt % v)
    else:
        res = v
    if use_thousands_separator:
        res = "{0:,}".format(res)  # type: ignore
    res_as_str = str(res)
    return res_as_str


# #############################################################################
# Logging helpers
# #############################################################################


# TODO(gp): Move this to hdbg.hlogging, but there are dependencies from this file.

# https://stackoverflow.com/questions/2749796 has some solutions to find the
# name of variables from the caller.


def to_str(
    expression: str,
    frame_lev: int = 1,
    print_lhs: bool = True,
    char_separator: str = ",",
<<<<<<< HEAD
    mode: str = "str",
=======
    mode: str = "repr",
>>>>>>> 9d767a40
) -> str:
    """
    Return a string with the value of a variable / expression / multiple
    variables.

    If expression is a space-separated compound expression, convert it into
    `exp1=val1, exp2=val2, ...`.

    This is similar to Python 3.8 f-string syntax `f"{foo=} {bar=}"`.
    We don't want to force to use Python 3.8 just for this feature.
    ```
    > x = 1
    > to_str("x+1")
    x+1=2
    ```

    :param expression: the variable / expression to evaluate and print. E.g.,
        `to_str("exp1")` is converted into `exp1=val1`.
        If expression is a space-separated compound expression, e.g.,
        `to_str("exp1 exp2 ...")`, it is converted into:
        `exp1=val1, exp2=val2, ...`
    """
    # TODO(gp): If we pass an object it would be nice to find the name of it.
    # E.g., https://github.com/pwwang/python-varname
    hdbg.dassert_isinstance(expression, str)
    if " " in expression:
        # If expression is a list of space-separated expression, convert each in a
        # string.
        exprs = [v.lstrip().rstrip() for v in expression.split(" ")]
        # Remove empty names.
        exprs = [v for v in exprs if v.strip().rstrip() != ""]
        # Convert each expression into a value.
        _to_str = lambda x: to_str(x, frame_lev=frame_lev + 2)
        values = list(map(_to_str, exprs))
        # Assemble in a return value.
        hdbg.dassert_lte(len(char_separator), 1)
        sep = char_separator + " "
        txt = sep.join(values)
        return txt
    # Certain expressions are evaluated as literals.
    if expression in ("->", ":", "\n"):
        return expression
    # Evaluate the expression.
    frame_ = sys._getframe(frame_lev)  # pylint: disable=protected-access
    ret = expression + "="
    eval_ = eval(expression, frame_.f_globals, frame_.f_locals)
    if mode == "str":
        ret += str(eval_)
    elif mode == "repr":
        ret += repr(eval_)
    else:
        raise ValueError(f"Invalid mode='{mode}'")
    return ret


# TODO(timurg): In order to replace `hprint.to_str` function,
# `frame level`(see `hprint.to_str`) should be implemented,
# otherwise `helpers/test/test_printing.py::Test_log::test2-4` will fail,
# see CmTask #1554.


def to_str2(*variables_values: Any) -> str:
    """
    Return a string with name and value of variables passed to the function as
    `name=value`.

    E.g.,:
    ```
    a = 5
    b = "hello"
    n = 2
    to_str2(a, b, n+1)
    ```
    returns a string "a=5, b=hello, n+1=2".

    Limitations: can't work with an argument that contains parenthesis,
    e.g.,: `to_str(to_str(a, b), c)`.

    Dependencies: function call index depends on the Python version, `frame.lineno`
        is:
       - Last argument line in Python >=3.6 and < 3.9
       - Function call line in Python 3.9 and above

    :param variables_values: variables to convert into "name=value" string
    :return: string e.g., `a=1, b=2`
    """
    # Check parameters.
    hdbg.dassert_lte(1, len(variables_values))
    # Get frame object for the caller’s stack frame.
    frame_ = inspect.currentframe()
    # Get a list of frame records for a frame and all outer frames.
    frames = inspect.getouterframes(frame_)
    # Get first outer frame - from where function was called, and the current one.
    frame_above, current_frame = frames[1], frames[0]
    # Get source code starting from line where current function was called.
    source_code_lines, _ = inspect.findsource(frame_above.frame)
    # Line number start from 1, while index starts with 0.
    call_line_index = frame_above.lineno - 1
    stripped_code_lines = [
        line.strip() for line in source_code_lines[call_line_index:]
    ]
    source_code_string = "".join(stripped_code_lines)
    # Find the name of the current function in the code.
    regex = rf"{current_frame.function}\((.*?)\)"
    matches = re.findall(regex, source_code_string)
    hdbg.dassert_ne(
        len(matches),
        0,
        "No arguments found in the source code for %s",
        str(current_frame.function),
    )
    # Only fist match from regex is needed.
    variables_names_str = matches[0]
    variables_names = variables_names_str.split(",")
    hdbg.dassert_eq(
        len(variables_names),
        len(variables_values),
        "Number of vars and values is not equal: var_names=%s, val_names=%s",
        str(variables_names),
        str(variables_values),
    )
    # Package the name and the value of the variables in the return string.
    output = []
    for name, value in zip(variables_names, variables_values):
        output.append(f"{name.strip()}={value}")
    return ", ".join(output)


def log(logger: logging.Logger, verbosity: int, *vals: Any) -> None:
    """
    log(_LOG, logging.DEBUG, "ticker", "exchange")

    is equivalent to statements like:

    _LOG.debug("%s, %s", to_str("ticker"), to_str("exchange"))
    _LOG.debug("ticker=%s, exchange=%s", ticker, exchange)
    """
    logger_verbosity = hdbg.get_logger_verbosity()
    # print("verbosity=%s logger_verbosity=%s" % (verbosity, logger_verbosity))
    # We want to avoid the overhead of converting strings, so we evaluate the
    # expressions only if we are going to print.
    if verbosity >= logger_verbosity:
        # We need to increment frame_lev since we are 2 levels deeper in the stack.
        _to_str = lambda x: to_str(x, frame_lev=3)
        num_vals = len(vals)
        if num_vals == 1:
            fstring = "%s"
            vals = _to_str(vals[0])  # type: ignore
        else:
            fstring = ", ".join(["%s"] * num_vals)
            vals = list(map(_to_str, vals))  # type: ignore
        logger.log(verbosity, fstring, vals)


# TODO(gp): Replace calls to `_LOG.debug("\n%s", hprint.frame(...)` with this.
# TODO(gp): Consider changing the signature from
#  _log_frame(_LOG, "hello", verbosity=logger.INFO))
# to
#  _log_frame(_LOG.info, "hello", ...)
# by using the first element as a Callable
def log_frame(
    logger: logging.Logger,
    fstring: str,
    *args: Any,
    level: int = 1,
    char: str = "#",
    verbosity: int = logging.DEBUG,
) -> None:
    """
    Log using a frame around the text with different number of leading `#` (or
    `char`) to organize the log visually.

    The logging output looks like:
    _log_frame(_LOG, "hello", verbosity=logger.INFO))
    ```
    07:44:51       printing            : log_frame                     : 390 :
    # #########################################################################
    # hello
    # #########################################################################
    ```

    :param txt: text to print in a frame
    :param level: number of `#` (or `char`) to prepend the logged text
    :param char: char to prepend the logged text with
    :param verbosity: logging verbosity
    """
    hdbg.dassert_isinstance(logger, logging.Logger)
    hdbg.dassert_isinstance(fstring, str)
    msg = fstring % args
    msg = msg.rstrip().lstrip()
    msg = frame(msg)
    # Prepend a `# `, if needed.
    if level > 0:
        prefix = level * char + " "
        msg = prepend(msg, prefix=prefix)
    # Add an empty space.
    msg = "\n" + msg
    logger.log(verbosity, "%s", msg)


# #############################################################################


def type_to_string(type_as_str: str) -> str:
    """
    Return a short string representing the type of an object, e.g.,
    "dataflow.Node" (instead of "class <'dataflow.Node'>")
    """
    if isinstance(type_as_str, type):
        type_as_str = str(type_as_str)
    hdbg.dassert_isinstance(type_as_str, str)
    # Remove the extra string from:
    #   <class 'dataflow.Zscore'>
    prefix = "<class '"
    hdbg.dassert(type_as_str.startswith(prefix), type_as_str)
    suffix = "'>"
    hdbg.dassert(type_as_str.endswith(suffix), type_as_str)
    type_as_str = type_as_str[len(prefix) : -len(suffix)]
    return type_as_str


def type_obj_to_str(obj: Any) -> str:
    ret = f"({type(obj)}) {obj}"
    return ret


# #############################################################################


def format_list(
    list_: List[Any],
    sep: str = " ",
    max_n: Optional[int] = None,
    tag: Optional[str] = None,
) -> str:
    # sep = ", "
    if max_n is None:
        max_n = 10
    max_n = cast(int, max_n)
    hdbg.dassert_lte(1, max_n)
    n = len(list_)
    txt = ""
    if tag is not None:
        txt += f"{tag}: "
    txt += f"({n}) "
    if n < max_n:
        txt += sep.join(map(str, list_))
    else:
        num_elems = int(max_n / 2)
        hdbg.dassert_lte(1, num_elems)
        txt += sep.join(map(str, list_[:num_elems]))
        txt += " ... "
        # pylint: disable=invalid-unary-operand-type
        txt += sep.join(map(str, list_[-num_elems:]))
    return txt


# TODO(gp): Use format_list().
def list_to_str(
    list_: List,
    tag: str = "",
    sort: bool = False,
    axis: int = 0,
    to_string: bool = False,
) -> str:
    """
    Print list / index horizontally or vertically.
    """
    # TODO(gp): Fix this.
    _ = to_string
    txt = ""
    if axis == 0:
        if list_ is None:
            txt += f"{tag}: (0) None\n"
        else:
            # hdbg.dassert_in(type(l), (list, pd.Index, pd.Int64Index))
            vals = list(map(str, list_))
            if sort:
                vals = sorted(vals)
            txt += f"{tag}: ({len(list_)}) {' '.join(vals)}\n"
    elif axis == 1:
        txt += f"{tag} ({len(list_)}):\n"
        vals = list(map(str, list_))
        if sort:
            vals = sorted(vals)
        txt += "\n".join(vals) + "\n"
    else:
        raise ValueError(f"Invalid axis='{axis}'")
    return txt


def set_diff_to_str(
    obj1: Iterable,
    obj2: Iterable,
    obj1_name: str = "obj1",
    obj2_name: str = "obj2",
    sep_char: str = " ",
    add_space: bool = False,
) -> str:
    """
    Compute the difference between two sequence of data.

    :param sep_char: print the objects using `sep_char` as separating char
    :param add_space: add empty lines to make the output more readable
    """

    def _to_string(obj: Iterable) -> str:
        obj = sorted(list(obj))
        if sep_char == "\n":
            txt = indent("\n" + sep_char.join(map(str, obj)))
        else:
            txt = sep_char.join(map(str, obj))
        return txt

    res: List[str] = []
    # obj1.
    obj1 = set(obj1)
    hdbg.dassert_lte(1, len(obj1))
    res.append(f"* {obj1_name}: ({len(obj1)}) {_to_string(obj1)}")
    if add_space:
        res.append("")
    # obj2.
    obj2 = set(obj2)
    hdbg.dassert_lte(1, len(obj2))
    res.append(f"* {obj2_name}: ({len(obj2)}) {_to_string(obj2)}")
    if add_space:
        res.append("")
    # obj1 intersect obj2.
    intersection = obj1.intersection(obj2)
    res.append(f"* intersect=({len(intersection)}) {_to_string(intersection)}")
    if add_space:
        res.append("")
    # obj1 - obj2.
    diff = obj1 - obj2
    res.append(f"* {obj1_name}-{obj2_name}=({len(diff)}) {_to_string(diff)}")
    if add_space:
        res.append("")
    # obj2 - obj1.
    diff = obj2 - obj1
    res.append(f"* {obj2_name}-{obj1_name}=({len(diff)}) {_to_string(diff)}")
    if add_space:
        res.append("")
    #
    res = "\n".join(res)
    return res


# #############################################################################


def remove_non_printable_chars(txt: str) -> str:
    # From https://stackoverflow.com/questions/14693701
    # 7-bit and 8-bit C1 ANSI sequences
    ansi_escape = re.compile(
        r"""
        \x1B  # ESC
        (?:   # 7-bit C1 Fe (except CSI)
            [@-Z\\-_]
        |     # or [ for CSI, followed by a control sequence
            \[
            [0-?]*  # Parameter bytes
            [ -/]*  # Intermediate bytes
            [@-~]   # Final byte
        )
    """,
        re.VERBOSE,
    )
    txt = ansi_escape.sub("", txt)
    return txt


# TODO(gp): Maybe move to helpers/hpython.py since it's not about printing.
def sort_dictionary(dict_: Dict) -> Dict:
    """
    Sort a dictionary recursively using nested OrderedDict.
    """
    import collections

    res = collections.OrderedDict()
    for k, v in sorted(dict_.items()):
        if isinstance(v, dict):
            res[k] = sort_dictionary(v)
        else:
            res[k] = v
    return res


def to_pretty_str(obj: Any) -> str:
    if isinstance(obj, dict):
        import pprint

        res = pprint.pformat(obj)
        # import json
        # res = json.dumps(obj, indent=4, sort_keys=True)
    else:
        res = str(obj)
    return res


# TODO(gp): -> remove_lines?
def filter_text(regex: str, txt: str) -> str:
    """
    Remove lines in `txt` that match the regex `regex`.
    """
    _LOG.debug("Filtering with '%s'", regex)
    if regex is None:
        return txt
    txt_out = []
    txt_as_arr = txt.split("\n")
    for line_ in txt_as_arr:
        if re.search(regex, line_):
            _LOG.debug("Skipping line='%s'", line_)
            continue
        txt_out.append(line_)
    # We can only remove lines.
    hdbg.dassert_lte(
        len(txt_out),
        len(txt_as_arr),
        "txt_out=\n'''%s'''\ntxt=\n'''%s'''",
        "\n".join(txt_out),
        "\n".join(txt_as_arr),
    )
    txt = "\n".join(txt_out)
    return txt


# #############################################################################
# Notebook output
# #############################################################################

# TODO(gp): Move to explore.py or notebook.py


def config_notebook(sns_set: bool = True) -> None:
    # Matplotlib.
    import matplotlib.pyplot as plt

    # plt.rcParams
    plt.rcParams["figure.figsize"] = (20, 5)
    plt.rcParams["legend.fontsize"] = 14
    plt.rcParams["font.size"] = 14
    plt.rcParams["image.cmap"] = "rainbow"

    if False:
        # Tweak the size of the plots to make it more readable when embedded in
        # documents or presentations.
        # font = {'family' : 'normal',
        #         #'weight' : 'bold',
        #         'size'   : 32}
        # matplotlib.rc('font', **font)
        scale = 3
        small_size = 8 * scale
        medium_size = 10 * scale
        bigger_size = 12 * scale
        # Default text sizes.
        plt.rc("font", size=small_size)
        # Fontsize of the axes title.
        plt.rc("axes", titlesize=small_size)
        # Fontsize of the x and y labels.
        plt.rc("axes", labelsize=medium_size)
        # Fontsize of the tick labels.
        plt.rc("xtick", labelsize=small_size)
        # Fontsize of the tick labels.
        plt.rc("ytick", labelsize=small_size)
        # Legend fontsize.
        plt.rc("legend", fontsize=small_size)
        # Fontsize of the figure title.
        plt.rc("figure", titlesize=bigger_size)

    # Seaborn.
    import seaborn as sns

    if sns_set:
        sns.set()

    # Pandas.
    import pandas as pd

    pd.set_option("display.max_rows", 500)
    pd.set_option("display.max_columns", 500)
    pd.set_option("display.width", 1000)

    # Warnings.
    import helpers.hwarnings as hwarnin

    # Force the linter to keep this import.
    _ = hwarnin<|MERGE_RESOLUTION|>--- conflicted
+++ resolved
@@ -85,13 +85,9 @@
     """
     Print a frame around a message.
 
-<<<<<<< HEAD
-    :param num_chars: how many chars in each line (by default 80 chars)
-=======
     :param char1: char for top line of the frame
     :param num_chars: how many chars in each line (by default 80 chars)
     :param char2: char for bottom line of the frame
->>>>>>> 9d767a40
     :param thickness: how many overlapping lines
         - E.g., thickness = 2
         ```
@@ -101,11 +97,7 @@
         # #######...
         # #######...
         ```
-<<<<<<< HEAD
-    :param level:  how
-=======
     :param level:  level of framing indent based on `#` char:
->>>>>>> 9d767a40
         - E.g., level = 0
         ```
         #######...
@@ -140,13 +132,9 @@
     hdbg.dassert_lte(1, thickness)
     hdbg.dassert_lte(0, level)
     # Build the return value.
-<<<<<<< HEAD
-    prefix = "#" * (level + 1) + " "
-=======
     prefix = ""
     if level:
         prefix = "#" * level + " "
->>>>>>> 9d767a40
     ret = (
         (prefix + (line(char1, num_chars) + "\n") * thickness)
         + (prefix + message + "\n")
@@ -376,11 +364,7 @@
     frame_lev: int = 1,
     print_lhs: bool = True,
     char_separator: str = ",",
-<<<<<<< HEAD
-    mode: str = "str",
-=======
     mode: str = "repr",
->>>>>>> 9d767a40
 ) -> str:
     """
     Return a string with the value of a variable / expression / multiple
