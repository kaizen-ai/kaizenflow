--- conflicted
+++ resolved
@@ -293,15 +293,6 @@
 - We don't count the vacation days
     - We expect people to take vacations on a as-needed basis in a responsible
       way
-<<<<<<< HEAD
-
-## Taking days off
-- If you need to take some day off here and there, please send an email to the
-  ORG folks (Tanya, Ilya, Paul, GP) as soon as you know the dates
-    - Please indicate the days you need to be off
-    - Indicate if you are going to be completely unreachable ("I am going to go
-      for a hike in Antarctica, that has known to have spotty WiFi") vs you still
-=======
     - E.g., if you know that in January there is going to be a product release,
       try to schedule vacation after the deadline
 
@@ -312,7 +303,6 @@
     - Please indicate the days you need to be off
     - Indicate if you are going to be completely unreachable ("I am going to go
       for a hike in Antarctica, that is known to have spotty WiFi") vs you still
->>>>>>> f2715411
       have your phone / computer in case of emergency
 
 ## Mark the calendar
@@ -322,17 +312,6 @@
     - Send an email to the entire team with an heads up
         - "I am going on vacation from ... to .... I won't be reachable unless
           for emergencies"
-<<<<<<< HEAD
-    - Remind people like 1 week before the day that your time off is coming
-      up
-    - Think about what 
-
-## Long vacations
-- E.g., for Christmas, New Year, summer break
-- We try to take vacation all together whenever possible
-    - Small startups often implement a shutdown where everybody goes in vacation
-      at the same time
-=======
     - Send a reminder email to the team, like 1 week before the day that your
       time off is coming up, so that people can plan around you
     - Try to mitigate your absence, e.g.,
@@ -345,41 +324,26 @@
 - We try to take vacation all at the same time, whenever possible
     - Small startups often implement a "shutdown" where everybody goes in
       vacation at the same time
->>>>>>> f2715411
 - The reasons for this (counter-intuitive) approach are:
     1) We don't have redundancy for all roles
         - If one team member for which we don't have extra coverage is on vacation,
           it might not be possible for the rest of the team to make progress
-<<<<<<< HEAD
-        - So the people that are "working" work with low efficiency or are stuck
-=======
         - So the people that are not on vacation, work with low efficiency or are
           stuck
->>>>>>> f2715411
     2) It's difficult and stressful for who goes on vacation to get back and
        rebuild the state of what happened while on vacation
         - There are thousands of emails sent by others that one needs to catch up
           with
         - Part of the state is lost
         - Fixes were not reviewed, new bugs entered the system, ...
-<<<<<<< HEAD
-- For all these reasons, in the end, the vacation period becomes the union of the
-  vacation of all the team members
-    - We want to maximize the overlap of each team member vacation
-=======
 - For all these reasons, in practice, the vacation period becomes the union of
   the vacation of all the team members
     - Therefore we want to maximize the overlap of each team member vacation
->>>>>>> f2715411
 
 ## When you are off, you are off
 - Completely disconnect and recharge
     - Don't think about work
-<<<<<<< HEAD
-    - Vacation means "vacate"
-=======
     - Vacation means "vacate your mind"
->>>>>>> f2715411
 - If you want to catch up on reading (e.g., "The pragmatic programmer", technical
   papers on machine learning), that's fine
 
