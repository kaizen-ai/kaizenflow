--- conflicted
+++ resolved
@@ -225,7 +225,6 @@
 
 -   Install the package in whatever way you want (`conda`, `pip`, install from
     source) on top of your `p1_develop` conda environment
-<<<<<<< HEAD
 
     -   If you don't know how to install, file a bug for Sergey and we can help
 
@@ -235,17 +234,6 @@
 -   Once the code is reviewed and promoted to a lib / unit tested, the conda
     recipe is updated as part of the PR
 
-=======
-
-    -   If you don't know how to install, file a bug for Sergey and we can help
-
--   You should document how you install the package so that anyone who runs the
-    notebook can install the package on top of `p1_develop` in the same way
-
--   Once the code is reviewed and promoted to a lib / unit tested, the conda
-    recipe is updated as part of the PR
-
->>>>>>> f1a63664
     -   The team needs to update their `p1_develop` package to pick up the
         dependencies
 
@@ -515,7 +503,6 @@
 
 -   Use `_LOG.warning` for messages to the final user related to something
     unexpected where the code is making a decision that might be controversial
-<<<<<<< HEAD
 
     -   E.g., processing a dir that is supposed to contain only `.csv` files the
         code finds a non-`.csv` file and decides to skip it, instead of breaking
@@ -529,21 +516,6 @@
 -   Use `_LOG.debug` to communicate information related to the internal behavior
     of code
 
-=======
-
-    -   E.g., processing a dir that is supposed to contain only `.csv` files the
-        code finds a non-`.csv` file and decides to skip it, instead of breaking
-
--   Use `_LOG.info` to communicate to the final user, e.g.,
-
-    -   when the script is started
-    -   where the script is saving its results
-    -   a progress bar indicating the amount of work completed
-
--   Use `_LOG.debug` to communicate information related to the internal behavior
-    of code
-
->>>>>>> f1a63664
     -   Do not pollute the output with information a regular user does not care
         about
 
@@ -726,7 +698,6 @@
 ## Cleaning up the evil `import *`
 
 -   To clean up the mess you can:
-<<<<<<< HEAD
 
     -   for notebooks
         -   find & replace (e.g., using jupytext and pycharm)
@@ -735,16 +706,6 @@
         -   change the import and use linter on file to find all the problematic
             spots
 
-=======
-
-    -   for notebooks
-        -   find & replace (e.g., using jupytext and pycharm)
-        -   change the import and run one cell at the time
-    -   for code
-        -   change the import and use linter on file to find all the problematic
-            spots
-
->>>>>>> f1a63664
 -   One of the few spots where the evil import \* is ok is in the `__init__.py`
     to tweak the path of symbols exported by a library
     -   This is an advanced topic and you should rarely use it
@@ -933,7 +894,6 @@
 ## Skeleton for a script
 
 -   The ingredients are:
-<<<<<<< HEAD
 
     -   `dev_scripts/script_skeleton.py`: a template to write simple scripts you
         can copy and modify it
@@ -945,19 +905,6 @@
 -   The official reference for a script is `dev_scripts/script_skeleton.py`
 -   You can copy this file and change it
 
-=======
-
-    -   `dev_scripts/script_skeleton.py`: a template to write simple scripts you
-        can copy and modify it
-    -   `helpers/system_interaction.py`: a set of utilities that make simple to
-        run shell commands (e.g., capturing their output, breaking on error or
-        not, tee-ing to file, logging, ...)
-    -   `helpers` has lots of useful libraries
-
--   The official reference for a script is `dev_scripts/script_skeleton.py`
--   You can copy this file and change it
-
->>>>>>> f1a63664
 -   A simple example is: `dev_scripts/git/gup.py`
 -   A complex example is: `dev_scripts/linter.py`
 
@@ -975,7 +922,6 @@
 
 -   We prefer to use scripts to execute code that might take long time (e.g.,
     hours) to run, instead of notebooks
-<<<<<<< HEAD
 
 -   Pros of script
 
@@ -984,16 +930,6 @@
 
 -   Cons of notebooks
 
-=======
-
--   Pros of script
-
-    -   All the parameters are completely specified by a command line
-    -   Reproducible and re-runnable
-
--   Cons of notebooks
-
->>>>>>> f1a63664
     -   Tend to crash / hang for long jobs
     -   Not easy to understand if the notebook is doing progress
     -   Not easy to get debug output
@@ -1032,7 +968,6 @@
 ## Use clear names for the scripts
 
 -   In general scripts (like functions) should have a name like "action_verb".
-<<<<<<< HEAD
 
     -   **Bad**
         -   Example of bad names are`timestamp_extractor.py` and
@@ -1050,25 +985,6 @@
     for this dataset, that we refer in the bug name,
     e.g.,`TaskXYZ_edgar_timestamp_dataset_extractor.py`
 
-=======
-
-    -   **Bad**
-        -   Example of bad names are`timestamp_extractor.py` and
-            `timestamp_extractor_v2.py`
-            -   Which timestamp data set are we talking about?
-            -   What type of timestamps are we extracting?
-            -   What is the difference about these two scripts?
-
--   We need to give names to scripts that help people understand what they do
-    and the context in which they operate
--   We can add a reference to the task that originated the work (to give more
-    context)
-
--   E.g., for a script generating a dataset there should be an (umbrella) bug
-    for this dataset, that we refer in the bug name,
-    e.g.,`TaskXYZ_edgar_timestamp_dataset_extractor.py`
-
->>>>>>> f1a63664
 -   Also where the script is located should give some clue of what is related to
 
 # Functions
@@ -1217,17 +1133,10 @@
 
 -   A "layer" design pattern (see Unix architecture) is a piece of code that
     talks / has dependency only to one outermost layer and one innermost layer
-<<<<<<< HEAD
 
 -   You can use this approach in your files representing data processing
     pipelines
 
-=======
-
--   You can use this approach in your files representing data processing
-    pipelines
-
->>>>>>> f1a63664
 -   You can split code in sections using 80 characters # comments, e.g.,
 
     ```python
@@ -1286,19 +1195,11 @@
 
 -   Why calling an object `TimeSeriesMinStudy` instead of
     `TimeSeriesMinuteStudy`?
-<<<<<<< HEAD
 
     -   Saving 3 letters is not worth
     -   The reader might interpret `Min` as `Minimal` (or `Miniature`, `Minnie`,
         `Minotaur`)
 
-=======
-
-    -   Saving 3 letters is not worth
-    -   The reader might interpret `Min` as `Minimal` (or `Miniature`, `Minnie`,
-        `Minotaur`)
-
->>>>>>> f1a63664
 -   If you don't like to type, we suggest you get a better keyboard, e.g.,
     [this](https://kinesis-ergo.com/shop/advantage2/)
 
@@ -1351,15 +1252,66 @@
     promoted to higher level libraries to be used in multiple research, after
     its quality reaches production quality
 
-<<<<<<< HEAD
-\*
-
-@staticmethod def _get_zero_element(list_: list): if not list*: return None
-else: return list*[0]
-
-vendors/kibot/utils.py:394: [R1705(no-else-return),
-ExpiryContractMapper.extract_contract_expiry] Unnecessary "else" after "return"
-[pylint]
+# Document what notebooks are for
+
+Can we add to each notebook a description of what it does (prototyping,
+analysis, tutorial)
+
+# Keep related code close
+
+-   Try to keep related code as close as possible to their counterparty to
+    highlight logical blocks
+-   Add comments to explain the logical blocks composing complex actions
+
+-   E.g., consider this code:
+
+    ```python
+    func_info = collections.OrderedDict()
+    func_sig = inspect.signature(self._transformer_func)
+    # Perform the column transformation operations.
+    if "info" in func_sig.parameters:
+        df = self._transformer_func(
+            df, info=func_info, **self._transformer_kwargs
+        )
+        info["func_info"] = func_info
+    else:
+        df = self._transformer_func(df, **self._transformer_kwargs)
+    ```
+
+    -   Observations:
+        -   `func_info` is used only in one branch of the `if-then-else`, so it
+            should be only in that branch
+        -   Since `func_sig` is just a temporary alias for making the code
+            easier to follow (good!), we want to keep it close to where it's
+            used
+
+    ```python
+    # Perform the column transformation operations.
+    func_sig = inspect.signature(self._transformer_func)
+    if "info" in func_sig.parameters:
+        # If info is available in the function signature, then pass it
+        # to the transformer.
+        func_info = collections.OrderedDict()
+        df = self._transformer_func(
+            df, info=func_info, **self._transformer_kwargs
+        )
+        info["func_info"] = func_info
+    else:
+        df = self._transformer_func(df, **self._transformer_kwargs)
+    ```
+
+# Single exit point from a function
+
+```python
+@staticmethod
+def _get_zero_element(list_: list):
+        if not list*: return None
+    else:
+        return list*[0]
+
+vendors/kibot/utils.py:394: [R1705(no-else-return), ExpiryContractMapper.extract_contract_expiry] Unnecessary "else" after "return" [pylint]
+```
+
 
 -   Try to have a single exit point from a function, since this guarantees that
     the return value is always the same
@@ -1376,61 +1328,27 @@
         `np.nan` (instead of `None`) so that the client can use the return value
         in a uniform way
 
-@staticmethod def _get_zero_element(list_: list): if not list*: ret = None else:
-ret = list*[0] return ret
-
-def _get_zero_element(list_: list): ret = None if not list* else list*[0] return
-ret
-
--   It's ok to have functions like: def ...(...): // Handle simple cases. ... if
-    ...: return // lots of code ... return ...
-
-=======
->>>>>>> f1a63664
-# Document what notebooks are for
-
-Can we add to each notebook a description of what it does (prototyping,
-analysis, tutorial)
-
-# Keep related code close
-
--   Try to keep related code as close as possible to their counterparty to
-    highlight logical blocks
--   Add comments to explain the logical blocks composing complex actions
-
--   E.g., consider this code:
-
-    ```python
-    func_info = collections.OrderedDict()
-    func_sig = inspect.signature(self._transformer_func)
-    # Perform the column transformation operations.
-    if "info" in func_sig.parameters:
-        df = self._transformer_func(
-            df, info=func_info, **self._transformer_kwargs
-        )
-        info["func_info"] = func_info
+```python
+@staticmethod
+def _get_zero_element(list_: list):
+    if not list*:
+        ret = None
     else:
-        df = self._transformer_func(df, **self._transformer_kwargs)
-    ```
-
-    -   Observations:
-        -   `func_info` is used only in one branch of the `if-then-else`, so it
-            should be only in that branch
-        -   Since `func_sig` is just a temporary alias for making the code
-            easier to follow (good!), we want to keep it close to where it's
-            used
-
-    ```python
-    # Perform the column transformation operations.
-    func_sig = inspect.signature(self._transformer_func)
-    if "info" in func_sig.parameters:
-        # If info is available in the function signature, then pass it
-        # to the transformer.
-        func_info = collections.OrderedDict()
-        df = self._transformer_func(
-            df, info=func_info, **self._transformer_kwargs
-        )
-        info["func_info"] = func_info
-    else:
-        df = self._transformer_func(df, **self._transformer_kwargs)
-    ```+        ret = list*[0] return ret
+
+def _get_zero_element(list_: list):
+    ret = None if not list* else list*[0] return ret
+```
+
+-   It's ok to have functions like:
+
+```python
+def ...(...):
+    // Handle simple cases.
+    ...
+    if ...:
+        return
+    // lots of code
+    ...
+    return
+```