<!--ts-->
   * [Brief introduction to c4](#brief-introduction-to-c4)
      * [Different levels of detail](#different-levels-of-detail)
         * [System context (Level 1)](#system-context-level-1)
         * [Container (Level 2)](#container-level-2)
         * [Component (level 3)](#component-level-3)
         * [Code (level 4)](#code-level-4)
   * [Our conventions](#our-conventions)
      * [Use classes!](#use-classes)
      * [Mapping C4 and code structure](#mapping-c4-and-code-structure)
      * [Generating class diagram](#generating-class-diagram)
   * [Brief introduction to PlantUML](#brief-introduction-to-plantuml)
      * [PlantUML is Markdown](#plantuml-is-markdown)
         * [render_md.py tool](#render_mdpy-tool)
            * [How to use](#how-to-use)



<!--te-->

- We describe the high level architecture of our system using the c4 methodology
  and PlantUML

# Brief introduction to c4

- A detailed description of c4 is https://c4model.com

- C4 stands for "context, container, component, code" (the 4 Cs)

- C4 model helps developers describe software architecture
  - It maps code at various level of detail
  - It is useful for both software architects and developers

## Different levels of detail

- The 4 levels of detail are:
  1. System context system
     - How the system fits in the world
  2. Container
     - High-level technical blocks
  3. Component
     - Show the components inside a container (i.e., a high-level block)
  4. Code
     - Show how components are implemented
     - Represented in terms of UML class diagrams

### System context (Level 1)

- A system context describes something that delivers value to its users
  - Typically a system is owned by a single software development team

- System context diagram shows the big picture of how the software system
  interacts with users and other systems in the IT environment

- The focus is not on:
  - Technologies
  - Protocols
  - Low-level details

- Audience:
  - Both technical and non-technical people
  - Both inside and outside the software development team

- A system system is made up of one or more containers

### Container (Level 2)

- A container represents an application
  - E.g.,
    - Server-side web application (e.g., Tomcat running Java EE web application,
      Ruby on Rails application)
    - Client-side web application (e.g., JavaScript running in a web browser,
      e.g., using Angular)
    - Client-side desktop application (e.g., an macOS application)
    - Mobile app (e.g., an iOS or Android app)
    - Server-side console application
    - Server-less function (e.g., AWS Lambda)
    - Database (e.g., MySQL, MongoDB)
    - Content-store (e.g., AWS S3)
    - File-system (e.g., a local filesystem)
    - Shell script

- A container runs some code and store some data
  - Typically each container runs in its own process space
  - Containers communicate through inter-process communication

- A container diagram shows the high-level shape of the software architecture
  and how responsibilities are distributed across it

- A container is the sum of components
  - All components inside a container execute together
  - Components can't be deployed as separate units

- Audience:
  - Technical people
  - Inside and outside of the software development team

### Component (level 3)

- Component is a group of related functionality encapsulated behind a
  well-defined interface
  - E.g., collection of classes behind an interface

- A component diagram decomposes each container to identify major structural
  building blocks and interactions

- Audience
  - Software architects and developers

### Code (level 4)

- Code is the implementation of the software system
  - Each component can represented in terms of UML class diagrams, entity
    relationship diagrams, etc.
  - This diagram should be generated automatically from code

- Audience
  - Software architects and developers

# Our conventions

## Use classes!

- In order to be able to describe the system with C4 it is best to use classes
  to separate responsibilities and package code

- Using classes has the following advantages:
  - Organizes the code in cohesive parts
  - Makes clear what is a public interface vs a private interface (e.g.,
    helpers)
  - Highlights responsibility (e.g., builder, annotation, processor, analyzer)
  - Simplifies the interface of functions by sharing state in the object

- Note that classes still allow our favorite functional style of programming
  - E.g., pandas is implemented with classes and it allows functional style
  - The difference is going from:
    ```python
    f(ton of arguments)
    ```
    to
    ```python
    o(some argument).f(other arguments)
    ```

## Mapping C4 and code structure

- To simplify, we map the 4 levels of C4 in the code structure

- Level 1
  - System context = big picture of how the system interacts with users and
    other systems
  - A system is typically mapped onto a code repository
  - E.g.,
    - `//p1` is a system providing data and analytics for commodity
    - `//pre-commit` is a system implementing a code linter

- Level 2:
  - Container = high-level software architecture and how responsibilities are
    split in the system
  - A container corresponds to the first level of directories in a repo
  - E.g., in `//p1`
    - `automl`: application for automatic machine learning for commodity
      analysis
    - `edgar`: application to handle EDGAR data
    - `etl3`: back-end db for time series with real-time and point-in-time
      semantics

- Level 3
  - Component = a group of related functionality encapsulated behind a
    well-defined interface (e.g., collection of classes behind an interface)
  - Components correspond to the second level of directory
  - E.g., in `//p1/edgar`
    - `api`: real-time system storing the data from EDGAR
    - `company_commodity_mapping`: data pipeline to process mapping between
      commodities and companies
    - `form8`: data pipeline processing form 8

- Level 4
  - Classes
  - Typically we organize multiple related classes in files
  - E.g., in `//p1/edgar/form8`
    - `analyze_results.py`: classes and functions to analyze results from the
      data pipeline
    - `extract_tables.py`: class `TableExtractor` extracting tables from Form 8
    - `filter_tables.py`: class `TableFilterer`
    - `match_targets.py`
    - `normalize_table.py`

## Generating class diagram

- To generate a class diagram (level 4 of c4), you can run
  ```bash
  > dev_scripts/create_class_diagram.sh
  ```

# Brief introduction to PlantUML

- Unified Modeling Language (UML) is a modeling language for software
  engineering to provide a standard way to visualize design of a system

- We use mainly Class Diagrams
  - For information on some class diagram convention see
    https://en.wikipedia.org/wiki/Class_diagram

- You can refer to the PDF guide at http://plantuml.com/guide for an extensive
  description of what PlantUML can do
  - We are mainly interested in the "Class diagram" section

- The website https://structurizr.com has lots of information on using tools for
  C4 and lots of [examples](https://structurizr.com/share/52804/plantuml)

## PlantUML is Markdown

- We use PlantUML for rendering diagrams in our documentation
  - For interactive use you can rely on online tools like:
    - Online editors:
      - [planttext](https://www.planttext.com/)
      - [liveuml](https://liveuml.com/)
      - [PlantUML Web Server](http://www.plantuml.com/plantuml/uml/SyfFKj2rKt3CoKnELR1Io4ZDoSa70000)
    - PyCharm plugin (create and edit `.puml` file locally):
      - [PlantUML integration](https://plugins.jetbrains.com/plugin/7017-plantuml-integration)

- We create `README.md` and `architecture.md` markdown files to document
  software. `README.md` is for general content, `architecture.md` is for code
  architecture description. You can embed the diagrams in `architecture.md` file
  in a correspondent folder.

- To render PlantUML in our markdown files instead of `@startuml` you need to
  use the tag:
  ````txt
  ```plantuml
  ...
  ```
  ````

### `render_md.py` tool

- We have a `render_md.py` tool to embed images after `plantuml` section.
  Typical usage to insert images to the markdown file and to preview it:
  ```bash
  > render_md.py -i knowledge_graph/vendors/README.md
  ```
<<<<<<< HEAD

#### How to use

1. Make sure `plantuml` is installed on your machine. The easiest way is to use
   the
   [docker](https://github.com/ParticleDev/commodity_research/blob/master/documentation_p1/technical/docker.md)
   container. All the packages typically needed for development are installed in
   the container.
2. How to use:

```bash
> amp/documentation/scripts/render_md.py -h
```

3. If you want to use `open` action, make sure that your machine is able to open
   `.html` files in the browser.
=======
  > documentation/scripts/render_md.py -i documentation/general/architecture.md
  ```

- We try to let the rendering engine do its job of deciding where to put stuff
  even if sometimes it's not perfect. Otherwise, with any update of the text we
  need to iterate on making it look nice: we don't want to do that.

- `.md` files should be linted by our tools

### Our conventions

- Names
  - Each name in mappings should be exactly the same (maybe without some invalid
    chars, like `.`) to not create a cognitive burden to the reader. It's better
    to optimize for readability rather than by the number of chars. E.g.,
    ```plantuml
    [build_configs.py] as build_configs_py
    [TableExtractor] as TableExtractor
    ```

  - We keep components / classes in alphabetical order, so we can find them
    quickly in the code

- Notes
  - Put notes describing some components / classes inside the blocks they refer
    to. E.g.,
    ```plantuml
    node mapping as map {
    [CIK<->Ticker] as ctmap
    note top of ctmap: My useful note.
    [CIK<->GVKEY] as cgmap
    }
    ```

  - We use conventions for notes as for the code comments:
    - Start a note with a capital and end with `.`. In this way, it may be even
      easier to visually distinguish notes from arrow labels.
    - Put notes straight after their related component definition, so a note will
      look like a comment in the code

- Arcs
  - The direction of the arcs represents the direction of the action. E.g.,

    ```plantuml
    apple --> ground : falls to
    ```

  - We use the third person for describing actions

- We use comments as headers to organize the `architecture.md`. Note that the
  comments in `plantuml` are introduced with `'`. Some frequently used headers
  are:
  - `' Components`
  - `' Databases`
  - `' Containers`
  - `' Edge labels`
  - `' Notes`

- An example of acceptable C4 diagram plantuml snippet:

  ```plantuml
    ' Components
    component [Edgar API] as Edgar_API
    note top of Edgar_API : System storing the real-time\nand historical data from EDGAR.
    component [Headers dataset] as Headers_dataset

    ' Databases
    database "Compustat DB" as Compustat_DB
    note top of Compustat_DB : Third-party database\nwith financial data.

    ' Containers
    node Form8 as form8 {
     [analyze_results.py] as analyze_results_py
     note left of analyze_results_py: Computes matching statistics.
     [build_configs.py] as build_configs_py
     [edgar_utils.py] as edgar_utils_py
     [run_pipeline.py] as run_pipeline_py
     [TableExtractor]
     note right of TableExtractor: Extracts forms tables.
     [TableNormalizer]
     note right of TableNormalizer: Normalizes extracted tables.
     [TableFilterer]
     note right of TableFilterer: Takes only financial tables\nfrom normalized tables.
     [TargetMatcher]
     note right of TargetMatcher: Matches financial values in tables.
    }
    node mapping as mapping {
     [CIK<->Ticker] as CIK_Ticker
     [CIK<->GVKEY] as CIK_GVKEY
    }
    node universe as universe{
     [S&P400]
     [S&P500]
     [S&P600]
     [S&P1500]
     [S&P1500_ISAM]
    }
    note left of universe: Universe of companies\n as Tickers/GVKEYs.

    ' Edge labels
    Edgar_API --> edgar_utils_py: provides filings payloads to
    Compustat_DB --> run_pipeline_py: provides target\nvalues to match on to
    build_configs_py --> run_pipeline_py: provides pipeline\nparameters to
    edgar_utils_py --> TableExtractor: provides universe filings to
    analyze_results_py --> run_pipeline_py: provides functions\nto run the matching in to
    mapping --> edgar_utils_py: provides mapping to construct\n universe as CIKs to
    Headers_dataset --> analyze_results_py: provides filing\ndates to
    TableExtractor --> TableNormalizer: provides tables to be normalized to
    TableFilterer --> run_pipeline_py: provides forms\n values to be matched to
    TargetMatcher --> analyze_results_py: matches values in
    TableNormalizer --> TableFilterer: provides tables to be filtered to
    universe --> mapping: provides universe of companies to
    ```

  You can find the correspondent `architecture.md` file
  [here](https://github.com/ParticleDev/commodity_research/blob/master/edgar/forms8/architecture.md).
>>>>>>> 0143ab09
<|MERGE_RESOLUTION|>--- conflicted
+++ resolved
@@ -240,7 +240,6 @@
   ```bash
   > render_md.py -i knowledge_graph/vendors/README.md
   ```
-<<<<<<< HEAD
 
 #### How to use
 
@@ -249,23 +248,22 @@
    [docker](https://github.com/ParticleDev/commodity_research/blob/master/documentation_p1/technical/docker.md)
    container. All the packages typically needed for development are installed in
    the container.
+   
 2. How to use:
 
 ```bash
 > amp/documentation/scripts/render_md.py -h
 ```
 
-3. If you want to use `open` action, make sure that your machine is able to open
-   `.html` files in the browser.
-=======
-  > documentation/scripts/render_md.py -i documentation/general/architecture.md
-  ```
-
 - We try to let the rendering engine do its job of deciding where to put stuff
   even if sometimes it's not perfect. Otherwise, with any update of the text we
   need to iterate on making it look nice: we don't want to do that.
 
 - `.md` files should be linted by our tools
+        jkdlasjljdlaks
+
+3. If you want to use `open` action, make sure that your machine is able to open
+   `.html` files in the browser.
 
 ### Our conventions
 
@@ -374,4 +372,4 @@
 
   You can find the correspondent `architecture.md` file
   [here](https://github.com/ParticleDev/commodity_research/blob/master/edgar/forms8/architecture.md).
->>>>>>> 0143ab09
+
