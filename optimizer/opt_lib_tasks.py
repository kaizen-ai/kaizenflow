--- conflicted
+++ resolved
@@ -198,10 +198,9 @@
         as_user=as_user,
         use_bash=use_bash,
         container_dir_name=_OPTIMIZER_DIR,
-<<<<<<< HEAD
-    )
-
-
+    )
+
+    
 # #############################################################################
 # Start/stop `opt` services.
 # #############################################################################
@@ -258,7 +257,4 @@
     )
     #
     docker_up_cmd = hlibtask._to_multi_line_cmd(docker_up_cmd_)
-    hlibtask._run(ctx, docker_up_cmd, pty=True)
-=======
-    )
->>>>>>> c2ad22b8
+    hlibtask._run(ctx, docker_up_cmd, pty=True)