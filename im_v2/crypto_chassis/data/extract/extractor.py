--- conflicted
+++ resolved
@@ -13,11 +13,7 @@
 
 import helpers.hdbg as hdbg
 import helpers.hdatetime as hdateti
-<<<<<<< HEAD
 import im_v2.common.data.extract.extractor as imvcdeext
-=======
-import time
->>>>>>> 5d78a2fc
 
 _LOG = logging.getLogger(__name__)
 
@@ -37,49 +33,8 @@
         Convert currency pair used for getting data from exchange.
         """
         return currency_pair.replace("_", "/").lower()
-<<<<<<< HEAD
  
     def download_market_depth(
-=======
-
-    def download_data(self, data_type: str, *args: Any, **kwargs: Any) -> pd.DataFrame:
-        """
-        Download Crypto Chassis data.
-
-        :param data_type: the type of data, e.g. `market_depth`
-        :return: Crypto Chassis data
-        """
-        # Get data.
-        if data_type == "ohlcv":
-            data = self._download_ohlcv(
-            # TODO(Danya): The thing is, we don't pass all of these values
-            #  all the time. For example, `mode` is very vague concept, and
-            #  `interval` has a very definite default value ("1m").
-            # Ideally, we should have defaults for each parameter except for `exchange_id` and `currency_pair`.
-            **kwargs,
-        )
-        elif data_type == "market_depth":
-            data = self._download_market_depth(
-                exchange=kwargs["exchange_id"],
-                currency_pair=kwargs["currency_pair"],
-                depth=kwargs["depth"],
-                start_timestamp=kwargs["start_timestamp"],
-        )
-        elif data_type == "trades":
-            data = self._download_trade(
-                exchange=kwargs["exchange_id"],
-                currency_pair=kwargs["currency_pair"],
-                start_timestamp=kwargs["start_timestamp"],
-        )
-        else:
-            hdbg.dfatal(
-                f"Unknown data type {data_type}. Possible data types: ohlcv, market_depth"
-            )
-        time.sleep(1)
-        return data
-
-    def _download_market_depth(
->>>>>>> 5d78a2fc
         self,
         exchange: str,
         currency_pair: str,
@@ -155,19 +110,14 @@
         exchange_id: str,
         currency_pair: str,
         *,
-<<<<<<< HEAD
-        mode: str = "historical",
-        interval: str = "1m",
-=======
         # TODO(Danya): This is an example of how to do it.
         mode: Optional[str] = "recent",
         interval: Optional[str] = "1m",
         # TODO(Danya): It seems like the API doesn't recognize None, at least for OHLCV.
->>>>>>> 5d78a2fc
         start_timestamp: Optional[pd.Timestamp] = None,
         end_timestamp: Optional[pd.Timestamp] = None,
         include_realtime: Optional[int] = "1",
-    ) -> pd.DataFrame:
+        ) -> pd.DataFrame:
         """
         Download snapshot of ohlcv.
 
