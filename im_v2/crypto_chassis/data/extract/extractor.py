"""
Download data from Crypto-Chassis: https://github.com/crypto-chassis.

Import as:

import im_v2.crypto_chassis.data.extract.extractor as imvccdexex
"""
import logging
from typing import Any, Optional

import pandas as pd
import requests
import tqdm

import helpers.hdatetime as hdateti
import helpers.hdbg as hdbg
import im_v2.common.data.extract.extractor as imvcdexex

_LOG = logging.getLogger(__name__)


class CryptoChassisExtractor(imvcdexex.Extractor):
    """
    Access exchange data from Crypto-Chassis through REST API.
    """

    def __init__(self) -> None:
        super().__init__()
        self._endpoint = "https://api.cryptochassis.com/v1"
        self.vendor = "crypto_chassis"

    @staticmethod
    def convert_currency_pair(currency_pair: str) -> str:
        """
        Convert currency pair used for getting data from exchange.
        """
        return currency_pair.replace("_", "/").lower()

<<<<<<< HEAD
=======
    @staticmethod
    def _build_query_url(base_url: str, **kwargs: Any) -> str:
        """
        Combine base API URL and query parameters.

        :param base_url: base URL of CryptoChassis API
        Additional parameters that can be passed as **kwargs:
          - depth: int - allowed values: 1 to 10. Defaults to 1.
          - interval: str, e.g. `1m`, `3m`, `5m` etc.
          - startTime: pd.Timestamp
          - endTime: pd.Timestamp
          - includeRealTime: 0, 1. If set to 1, request rate limit on this
            endpoint is 1 request per second per public IP.
        :return: query URL with parameters
        """
        params = []
        for pair in kwargs.items():
            if pair[1] is not None:
                # Check whether the parameter is not empty.
                # Convert value to string and join query parameters.
                joined = "=".join([pair[0], str(pair[1])])
                params.append(joined)
        joined_params = "&".join(params)
        query_url = f"{base_url}?{joined_params}"
        return query_url

>>>>>>> b98bbc31
    def _download_market_depth(
        self,
        exchange_id: str,
        currency_pair: str,
        start_timestamp: pd.Timestamp,
        end_timestamp: pd.Timestamp,
        *,
        depth: int = 1,
    ) -> pd.DataFrame:
        """
        Download snapshot data on market depth.

            timestamp     bid_price     bid_size     ask_price     ask_size
        0     1641686400     41678.35     0.017939     41686.97     1.69712319
        1     1641686401     41678.35     0.017939     41690.58     0.04

        :param exchange: the name of exchange, e.g. `binance`, `coinbase`
        :param currency_pair: the pair of currency to exchange, e.g. `btc-usd`
        :param start_timestamp: start of processing
        :param depth: allowed values: 1 to 10. Defaults to 1.
        :return: market depth data
        """
        hdbg.dassert_isinstance(
            start_timestamp,
            pd.Timestamp,
        )
        hdbg.dassert_isinstance(
            end_timestamp,
            pd.Timestamp,
        )
        hdbg.dassert_lte(start_timestamp, end_timestamp)
        # Verify that date parameters are of correct format.
        if depth:
            hdbg.dassert_lgt(1, depth, 10, True, True)
            depth = str(depth)
        # Currency pairs in market data are stored in `cur1/cur2` format,
        # Crypto Chassis API processes currencies in `cur1-cur2` format, therefore
        # convert the specified pair to this view.
        currency_pair = currency_pair.replace("/", "-")
        # Build base URL.
        core_url = self._build_base_url(
            data_type="market-depth",
            exchange=exchange_id,
            currency_pair=currency_pair,
        )
        date_range = pd.date_range(start_timestamp, end_timestamp, freq="d")
        all_days_data = []
        for timestamp in tqdm.tqdm(date_range):
            timestamp = timestamp.strftime("%Y-%m-%dT%XZ")
            # Build URL with specified parameters.
            query_url = self._build_query_url(
                core_url, startTime=timestamp, depth=depth
            )
            _LOG.info(query_url)
            # Request the data.
            r = requests.get(query_url)
            # Retrieve raw data.
            data_json = r.json()
            if not data_json.get("urls"):
                # Return empty dataframe if there are no results.
                _LOG.warning("No data at %s", query_url)
                df_csv = pd.DataFrame()
            else:
                df_csv = data_json["urls"][0]["url"]
                # Convert CSV into dataframe.
                df_csv = pd.read_csv(df_csv, compression="gzip")
            all_days_data.append(df_csv)
        market_depth = pd.concat(all_days_data)
        if market_depth.empty:
            _LOG.warning("No data found for given query parameters.")
            return pd.DataFrame()
        # Separate `bid_price_bid_size` column to `bid_price` and `bid_size`.
        market_depth["bid_price"], market_depth["bid_size"] = zip(
            *market_depth["bid_price_bid_size"].apply(lambda x: x.split("_"))
        )
        # Separate `ask_price_ask_size` column to `ask_price` and `ask_size`.
        market_depth["ask_price"], market_depth["ask_size"] = zip(
            *market_depth["ask_price_ask_size"].apply(lambda x: x.split("_"))
        )
        # Remove deprecated columns.
        market_depth = market_depth.drop(
            columns=["bid_price_bid_size", "ask_price_ask_size"]
        )
        # Rename time column.
        market_depth = market_depth.rename(columns={"time_seconds": "timestamp"})
        return market_depth

    def _download_ohlcv(
        self,
        exchange_id: str,
        currency_pair: str,
        *,
        start_timestamp: Optional[pd.Timestamp],
        end_timestamp: Optional[pd.Timestamp],
        *,
        interval: Optional[str] = "1m",
        include_realtime: str = "1",
<<<<<<< HEAD
=======
        **kwargs: Any,
>>>>>>> b98bbc31
    ) -> pd.DataFrame:
        """
        Download snapshot of ohlcv.

            timestamp     open         high         low         close        volume  vwap  number_of_trades     twap
        0     1634011620     56775.59     56799.51     56775.59     56799.51     0.184718     56781.6130     9     56783.3033
        1     1634011680     56822.35     56832.25     56815.59     56815.59     0.363495     56828.9840     16     56828.9512

        :param exchange_id: the name of exchange, e.g. `binance`, `coinbase`
        :param currency_pair: the pair of currency to download, e.g. `btc-usd`
        :param start_time: timestamp of start
        :param end_time: timestamp of end
        :param mode: `recent` for real-time data, `historical` for historical data
        :param interval: interval between data points in one bar, e.g. `1m` (default), `5h`, `2d`
        :param include_realtime: 0 (default) or 1. If set to 1, request rate limit on this
            endpoint is 1 request per second per public IP.
        :return: ohlcv data
        """
        # Verify that date parameters are of correct format.
        if start_timestamp:
            hdbg.dassert_isinstance(
                start_timestamp,
                pd.Timestamp,
            )
            # Convert datetime to unix time, e.g. `2022-01-09T00:00:00` -> `1641686400`.
            start_timestamp = hdateti.convert_timestamp_to_unix_epoch(
                start_timestamp, unit="s"
            )
        if end_timestamp:
            hdbg.dassert_isinstance(
                end_timestamp,
                pd.Timestamp,
            )
            end_timestamp = hdateti.convert_timestamp_to_unix_epoch(
                end_timestamp, unit="s"
            )
        # Currency pairs in market data are stored in `cur1/cur2` format,
        # Crypto Chassis API processes currencies in `cur1-cur2` format, therefore
        # convert the specified pair to this view.
        currency_pair = currency_pair.replace("/", "-")
        # Build base URL.
        core_url = self._build_base_url(
            data_type="ohlc",
            exchange=exchange_id,
            currency_pair=currency_pair,
        )
        # Build URL with specified parameters.
        query_url = self._build_query_url(
            core_url,
            startTime=start_timestamp,
            endTime=end_timestamp,
            interval=interval,
            includeRealTime=include_realtime,
        )
        # Request the data.
        r = requests.get(query_url)
        # Retrieve raw data.
        data_json = r.json()
        # Get OHLCV data.
        data = []
        if data_json.get("historical") is not None:
            # Process historical data.
            df_csv = data_json["historical"]["urls"][0]["url"]
            # Convert CSV into dataframe.
            historical_data = pd.read_csv(df_csv, compression="gzip")
            data.append(historical_data)
        if data_json.get("recent") is not None:
            # Process recent data.
            columns = data_json["recent"]["fields"].split(", ")
            # Build Dataframe.
            recent_data = pd.DataFrame(
                columns=columns, data=data_json["recent"]["data"]
            )
            data.append(recent_data)
        # Combine historical and recent Dataframes.
        if not data:
            # Return empty Dataframe if there is no data.
            return pd.DataFrame()
        ohlcv = pd.concat(data, axis=1)
        # Filter the time period since Crypto Chassis doesn't provide this functionality.
        # (CmTask #1887).
        if start_timestamp:
            ohlcv = ohlcv[(ohlcv["time_seconds"] >= start_timestamp)]
        if end_timestamp:
            ohlcv = ohlcv[(ohlcv["time_seconds"] <= end_timestamp)]
        # Rename time column.
        ohlcv = ohlcv.rename(columns={"time_seconds": "timestamp"})
        return ohlcv

    def _download_trades(
        self,
        exchange_id: str,
        currency_pair: str,
        *,
        start_timestamp: Optional[pd.Timestamp] = None,
    ) -> pd.DataFrame:
        """
        Download snapshot of trade data.

            timestamp     price         size        is_buyer_maker
        0     1641686404     41692.50     0.012473     0
        1     1641686441     41670.00     0.001194     0

        :param exchange: the name of exchange, e.g. `binance`, `coinbase`
        :param currency_pair: the pair of currency to download, e.g. `btc-usd`
        :param start_time: timestamp of start
        :return: trade data
        """
        # Verify that date parameters are of correct format.
        if start_timestamp:
            hdbg.dassert_isinstance(
                start_timestamp,
                pd.Timestamp,
            )
            start_timestamp = start_timestamp.strftime("%Y-%m-%dT%XZ")
        # Currency pairs in market data are stored in `cur1/cur2` format,
        # Crypto Chassis API processes currencies in `cur1-cur2` format, therefore
        # convert the specified pair to this view.
        currency_pair = currency_pair.replace("/", "-")
        # Build base URL.
        core_url = self._build_base_url(
            data_type="trade",
            exchange=exchange_id,
            currency_pair=currency_pair,
        )
        # Build URL with specified parameters.
        query_url = self._build_query_url(core_url, startTime=start_timestamp)
        # Request the data.
        r = requests.get(query_url)
        # Retrieve raw data.
        data_json = r.json()
        if data_json.get("urls") is None:
            # Return empty dataframe if there is no results.
            return pd.DataFrame()
        df_csv = data_json["urls"][0]["url"]
        # Convert CSV into dataframe.
        trade = pd.read_csv(df_csv, compression="gzip")
        # Rename time column.
        trade = trade.rename(columns={"time_seconds": "timestamp"})
        # Convert float timestamp to int.
        trade["timestamp"] = trade["timestamp"].apply(lambda x: int(x))
        return trade

    def _build_base_url(
        self,
        data_type: str,
        exchange: str,
        currency_pair: str,
    ) -> str:
        """
        Build valid URL to send request to CryptoChassis API.

        :param data_type: the type of data source, `market-depth`, `trade` or `ohlc`
        :param exchange: the exchange type, e.g. 'binance'
        :param currency_pair: the pair of currency to exchange, e.g. `btc-usd`
        :return: base URL of CryptoChassis API
        """
        # Build main API URL.
        core_url = f"{self._endpoint}/{data_type}/{exchange}/{currency_pair}"
        return core_url<|MERGE_RESOLUTION|>--- conflicted
+++ resolved
@@ -36,8 +36,6 @@
         """
         return currency_pair.replace("_", "/").lower()
 
-<<<<<<< HEAD
-=======
     @staticmethod
     def _build_query_url(base_url: str, **kwargs: Any) -> str:
         """
@@ -64,15 +62,14 @@
         query_url = f"{base_url}?{joined_params}"
         return query_url
 
->>>>>>> b98bbc31
     def _download_market_depth(
-        self,
-        exchange_id: str,
-        currency_pair: str,
-        start_timestamp: pd.Timestamp,
-        end_timestamp: pd.Timestamp,
-        *,
-        depth: int = 1,
+            self,
+            exchange_id: str,
+            currency_pair: str,
+            start_timestamp: pd.Timestamp,
+            end_timestamp: pd.Timestamp,
+            *,
+            depth: int = 1,
     ) -> pd.DataFrame:
         """
         Download snapshot data on market depth.
@@ -153,19 +150,15 @@
         return market_depth
 
     def _download_ohlcv(
-        self,
-        exchange_id: str,
-        currency_pair: str,
-        *,
-        start_timestamp: Optional[pd.Timestamp],
-        end_timestamp: Optional[pd.Timestamp],
-        *,
-        interval: Optional[str] = "1m",
-        include_realtime: str = "1",
-<<<<<<< HEAD
-=======
-        **kwargs: Any,
->>>>>>> b98bbc31
+            self,
+            exchange_id: str,
+            currency_pair: str,
+            *,
+            start_timestamp: Optional[pd.Timestamp],
+            end_timestamp: Optional[pd.Timestamp],
+            *,
+            interval: Optional[str] = "1m",
+            include_realtime: str = "1",
     ) -> pd.DataFrame:
         """
         Download snapshot of ohlcv.
