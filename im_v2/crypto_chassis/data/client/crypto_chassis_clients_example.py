--- conflicted
+++ resolved
@@ -83,11 +83,7 @@
 ) -> imvccdcccc.CryptoChassisHistoricalPqByTileClient:
     """
     Get `CryptoChassisHistoricalPqByTileClient` object for the prod model
-<<<<<<< HEAD
-    reading actual historical data, which is stored on S3.
-=======
     reading actual futures historical data, which is stored on S3.
->>>>>>> 71e714d2
 
     Client is initialized to process CryptoChassis data for:
     - universe version: "v3"
