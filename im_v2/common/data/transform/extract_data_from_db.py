--- conflicted
+++ resolved
@@ -113,23 +113,17 @@
             date_directory = f"date={timespan[date_index].strftime('%Y%m%d')}"
             full_path = os.path.join(dst_dir, date_directory)
             hdbg.dassert_not_exists(full_path)
-<<<<<<< HEAD
+            # Set datetime index.
             # TODO(Nikola): Move to new Transform class.
             datetime_series = imvcdtcpbdtba.convert_timestamp_column(
                 df["timestamp"]
             )
             reindexed_df = df.set_index(datetime_series)
-            hparque.save_daily_df_as_pq(reindexed_df, dst_dir)
-=======
-            # Set datetime index.
-            in_col_name = "timestamp"
-            rt_df = hpandas.reindex_on_unix_epoch(rt_df, in_col_name, unit="ms")
             # Add date partition columns to the dataframe.
-            hparque.add_date_partition_cols(rt_df)
+            hparque.add_date_partition_cols(reindexed_df)
             # Partition and write dataset.
             partition_cols = ["date"]
-            hparque.partition_dataset(rt_df, partition_cols, dst_dir)
->>>>>>> d58daf6a
+            hparque.partition_dataset(reindexed_df, partition_cols, dst_dir)
         except AssertionError as ex:
             _LOG.info("Skipping. PQ file already present: %s.", ex)
             continue
