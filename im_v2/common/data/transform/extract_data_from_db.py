#!/usr/bin/env python
"""
Extract RT data from db to daily PQ files.

# Example:
> extract_data_from_db.py \
    --start_date 2021-11-23 \
    --end_date 2021-11-25 \
    --dst_dir im_v2/common/data/transform/test_data_by_date

Import as:

import im_v2.common.data.transform.extract_data_from_db as imvcdtedfd
"""

import argparse
import logging
import os.path

import pandas as pd

import helpers.hdbg as hdbg
import helpers.hparser as hparser
import helpers.hsql as hsql
<<<<<<< HEAD
import im_v2.ccxt.data.client.ccxt_clients as imvcdccccl
=======
import im_v2.ccxt.data.client.clients as ivcdclcl
>>>>>>> 8e02dd7b
import im_v2.ccxt.universe.universe as imvccunun
import im_v2.common.data.transform.transform_utils as imvcdttrut
import im_v2.im_lib_tasks as imvimlita

_LOG = logging.getLogger(__name__)


def _parse() -> argparse.ArgumentParser:
    parser = argparse.ArgumentParser(
        description=__doc__, formatter_class=argparse.RawDescriptionHelpFormatter
    )
    parser.add_argument(
        "--start_date",
        action="store",
        type=str,
        required=True,
        help="From when is data going to be extracted, including start date",
    )
    parser.add_argument(
        "--end_date",
        action="store",
        type=str,
        required=True,
        help="Until when is data going to be extracted, excluding end date",
    )
    parser.add_argument(
        "--dst_dir",
        action="store",
        type=str,
        required=True,
        help="Location of daily PQ files",
    )
    parser.add_argument(
        "--db_stage",
        action="store",
        type=str,
        default="local",
        help="Which env is used: local, dev or prod",
    )
    hparser.add_verbosity_arg(parser)
    return parser


def _main(parser: argparse.ArgumentParser) -> None:
    """
    Standard main part of the script that is parsing provided arguments.

    Timespan provided via start and end date, can not start and end on
    the same day. Start date is included in timespan, while end date is
    excluded.
    """
    args = parser.parse_args()
    hdbg.init_logger(verbosity=args.log_level, use_exec_path=True)
    # Generate timespan.
    start_date = args.start_date
    end_date = args.end_date
    hdbg.dassert_lt(start_date, end_date)
    timespan = pd.date_range(start_date, end_date)
    hdbg.dassert_lt(2, len(timespan))
    # Create location of daily PQ files.
    dst_dir = args.dst_dir
    hdbg.dassert_exists(dst_dir)
    # Connect to database.
    db_stage = args.db_stage
    env_file = imvimlita.get_db_env_path(db_stage)
    connection_params = hsql.get_connection_info_from_env_file(env_file)
    connection = hsql.get_connection(*connection_params)
    # Initiate DB client.
<<<<<<< HEAD
    ccxt_db_client = imvcdccccl.CcxtDbClient("ohlcv", connection)
=======
    ccxt_db_client = ivcdclcl.CcxtDbClient("ohlcv", connection)
>>>>>>> 8e02dd7b
    # Get universe of symbols.
    symbols = imvccunun.get_vendor_universe()
    for date_index in range(len(timespan) - 1):
        _LOG.debug("Checking for RT data on %s.", timespan[date_index])
        # TODO(Nikola): Refactor to use one db call.
        df = ccxt_db_client.read_data(
            symbols,
            start_ts=timespan[date_index],
            end_ts=timespan[date_index + 1],
            normalize=False,
        )
        if df.empty:
            _LOG.info("No RT date in db for %s.", timespan[date_index])
            continue
        try:
            # Check if directory already exists in specified path.
            date_directory = f"date={timespan[date_index].strftime('%Y%m%d')}"
            full_path = os.path.join(dst_dir, date_directory)
            hdbg.dassert_not_exists(full_path)
            # Set datetime index.
            datetime_col_name = "start_time"
            reindexed_df = imvcdttrut.reindex_on_datetime(df, datetime_col_name)
            # Add date partition columns to the dataframe.
            imvcdttrut.add_date_partition_cols(reindexed_df)
            # Partition and write dataset.
            partition_cols = ["date"]
            imvcdttrut.partition_dataset(reindexed_df, partition_cols, dst_dir)
        except AssertionError as ex:
            _LOG.info("Skipping. PQ file already present: %s.", ex)
            continue


if __name__ == "__main__":
    _main(_parse())<|MERGE_RESOLUTION|>--- conflicted
+++ resolved
@@ -22,11 +22,7 @@
 import helpers.hdbg as hdbg
 import helpers.hparser as hparser
 import helpers.hsql as hsql
-<<<<<<< HEAD
 import im_v2.ccxt.data.client.ccxt_clients as imvcdccccl
-=======
-import im_v2.ccxt.data.client.clients as ivcdclcl
->>>>>>> 8e02dd7b
 import im_v2.ccxt.universe.universe as imvccunun
 import im_v2.common.data.transform.transform_utils as imvcdttrut
 import im_v2.im_lib_tasks as imvimlita
@@ -95,11 +91,7 @@
     connection_params = hsql.get_connection_info_from_env_file(env_file)
     connection = hsql.get_connection(*connection_params)
     # Initiate DB client.
-<<<<<<< HEAD
     ccxt_db_client = imvcdccccl.CcxtDbClient("ohlcv", connection)
-=======
-    ccxt_db_client = ivcdclcl.CcxtDbClient("ohlcv", connection)
->>>>>>> 8e02dd7b
     # Get universe of symbols.
     symbols = imvccunun.get_vendor_universe()
     for date_index in range(len(timespan) - 1):
