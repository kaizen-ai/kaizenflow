#!/usr/bin/env python
"""
Convert a directory storing Parquet files organized by dates into a Parquet
dataset organized by assets.

A parquet file organized by dates looks like:

```
src_dir/
    date1/
        data.parquet
    date2/
        data.parquet
```

A parquet file organized by assets looks like:

```
dst_dir/
    year1/
        month1/
            day1/
                asset1/
                    data.parquet
                asset2/
                    data.parquet
    year2/
        month2/
            day2/
                asset1/
                    data.parquet
                asset2/
                    data.parquet
```

# Example:
> im_v2/common/data/transform/convert_pq_by_date_to_by_asset.py \
    --src_dir im_v2/common/data/transform/test_data_by_date \
    --dst_dir im_v2/common/data/transform/test_data_by_asset \
    --num_threads 2

Import as:

import im_v2.common.data.transform.convert_pq_by_date_to_by_asset as imvcdtcpbdtba
"""

import argparse
import logging
import os
from typing import Any, Dict, List

import numpy as np
import pandas as pd

import helpers.datetime_ as hdateti
import helpers.dbg as hdbg
import helpers.hparquet as hparque
import helpers.io_ as hio
import helpers.joblib_helpers as hjoblib
import helpers.parser as hparser
import helpers.printing as hprint

_LOG = logging.getLogger(__name__)


def _source_pq_files(src_dir: str) -> List[str]:
    """
    Generator for all the Parquet files in a given dir.
    """
    hdbg.dassert_dir_exists(src_dir)
    # Find all the files with extension `.parquet` or `.pq`.
    src_pq_files = hio.find_files(src_dir, "*.parquet")
    if not src_pq_files:
        src_pq_files = hio.find_files(src_dir, "*.pq")
    _LOG.debug("Found %s pq files in '%s'", len(src_pq_files), src_dir)
    hdbg.dassert_lte(1, len(src_pq_files))
    return src_pq_files


def _save_chunk(config: Dict[str, str], **kwargs: Dict[str, Any]) -> None:
    """
    Smaller part of daily data that will be decoupled to asset format for
    certain period of time.

    Chunk is executed as small task.
    """
    # TODO(Nikola): Use incremental and repeat from kwargs.
    # TODO(Nikola): Check config.
    for daily_pq in config["chunk"]:
        df = hparque.from_parquet(daily_pq)
        _LOG.debug("before df=\n%s", hprint.dataframe_to_str(df.head(3)))
        # Transform.
<<<<<<< HEAD
        # TODO(Nikola): Move to new Transform class.
        datetime_series = convert_timestamp_column(df["timestamp"], unit="s")
        reindexed_df = df.set_index(datetime_series)
        _LOG.debug("after df=\n%s", hprint.dataframe_to_str(reindexed_df.head(3)))
        hparque.save_pq_by_asset(
            config["asset_col_name"], reindexed_df, config["dst_dir"]
        )
=======
        # TODO(gp): Use eval or a more general mechanism.
        transform_func = config["transform_func"]
        if not transform_func:
            pass
        elif transform_func == "reindex_on_unix_epoch":
            in_col_name = "start_time"
            df = hpandas.reindex_on_unix_epoch(df, in_col_name)
            _LOG.debug("after df=\n%s", hprint.dataframe_to_str(df.head(3)))
        else:
            hdbg.dfatal(f"Invalid transform_func='{transform_func}'")
        # Get partition arguments.
        dst_dir = config["dst_dir"]
        asset_col_name = config["asset_col_name"]
        # Add date partition columns to the dataframe.
        hparque.add_date_partition_cols(df, partition_mode="day")
        # Partition and write dataset.
        partition_cols = ["year", "month", "day", asset_col_name]
        hparque.partition_dataset(df, partition_cols, dst_dir)
>>>>>>> d58daf6a


# TODO(gp): We might want to use a config to pass a set of params related to each
#  other (e.g., transform_func, asset_col_name, ...)
def _run(args: argparse.Namespace) -> None:
    # We assume that the destination dir doesn't exist, so we don't override data.
    dst_dir = args.dst_dir
    # TODO(Nikola): Conflict with parallel incremental. Use one for all?
    if not args.no_incremental:
        # In not incremental mode the dir should already be there.
        hdbg.dassert_not_exists(dst_dir)
    hio.create_dir(dst_dir, incremental=False)

    tasks = []
    # Convert the files one at the time.
    # TODO(Nikola): Pick chunk by chunk, not all files.
    source_pq_files = _source_pq_files(args.src_dir)
    # TODO(Nikola): Remove, quick testing. Currently splitting by week.
    chunks = np.array_split(source_pq_files, len(source_pq_files) // 7 or 1)
    for chunk in chunks:
        # TODO(Nikola): Make this config as subconfig for script args?
        config = {
            "src_dir": args.src_dir,
            "chunk": chunk,
            "dst_dir": args.dst_dir,
            "transform_func": args.transform_func,
            "asset_col_name": args.asset_col_name,
        }
        task: hjoblib.Task = (
            # args.
            (config,),
            # kwargs.
            {},
        )
        tasks.append(task)

    func_name = "_save_chunk"
    workload = (_save_chunk, func_name, tasks)
    hjoblib.validate_workload(workload)

    # Parse command-line options.
    dry_run = args.dry_run
    num_threads = args.num_threads
    incremental = not args.no_incremental
    abort_on_error = not args.skip_on_error
    num_attempts = args.num_attempts

    # Prepare the log file.
    timestamp = hdateti.get_timestamp("naive_ET")
    # TODO(Nikola): Change directory.
    log_dir = os.getcwd()
    log_file = os.path.join(log_dir, f"log.{timestamp}.txt")
    _LOG.info("log_file='%s'", log_file)
    hjoblib.parallel_execute(
        workload,
        dry_run,
        num_threads,
        incremental,
        abort_on_error,
        num_attempts,
        log_file,
    )


# TODO(Nikola): Add support for reading (not writing) to S3. #697


def _parse() -> argparse.ArgumentParser:
    parser = argparse.ArgumentParser(
        description=__doc__, formatter_class=argparse.RawDescriptionHelpFormatter
    )
    parser.add_argument(
        "--src_dir",
        action="store",
        type=str,
        required=True,
        help="Source directory where original PQ files are stored",
    )
    parser.add_argument(
        "--dst_dir",
        action="store",
        type=str,
        required=True,
        help="Destination directory where transformed PQ files will be stored",
    )
    parser.add_argument(
        "--transform_func",
        action="store",
        type=str,
        default="",
        help="Function that will be used for transforming the df",
    )
    parser.add_argument(
        "--asset_col_name",
        action="store",
        type=str,
        default="asset",
        help="Asset column may not be necessarily called asset",
    )
    hparser.add_parallel_processing_arg(parser)
    hparser.add_verbosity_arg(parser)
    return parser


def _main(parser: argparse.ArgumentParser) -> None:
    args = parser.parse_args()
    hdbg.init_logger(verbosity=args.log_level, use_exec_path=True)
    _run(args)


if __name__ == "__main__":
    _main(_parse())


# TODO(Nikola): Transform specific. It will be moved out.
def convert_timestamp_column(
    datetime_col: pd.Series, unit: str = "ms"
) -> pd.Series:
    """
    Convert datetime as string or int into a timestamp.

    :param datetime_col: series containing datetime as str or int
    :param unit: the unit of unix epoch
    :return: series containing datetime as `pd.Timestamp`
    """
    if pd.api.types.is_integer_dtype(datetime_col):
        # Convert unix epoch into timestamp.
        kwargs = {"unit": unit}
        converted_datetime_col = datetime_col.apply(
            hdateti.convert_unix_epoch_to_timestamp, **kwargs
        )
    elif pd.api.types.is_string_dtype(datetime_col):
        # Convert string into timestamp.
        converted_datetime_col = hdateti.to_generalized_datetime(datetime_col)
    else:
        raise ValueError(
            "Incorrect data format. Datetime column should be of integer or string dtype."
        )
    return converted_datetime_col<|MERGE_RESOLUTION|>--- conflicted
+++ resolved
@@ -89,35 +89,19 @@
     for daily_pq in config["chunk"]:
         df = hparque.from_parquet(daily_pq)
         _LOG.debug("before df=\n%s", hprint.dataframe_to_str(df.head(3)))
-        # Transform.
-<<<<<<< HEAD
+        # Set datetime index.
         # TODO(Nikola): Move to new Transform class.
         datetime_series = convert_timestamp_column(df["timestamp"], unit="s")
         reindexed_df = df.set_index(datetime_series)
         _LOG.debug("after df=\n%s", hprint.dataframe_to_str(reindexed_df.head(3)))
-        hparque.save_pq_by_asset(
-            config["asset_col_name"], reindexed_df, config["dst_dir"]
-        )
-=======
-        # TODO(gp): Use eval or a more general mechanism.
-        transform_func = config["transform_func"]
-        if not transform_func:
-            pass
-        elif transform_func == "reindex_on_unix_epoch":
-            in_col_name = "start_time"
-            df = hpandas.reindex_on_unix_epoch(df, in_col_name)
-            _LOG.debug("after df=\n%s", hprint.dataframe_to_str(df.head(3)))
-        else:
-            hdbg.dfatal(f"Invalid transform_func='{transform_func}'")
         # Get partition arguments.
         dst_dir = config["dst_dir"]
         asset_col_name = config["asset_col_name"]
         # Add date partition columns to the dataframe.
-        hparque.add_date_partition_cols(df, partition_mode="day")
+        hparque.add_date_partition_cols(reindexed_df, partition_mode="day")
         # Partition and write dataset.
         partition_cols = ["year", "month", "day", asset_col_name]
-        hparque.partition_dataset(df, partition_cols, dst_dir)
->>>>>>> d58daf6a
+        hparque.partition_dataset(reindexed_df, partition_cols, dst_dir)
 
 
 # TODO(gp): We might want to use a config to pass a set of params related to each
