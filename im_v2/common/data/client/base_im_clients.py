"""
Import as:

import im_v2.common.data.client.base_im_clients as imvcdcbimcl
"""

import abc
import logging
from typing import Any, Dict, List, Optional

import pandas as pd

import helpers.hdatetime as hdateti
import helpers.hdbg as hdbg
import helpers.hpandas as hpandas
import helpers.hprint as hprint
import im_v2.common.universe as ivcu

_LOG = logging.getLogger(__name__)

# #############################################################################
# ImClient
# #############################################################################

# TODO(gp): Consider splitting in one file per class. Not sure about the trade-off
#  between file proliferation and more organization.

# TODO(gp): The output of ImClient should be in the form of `start_timestamp`,
#  `end_timestamp`, and `knowledge_timestamp` since these depend on the specific
#  data source. @Grisha let's do this, but let's schedule a clean up later and
#  not right now


class ImClient(abc.ABC):
    """
    Retrieve market data for different vendors and backends.

    The data in output of a class derived from `ImClient` is normalized so that:
    - the index:
      - represents the knowledge time
      - is the end of the sampling interval
      - is called `timestamp`
      - is a tz-aware timestamp in UTC
    - the data:
      - is resampled on a 1 minute grid and filled with NaN values
      - is sorted by index and `full_symbol`
      - is guaranteed to have no duplicates
      - belongs to intervals like [a, b]
      - has a `full_symbol` column with a string representing the canonical name
        of the instrument

    E.g.,
    ```
                                    full_symbol     close     volume
                    timestamp
    2021-07-26 13:42:00+00:00  binance:BTC_USDT  47063.51  29.403690
    2021-07-26 13:43:00+00:00  binance:BTC_USDT  46946.30  58.246946
    2021-07-26 13:44:00+00:00  binance:BTC_USDT  46895.39  81.264098
    ```
    """

    def __init__(
        self,
        vendor: str,
        resample_1min: bool,
        *,
        full_symbol_col_name: Optional[str] = None,
    ) -> None:
        """
        Constructor.

        :param vendor: price data provider
        :param resample_1min: whether to resample data to 1 minute or not
        :param full_symbol_col_name: the name of the column storing the symbol
            name. It can be overridden by other methods
        """
        hdbg.dassert_isinstance(vendor, str)
        self._vendor = vendor
        hdbg.dassert_isinstance(resample_1min, bool)
        self._resample_1min = resample_1min
        # TODO(gp): This is the name of the column of the asset_id in the data
        #  as it is read by the derived classes (e.g., `igid`, `asset_id`).
        #  We should rename this as "full_symbol" so that all the code downstream
        #  knows how to call it and / or we can add a column_remap.
        if full_symbol_col_name is not None:
            hdbg.dassert_isinstance(full_symbol_col_name, str)
        self._full_symbol_col_name = full_symbol_col_name
        #
        self._asset_id_to_full_symbol_mapping = (
            self._build_asset_id_to_full_symbol_mapping()
        )

    # TODO(gp): Why static?
    @staticmethod
    @abc.abstractmethod
    def get_universe() -> List[ivcu.FullSymbol]:
        """
        Return the entire universe of valid full symbols.
        """

    # TODO(gp): Why static?
    @staticmethod
    @abc.abstractmethod
    def get_metadata() -> pd.DataFrame:
        """
        Return metadata.
        """

    @staticmethod
    def get_asset_ids_from_full_symbols(
        full_symbols: List[ivcu.FullSymbol],
    ) -> List[int]:
        """
        Convert full symbols into asset ids.

        :param full_symbols: assets as full symbols
        :return: assets as numerical ids
        """
        hdbg.dassert_container_type(full_symbols, list, ivcu.FullSymbol)
        numerical_asset_id = [
            ivcu.string_to_numerical_id(full_symbol)
            for full_symbol in full_symbols
        ]
        return numerical_asset_id

    def read_data(
        self,
        full_symbols: List[ivcu.FullSymbol],
        start_ts: Optional[pd.Timestamp],
        end_ts: Optional[pd.Timestamp],
        columns: Optional[List[str]],
        *,
        full_symbol_col_name: Optional[str] = None,
        **kwargs: Any,
    ) -> pd.DataFrame:
        """
        Read data in `[start_ts, end_ts]` for `ivcu.FullSymbol` symbols.

        :param full_symbols: list of full symbols, e.g.
            `['binance::BTC_USDT', 'kucoin::ETH_USDT']`
        :param start_ts: the earliest date timestamp to load data for
            - `None` means start from the beginning of the available data
        :param end_ts: the latest date timestamp to load data for
            - `None` means end at the end of the available data
        :param columns: columns to return
            - `None` means return all available columns
        :param full_symbol_col_name: name of the column storing the full
            symbols (e.g., `asset_id`)
        :return: combined data for all the requested symbols
        """
        _LOG.debug(
            hprint.to_str(
                "full_symbols start_ts end_ts full_symbol_col_name kwargs"
            )
        )
        # Verify the requested parameters.
        ivcu.dassert_valid_full_symbols(full_symbols)
        #
        left_close = True
        right_close = True
        hdateti.dassert_is_valid_interval(
            start_ts, end_ts, left_close, right_close
        )
        # Delegate to the derived classes to retrieve the data.
        full_symbol_col_name = self._get_full_symbol_col_name(
            full_symbol_col_name
        )
        df = self._read_data(
            full_symbols,
            start_ts,
            end_ts,
            columns,
            full_symbol_col_name=full_symbol_col_name,
            **kwargs,
        )
        _LOG.debug("After read_data: df=\n%s", hpandas.df_to_str(df, num_rows=3))
        # Check that we got what we asked for.
        # hpandas.dassert_increasing_index(df)
        #
        hdbg.dassert_in(full_symbol_col_name, df.columns)
        loaded_full_symbols = df[full_symbol_col_name].unique().tolist()
        ivcu.dassert_valid_full_symbols(loaded_full_symbols)
        hdbg.dassert_set_eq(
            full_symbols,
            loaded_full_symbols,
            msg="Not all the requested symbols were retrieved",
            only_warning=True,
        )
<<<<<<< HEAD
=======
        #
        if columns:
            hdbg.dassert_set_eq(columns, df.columns.to_list())
        #
        hdateti.dassert_timestamp_lte(start_ts, df.index.min())
        hdateti.dassert_timestamp_lte(df.index.max(), end_ts)
>>>>>>> de065431
        # Rename index.
        df.index.name = "timestamp"
        # Normalize data for each symbol.
        _LOG.debug("full_symbols=%s", df[full_symbol_col_name].unique())
        dfs = []
        for full_symbol, df_tmp in df.groupby(full_symbol_col_name):
            _LOG.debug("apply_im_normalization: full_symbol=%s", full_symbol)
            df_tmp = self._apply_im_normalizations(
                df_tmp,
                full_symbol_col_name,
                self._resample_1min,
                start_ts,
                end_ts,
            )
            self._dassert_output_data_is_valid(
                df_tmp,
                full_symbol_col_name,
                self._resample_1min,
                start_ts,
                end_ts,
            )
            dfs.append(df_tmp)
        hdbg.dassert_lt(0, df.shape[0], "Empty df=\n%s", df)
        df = pd.concat(dfs, axis=0)
        _LOG.debug("After im_normalization: df=\n%s", hpandas.df_to_str(df))
        # Sort by index and `full_symbol_col_name`.
        # There is not a simple way to sort by index and columns in Pandas,
        # so we convert the index into a column, sort, and convert back.
        df = df.reset_index()
        df = df.sort_values(by=["timestamp", full_symbol_col_name])
        df = df.set_index("timestamp", drop=True)
        # The full_symbol should be a string.
        if not df.empty:
            hdbg.dassert_isinstance(df[full_symbol_col_name].values[0], str)
        _LOG.debug("After sorting: df=\n%s", hpandas.df_to_str(df))
        return df

    # /////////////////////////////////////////////////////////////////////////

    def get_start_ts_for_symbol(
        self, full_symbol: ivcu.FullSymbol
    ) -> pd.Timestamp:
        """
        Return the earliest timestamp available for a given `full_symbol`.

        This implementation relies on reading all the data and then
        finding the min. Derived classes can override this method if
        there is a more efficient way to get this information.
        """
        mode = "start"
        return self._get_start_end_ts_for_symbol(full_symbol, mode)

    def get_end_ts_for_symbol(self, full_symbol: ivcu.FullSymbol) -> pd.Timestamp:
        """
        Same as `get_start_ts_for_symbol()`.
        """
        mode = "end"
        return self._get_start_end_ts_for_symbol(full_symbol, mode)

    def get_full_symbols_from_asset_ids(
        self, asset_ids: List[int]
    ) -> List[ivcu.FullSymbol]:
        """
        Convert asset ids into full symbols.

        :param asset_ids: assets ids
        :return: assets as full symbols
        """
        # Check that provided ids are part of the universe.
        hdbg.dassert_is_subset(asset_ids, self._asset_id_to_full_symbol_mapping)
        # Convert ids to full symbols.
        full_symbols = [
            self._asset_id_to_full_symbol_mapping[asset_id]
            for asset_id in asset_ids
        ]
        return full_symbols

    # /////////////////////////////////////////////////////////////////////////

    @staticmethod
    def _apply_im_normalizations(
        df: pd.DataFrame,
        full_symbol_col_name: str,
        resample_1min: bool,
        start_ts: Optional[pd.Timestamp],
        end_ts: Optional[pd.Timestamp],
    ) -> pd.DataFrame:
        """
        Apply normalizations to IM data.
        """
        _LOG.debug(hprint.to_str("full_symbol_col_name start_ts end_ts"))
        # TODO(Dan): CmTask1588 "Consider possible flaws of dropping duplicates
        # from data".
        # 1) Drop duplicates.
        df = hpandas.drop_duplicates(df)
        # 2) Trim the data keeping only the data with index in [start_ts, end_ts].
        # Trimming of the data is done because:
        # - some data sources can be only queried at day resolution so we get
        #   a date range and then we trim
        # - we want to guarantee that no derived class returns data outside the
        #   requested interval
        ts_col_name = None
        left_close = True
        right_close = True
        df = hpandas.trim_df(
            df, ts_col_name, start_ts, end_ts, left_close, right_close
        )
        # 3) Resample index to 1 min frequency if specified.
        if resample_1min:
            df = hpandas.resample_df(df, "T")
            # Fill NaN values appeared after resampling in full symbol column.
            # Combination of full symbol and timestamp is a unique identifier,
            # so full symbol cannot be NaN.
            df[full_symbol_col_name] = df[full_symbol_col_name].fillna(
                method="bfill"
            )
        # 4) Convert to UTC.
        df.index = df.index.tz_convert("UTC")
        return df

    @staticmethod
    def _dassert_output_data_is_valid(
        df: pd.DataFrame,
        full_symbol_col_name: str,
        resample_1min: bool,
        start_ts: Optional[pd.Timestamp],
        end_ts: Optional[pd.Timestamp],
    ) -> None:
        """
        Verify that the normalized data is valid.
        """
        # Check that index is `pd.DatetimeIndex`.
        hpandas.dassert_index_is_datetime(df)
        if resample_1min:
            # Check that index is monotonic increasing.
            hpandas.dassert_strictly_increasing_index(df)
            # Verify that index frequency is 1 minute.
            hdbg.dassert_eq(df.index.freq, "T")
        # Check that timezone info is correct.
        expected_tz = ["UTC"]
        # Assume that the first value of an index is representative.
        hdateti.dassert_has_specified_tz(
            df.index[0],
            expected_tz,
        )
        # Check that full symbol column has no NaNs.
        hdbg.dassert(df[full_symbol_col_name].notna().all())
        # Check that there are no duplicates in data by index and full symbol.
        n_duplicated_rows = (
            df.reset_index()
            .duplicated(subset=["timestamp", full_symbol_col_name])
            .sum()
        )
        hdbg.dassert_eq(
            n_duplicated_rows, 0, msg="There are duplicated rows in the data"
        )
        # Ensure that all the data is in [start_ts, end_ts].
        if start_ts:
            hdbg.dassert_lte(start_ts, df.index.min())
        if end_ts:
            hdbg.dassert_lte(df.index.max(), end_ts)

    # //////////////////////////////////////////////////////////////////////////

    def _get_full_symbol_col_name(
        self, full_symbol_col_name: Optional[str]
    ) -> str:
        """
        Resolve the name of the `full_symbol_col_name` using the value in the
        ctor and the one passed to the function.
        """
        ret = self._full_symbol_col_name
        if full_symbol_col_name is not None:
            # The function has specified it, so this value overwrites the
            # constructor value.
            hdbg.dassert_isinstance(full_symbol_col_name, str)
            ret = full_symbol_col_name
        else:
            if self._full_symbol_col_name is None:
                # Both constructor and method have not specified the value, so
                # use the default value.
                ret = "full_symbol"
        hdbg.dassert_is_not(
            ret,
            None,
            "No value for 'full_symbol_col_name' was specified: ctor value='%s', method value='%s'",
            self._full_symbol_col_name,
            full_symbol_col_name,
        )
        return ret

    @abc.abstractmethod
    def _read_data(
        self,
        full_symbols: List[ivcu.FullSymbol],
        start_ts: Optional[pd.Timestamp],
        end_ts: Optional[pd.Timestamp],
        columns: Optional[List[str]],
        *,
        full_symbol_col_name: Optional[str] = None,
        **kwargs: Any,
    ) -> pd.DataFrame:
        ...

    def _build_asset_id_to_full_symbol_mapping(self) -> Dict[int, str]:
        """
        Build asset id to full symbol mapping.
        """
        # Get full symbol universe.
        full_symbol_universe = self.get_universe()
        # Build the mapping.
        asset_id_to_full_symbol_mapping = (
            ivcu.build_numerical_to_string_id_mapping(full_symbol_universe)
        )
        return asset_id_to_full_symbol_mapping  # type: ignore[no-any-return]

    def _get_start_end_ts_for_symbol(
        self, full_symbol: ivcu.FullSymbol, mode: str
    ) -> pd.Timestamp:
        _LOG.debug(hprint.to_str("full_symbol"))
        # Read data for the entire period of time available.
        start_timestamp = None
        end_timestamp = None
        columns = None
        data = self.read_data(
            [full_symbol], start_timestamp, end_timestamp, columns
        )
        # Assume that the timestamp is always stored as index.
        if mode == "start":
            timestamp = data.index.min()
        elif mode == "end":
            timestamp = data.index.max()
        else:
            raise ValueError("Invalid mode='%s'" % mode)
        #
        hdbg.dassert_isinstance(timestamp, pd.Timestamp)
        hdateti.dassert_has_specified_tz(timestamp, ["UTC"])
        return timestamp


# #############################################################################
# ImClientReadingOneSymbol
# #############################################################################


# TODO(Dan): Implement usage of `columns` parameter in descendant classes.
class ImClientReadingOneSymbol(ImClient, abc.ABC):
    """
    IM client for a backend that can only read one symbol at a time.

    E.g., CSV with data organized by-asset.
    """

    def _read_data(
        self,
        full_symbols: List[ivcu.FullSymbol],
        start_ts: Optional[pd.Timestamp],
        end_ts: Optional[pd.Timestamp],
        columns: Optional[List[str]],
        *,
        full_symbol_col_name: Optional[str] = None,
        **kwargs: Any,
    ) -> pd.DataFrame:
        """
        Same as the method in the parent class.
        """
        _LOG.debug(
            hprint.to_str(
                "full_symbols start_ts end_ts full_symbol_col_name kwargs"
            )
        )
        hdbg.dassert_container_type(full_symbols, list, str)
        # Check timestamp interval.
        left_close = True
        right_close = True
        hdateti.dassert_is_valid_interval(
            start_ts,
            end_ts,
            left_close=left_close,
            right_close=right_close,
        )
        # Load the data for each symbol.
        full_symbol_col_name = self._get_full_symbol_col_name(
            full_symbol_col_name
        )
        full_symbol_to_df = {}
        for full_symbol in sorted(full_symbols):
            df = self._read_data_for_one_symbol(
                full_symbol,
                start_ts,
                end_ts,
                **kwargs,
            )
            # Insert column with full symbol into the result dataframe.
            hdbg.dassert_is_not(full_symbol_col_name, df.columns)
            df.insert(0, full_symbol_col_name, full_symbol)
            # Add data to the result dict.
            full_symbol_to_df[full_symbol] = df
        # Combine results dict in a dataframe.
        df = pd.concat(full_symbol_to_df.values())
        # We rely on the parent class to sort.
        return df

    @abc.abstractmethod
    def _read_data_for_one_symbol(
        self,
        full_symbol: ivcu.FullSymbol,
        start_ts: Optional[pd.Timestamp],
        end_ts: Optional[pd.Timestamp],
        **kwargs: Any,
    ) -> pd.DataFrame:
        """
        Read data for a single symbol in [start_ts, end_ts].

        Parameters have the same meaning as in `read_data()`.
        """
        ...


# #############################################################################
# ImClientReadingMultipleSymbols
# #############################################################################


class ImClientReadingMultipleSymbols(ImClient, abc.ABC):
    """
    IM client for backend that can read multiple symbols at the same time.

    E.g., Parquet by-date or by-asset files allow to read data for
    multiple assets stored in the same file.
    """

    def _read_data(
        self,
        full_symbols: List[ivcu.FullSymbol],
        start_ts: Optional[pd.Timestamp],
        end_ts: Optional[pd.Timestamp],
        columns: Optional[List[str]],
        *,
        full_symbol_col_name: Optional[str] = None,
        **kwargs: Any,
    ) -> pd.DataFrame:
        """
        Same as the parent class.
        """
        _LOG.debug(
            hprint.to_str(
                "full_symbols start_ts end_ts full_symbol_col_name kwargs"
            )
        )
        full_symbol_col_name = self._get_full_symbol_col_name(
            full_symbol_col_name
        )
        df = self._read_data_for_multiple_symbols(
            full_symbols,
            start_ts,
            end_ts,
            columns,
            full_symbol_col_name=full_symbol_col_name,
            **kwargs,
        )
        return df

    @abc.abstractmethod
    def _read_data_for_multiple_symbols(
        self,
        full_symbols: List[ivcu.FullSymbol],
        start_ts: Optional[pd.Timestamp],
        end_ts: Optional[pd.Timestamp],
        columns: Optional[List[str]],
        *,
        full_symbol_col_name: str,
        **kwargs: Any,
    ) -> pd.DataFrame:
        ...<|MERGE_RESOLUTION|>--- conflicted
+++ resolved
@@ -186,15 +186,12 @@
             msg="Not all the requested symbols were retrieved",
             only_warning=True,
         )
-<<<<<<< HEAD
-=======
         #
         if columns:
             hdbg.dassert_set_eq(columns, df.columns.to_list())
         #
         hdateti.dassert_timestamp_lte(start_ts, df.index.min())
         hdateti.dassert_timestamp_lte(df.index.max(), end_ts)
->>>>>>> de065431
         # Rename index.
         df.index.name = "timestamp"
         # Normalize data for each symbol.
