--- conflicted
+++ resolved
@@ -603,23 +603,19 @@
 
 # TODO(gp): @all cleanup resample_1min should go last and probably have a default
 #  value of False.
-<<<<<<< HEAD
 class SqlRealTimeImClient(RealTimeImClient, abc.ABC):
-=======
-class SqlRealTimeImClient(RealTimeImClient):
     """
     Read data from a table of an SQL DB.
     """
 
->>>>>>> b2cba02d
     def __init__(
-        self,
-        resample_1min: bool,
-        db_connection: hsql.DbConnection,
-        table_name: str,
-        # TODO(gp): @all should vendor be first? The params that correponds to the
-        #  innermost classes should go first.
-        vendor: str,
+            self,
+            resample_1min: bool,
+            db_connection: hsql.DbConnection,
+            table_name: str,
+            # TODO(gp): @all should vendor be first? The params that correponds to the
+            #  innermost classes should go first.
+            vendor: str,
     ) -> None:
         # Real-time implementation has a different mechanism for getting universe.
         # Passing to make the parent class happy.
