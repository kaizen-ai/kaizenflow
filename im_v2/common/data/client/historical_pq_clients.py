"""
Import as:

import im_v2.common.data.client.historical_pq_clients as imvcdchpcl
"""

import abc
import logging
from typing import Any, Dict, List, Optional

import pandas as pd

import helpers.hdbg as hdbg
import helpers.hpandas as hpandas
import helpers.hparquet as hparque
import helpers.hprint as hprint
import im_v2.common.data.client.base_im_clients as imvcdcbimcl
import im_v2.common.universe as ivcu

_LOG = logging.getLogger(__name__)


class HistoricalPqByTileClient(
    imvcdcbimcl.ImClientReadingMultipleSymbols, abc.ABC
):
    """
    Provide historical data stored as Parquet by-tile.
    """

    def __init__(
        self,
        # TODO(gp): We could use *args, **kwargs as params for ImClient,
        # same for the child classes.
        vendor: str,
        # The version is not strictly needed for this class, but it is used by
        # the child classes, e.g., by `CcxtHistoricalPqByTileClient`.
        universe_version: str,
        resample_1min: bool,
        root_dir: str,
        partition_mode: str,
        infer_exchange_id: bool,
        *,
        aws_profile: Optional[str] = None,
        full_symbol_col_name: Optional[str] = None,
    ):
        """
        Constructor.

        See the parent class for parameters description.

        :param root_dir: either a local root path (e.g., "/app/im") or
            an S3 root path (e.g., "s3://cryptokaizen-data/historical")
            to the tiled Parquet data
        :param partition_mode: how the data is partitioned, e.g., "by_year_month"
        :param infer_exchange_id: use the last part of a dir to indicate the exchange
            originating the data. This allows to merging multiple Parquet files on
            exchange. See CmTask #1533 "Add exchange to the ParquetDataset partition".
        :param aws_profile: AWS profile name (e.g., "ck")
        """
        super().__init__(
            vendor,
            universe_version,
            resample_1min,
            full_symbol_col_name=full_symbol_col_name,
        )
        hdbg.dassert_isinstance(root_dir, str)
        self._root_dir = root_dir
        self._infer_exchange_id = infer_exchange_id
        self._partition_mode = partition_mode
        self._aws_profile = aws_profile

    @staticmethod
    def get_metadata() -> pd.DataFrame:
        """
        See description in the parent class.
        """
        raise NotImplementedError

    # TODO(Grisha): factor out the column names in the child classes, see `CCXT`, `Talos`.
    @staticmethod
    def _get_columns_for_query() -> Optional[List[str]]:
        """
        Get columns for Parquet data query.

        For base implementation the columns are `None`
        """
        return None

    # TODO(Grisha): factor out the common code in the child classes, see CmTask #1696
    # "Refactor HistoricalPqByTileClient and its child classes".
    @staticmethod
    def _apply_transformations(
        df: pd.DataFrame,
        full_symbol_col_name: str,
        **kwargs: Any,
    ) -> pd.DataFrame:
        """
        Apply transformations to loaded data.
        """
        # The asset data can come back from Parquet as:
        # ```
        # Categories(540, int64): [10025, 10036, 10040, 10045, ..., 82711, 82939,
        #                         83317, 89970]
        # ```
        # which confuses `df.groupby()`, so we force that column to str.
        df[full_symbol_col_name] = df[full_symbol_col_name].astype(str)
        return df

    def _read_data_for_multiple_symbols(
        self,
        full_symbols: List[ivcu.FullSymbol],
        start_ts: Optional[pd.Timestamp],
        end_ts: Optional[pd.Timestamp],
        full_symbol_col_name: str,
        **kwargs: Any,
    ) -> pd.DataFrame:
        """
        See description in the parent class.
        """
        hdbg.dassert_container_type(full_symbols, list, str)
        # Implement logging and add it to kwargs.
        _LOG.debug(
            hprint.to_str("full_symbols start_ts end_ts full_symbol_col_name")
        )
        kwargs["log_level"] = logging.INFO
        # Get columns and add them to kwargs if they were not specified.
        if "columns" not in kwargs:
            columns = self._get_columns_for_query()
            kwargs["columns"] = columns
        # Add AWS profile to kwargs.
        kwargs["aws_profile"] = self._aws_profile
        # Build root dirs to the data and Parquet filtering condition.
        root_dir_symbol_filter_dict = self._get_root_dirs_symbol_filters(
            full_symbols, full_symbol_col_name
        )
        #
        res_df_list = []
        for root_dir, symbol_filter in root_dir_symbol_filter_dict.items():
            # Build list of filters for a query and add them to kwargs.
            filters = hparque.get_parquet_filters_from_timestamp_interval(
                self._partition_mode,
                start_ts,
                end_ts,
                additional_filters=[symbol_filter],
            )
            kwargs["filters"] = filters
            # Read Parquet data from a root dir.
            root_dir_df = hparque.from_parquet(root_dir, **kwargs)
<<<<<<< HEAD
            hdbg.dassert_lte(1, root_dir_df.shape[0], "Can't find data for root_dir='%s' and symbol_filter='%s'",
                             root_dir, symbol_filter)
=======
            # TODO(Grisha): "Handle missing tiles" CmTask #1775.
            # hdbg.dassert_lte(
            #     1,
            #     root_dir_df.shape[0],
            #     "Can't find data for root_dir='%s' and symbol_filter='%s'",
            #     root_dir,
            #     symbol_filter,
            # )
>>>>>>> 8674cfc7
            # Convert index to datetime.
            root_dir_df.index = pd.to_datetime(root_dir_df.index)
            # TODO(gp): IgHistoricalPqByTileClient used a ctor param to rename a column.
            #  Not sure if this is still needed.
            #        # Rename column storing `full_symbols`, if needed.
            #        hdbg.dassert_in(self._full_symbol_col_name, df.columns)
            #        if full_symbol_col_name != self._full_symbol_col_name:
            #            hdbg.dassert_not_in(full_symbol_col_name, df.columns)
            #            df.rename(
            #                columns={self._full_symbol_col_name: full_symbol_col_name},
            #                inplace=True,
            #            )
            transformation_kwargs: Dict = {}
            if self._infer_exchange_id:
                # Infer `exchange_id` from a file path if it is not present in data.
                # E.g., `s3://cryptokaizen-data/historical/ccxt/latest/binance` -> `binance`.
                transformation_kwargs["exchange_id"] = root_dir.split("/")[-1]
            # Transform data.
            root_dir_df = self._apply_transformations(
                root_dir_df, full_symbol_col_name, **transformation_kwargs
            )
            #
            res_df_list.append(root_dir_df)
        # Combine data from all root dirs into a single DataFrame.
        res_df = pd.concat(res_df_list, axis=0)
        # Since we have normalized the data, the index is a timestamp, and we can
        # trim the data with index in [start_ts, end_ts] to remove the excess
        # from filtering in terms of days.
        ts_col_name = None
        left_close = True
        right_close = True
        res_df = hpandas.trim_df(
            res_df, ts_col_name, start_ts, end_ts, left_close, right_close
        )
        return res_df

    # TODO(Grisha): try to unify child classes with the base class, see CmTask #1696
    # "Refactor HistoricalPqByTileClient and its child classes".
    # TODO(Grisha): remove the hack that allows to read data for multiple exchanges in
    # the child classes, see CmTask #1533 "Add exchange to the ParquetDataset partition".
    # TODO(Grisha): param `full_symbol_col_name` is not used in the child classes,
    # see CmTask #1696 "Refactor HistoricalPqByTileClient and its child classes".
    def _get_root_dirs_symbol_filters(
        self, full_symbols: List[ivcu.FullSymbol], full_symbol_col_name: str
    ) -> Dict[str, hparque.ParquetFilter]:
        """
        Get dict with root dir to data as keys and corresponding symbol filters
        as values.

        Since in the base class filtering is done by full symbols, the root dir
        will be common for all of them so the output has only one key-value pair.

        E.g.,
        ```
        {
            "s3://cryptokaizen-data/historical/ccxt/latest": (
                "full_symbol", "in", ["binance::ADA_USDT", "ftx::BTC_USDT"]
            )
        }
        ```
        """
        # The root dir of the data is the one passed from the constructor.
        root_dir = self._root_dir
        # Add a filter on full symbols.
        symbol_filter = (full_symbol_col_name, "in", full_symbols)
        # Build a dict.
        res_dict = {root_dir: symbol_filter}
        return res_dict


# #############################################################################


# TODO(gp): This is very similar to HistoricalPqByTile. Can we unify?
class HistoricalPqByDateClient(
    imvcdcbimcl.ImClientReadingMultipleSymbols, abc.ABC
):
    """
    Read historical data stored as Parquet by-date.
    """

    # TODO(gp): Do not pass a read_func but use an abstract method.
    def __init__(
        self,
        vendor: str,
        resample_1min: bool,
        read_func,
        *,
        full_symbol_col_name: Optional[str] = None,
    ):
        universe_version = "not_implemented"
        super().__init__(
            vendor,
            universe_version,
            resample_1min,
            full_symbol_col_name=full_symbol_col_name,
        )
        self._read_func = read_func

    def _read_data_for_multiple_symbols(
        self,
        full_symbols: List[ivcu.FullSymbol],
        start_ts: Optional[pd.Timestamp],
        end_ts: Optional[pd.Timestamp],
        full_symbol_col_name: str,
        **kwargs: Any,
    ) -> pd.DataFrame:
        """
        Same as abstract method.
        """
        # The data is stored by date so we need to convert the timestamps into
        # dates and then trim the excess.
        # Compute the start_date.
        if start_ts is not None:
            start_date = start_ts.date()
        else:
            start_date = None
        # Compute the end_date.
        if end_ts is not None:
            end_date = end_ts.date()
        else:
            end_date = None
        # Get the data for [start_date, end_date].
        # TODO(gp): Use an abstract_method.
        tz_zone = "UTC"
        df = self._read_func(
            full_symbols,
            start_date,
            end_date,
            normalize=True,
            tz_zone=tz_zone,
            **kwargs,
        )
        # Convert to datetime.
        df.index = pd.to_datetime(df.index)
        # Rename column storing the asset ids.
        hdbg.dassert_in(self._full_symbol_col_name, df.columns)
        df[self._full_symbol_col_name] = df[self._full_symbol_col_name].astype(
            str
        )
        if full_symbol_col_name != self._full_symbol_col_name:
            hdbg.dassert_not_in(full_symbol_col_name, df.columns)
            df.rename(
                columns={self._full_symbol_col_name: full_symbol_col_name},
                inplace=True,
            )
        # Since we have normalized the data, the index is a timestamp and we can
        # trim the data with index in [start_ts, end_ts] to remove the excess
        # from filtering in terms of days.
        ts_col_name = None
        left_close = True
        right_close = True
        df = hpandas.trim_df(
            df, ts_col_name, start_ts, end_ts, left_close, right_close
        )
        return df<|MERGE_RESOLUTION|>--- conflicted
+++ resolved
@@ -146,10 +146,6 @@
             kwargs["filters"] = filters
             # Read Parquet data from a root dir.
             root_dir_df = hparque.from_parquet(root_dir, **kwargs)
-<<<<<<< HEAD
-            hdbg.dassert_lte(1, root_dir_df.shape[0], "Can't find data for root_dir='%s' and symbol_filter='%s'",
-                             root_dir, symbol_filter)
-=======
             # TODO(Grisha): "Handle missing tiles" CmTask #1775.
             # hdbg.dassert_lte(
             #     1,
@@ -158,7 +154,6 @@
             #     root_dir,
             #     symbol_filter,
             # )
->>>>>>> 8674cfc7
             # Convert index to datetime.
             root_dir_df.index = pd.to_datetime(root_dir_df.index)
             # TODO(gp): IgHistoricalPqByTileClient used a ctor param to rename a column.
