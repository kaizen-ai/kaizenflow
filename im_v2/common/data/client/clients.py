"""
Import as:

import im_v2.common.data.client.clients as ivcdclcl
"""

import abc
import logging
import re
from typing import Any, Dict, List, Optional, Tuple, Union

import pandas as pd

import helpers.datetime_ as hdateti
import helpers.dbg as hdbg
import helpers.hpandas as hpandas

_LOG = logging.getLogger(__name__)

# Store information about an exchange and a symbol (e.g., `binance::BTC_USDT`).
# Note that information about the vendor is carried in the `ImClient` itself,
# i.e. using `CcxtImClient` serves data from CCXT.
FullSymbol = str


def dassert_is_full_symbol_valid(full_symbol: FullSymbol) -> None:
    """
    Check that full symbol has valid format, i.e. `exchange::symbol`.

    Note: digits and special symbols (except underscore) are not allowed.
    """
    hdbg.dassert_isinstance(full_symbol, str)
    hdbg.dassert_ne(full_symbol, "")
    # Only letters and underscores are allowed.
    # TODO(gp): I think we might need non-leading numbers.
    letter_underscore_pattern = "[a-zA-Z_]"
    # Exchanges and symbols must be separated by `::`.
    regex_pattern = fr"{letter_underscore_pattern}*::{letter_underscore_pattern}*"
    # Input full symbol must exactly match the pattern.
    full_match = re.fullmatch(regex_pattern, full_symbol, re.IGNORECASE)
    hdbg.dassert(
        full_match,
        msg=f"Incorrect full_symbol format {full_symbol}, must be `exchange::symbol`",
    )


def parse_full_symbol(full_symbol: FullSymbol) -> Tuple[str, str]:
    """
    Split a full_symbol into a tuple of exchange and symbol.

    :return: exchange, symbol
    """
    dassert_is_full_symbol_valid(full_symbol)
    exchange, symbol = full_symbol.split("::")
    return exchange, symbol


def construct_full_symbol(exchange: str, symbol: str) -> FullSymbol:
    """
    Combine exchange and symbol in `FullSymbol`.
    """
    hdbg.dassert_isinstance(exchange, str)
    hdbg.dassert_ne(exchange, "")
    #
    hdbg.dassert_isinstance(symbol, str)
    hdbg.dassert_ne(symbol, "")
    #
    full_symbol = f"{exchange}::{symbol}"
    dassert_is_full_symbol_valid(full_symbol)
    return full_symbol


# #############################################################################
# AbstractImClient
# #############################################################################


class AbstractImClient(abc.ABC):
    """
    Abstract Interface for `IM` client.

    Clients derived from `AbstractImClient` read data for a single
    `FullSymbol`, to read data for multiple `FullSymbols` use
    `MultipleSymbolsImClient`.
    """
    def read_data(
        self,
        full_symbols: Union[FullSymbol, List[FullSymbol]],
        *,
        mode: str = "concat",
        full_symbol_col_name: str = "full_symbol",
        normalize: bool = True,
        start_ts: Optional[pd.Timestamp] = None,
        end_ts: Optional[pd.Timestamp] = None,
        **kwargs: Dict[str, Any],
    ) -> Union[pd.DataFrame, Dict[str, pd.DataFrame]]:
        """
        Read data for multiple full symbols.

        None `start_ts` and `end_ts` means the entire period of time available.

        :param full_symbols: list of full symbols, e.g.
            `['binance::BTC_USDT', 'kucoin::ETH_USDT']`
        :param mode: output mode
            - concat: store data for multiple full symbols in one dataframe
            - dict: store data in a dict of a type `Dict[full_symbol, data]`
        :param full_symbol_col_name: name of the column with full symbols
        :param normalize: whether to transform data or not
        :param start_ts: the earliest date timestamp to load data for
        :param end_ts: the latest date timestamp to load data for
        :return: combined data for provided symbols
        """
        hdbg.dassert_isinstance(full_symbols, [str, List])
        if isinstance(full_symbols, str):
            # Handle case for a singe `FullSymbol`.
            full_symbols = [full_symbols]
        # Verify that all the provided full symbols are unique.
        hdbg.dassert_no_duplicates(full_symbols)
        # Initialize results dict.
        full_symbol_to_df = {}
        for full_symbol in sorted(full_symbols):
            # Read data for each given full symbol.
            df = self._read_data(
                full_symbol,
                start_ts=start_ts,
                end_ts=end_ts,
                **kwargs,
            )
            if normalize:
                df = self._normalize_data(df)
                df = hpandas.drop_duplicates(df)
                df = hpandas.resample_df(df, "T")
                # Verify that data is valid.
                self._dassert_is_valid(df)
            # Insert column with full symbol to the dataframe.
            df.insert(0, full_symbol_col_name, full_symbol)
            # Add full symbol data to the results dict.
            full_symbol_to_df[full_symbol] = df
        if mode == "concat":
            # Combine results dict in a dataframe if specified.
            ret = pd.concat(full_symbol_to_df.values())
            # Sort results dataframe by increasing index and full symbol.
            ret = ret.sort_index().sort_values(by=full_symbol_col_name)
        elif mode == "dict":
            # Return results dict if specified.
            ret = full_symbol_to_df
        else:
            raise ValueError(f"Invalid mode=`{mode}`")
        return ret

    def get_start_ts_available(self, full_symbol: FullSymbol) -> pd.Timestamp:
        """
        Return the earliest timestamp available for a given `FullSymbol`.
        """
        # TODO(Grisha): add caching.
        data = self.read_data(full_symbol, normalize=True)
        # It is assumed that timestamp is always stored as index.
        start_ts = data.index.min()
        return start_ts

    def get_end_ts_available(self, full_symbol: FullSymbol) -> pd.Timestamp:
        """
        Return the latest timestamp available for a given `FullSymbol`.
        """
        # TODO(Grisha): add caching.
        data = self.read_data(full_symbol, normalize=True)
        # It is assumed that timestamp is always stored as index.
        end_ts = data.index.max()
        return end_ts

    @staticmethod
    @abc.abstractmethod
    def get_universe() -> List[FullSymbol]:
        """
        Get universe as full symbols.
        """

    @abc.abstractmethod
    def _read_data(
        self,
        full_symbol: FullSymbol,
        start_ts: Optional[pd.Timestamp],
        end_ts: Optional[pd.Timestamp],
        **kwargs: Dict[str, Any],
    ) -> pd.DataFrame:
        """
        Read data for a single `FullSymbol` (i.e. currency pair from a single
        exchange) in [start_ts, end_ts).

        Parameters have the same meaning as parameters in `read_data()`
        with the same name.
        """

    @staticmethod
    @abc.abstractmethod
    def _normalize_data(df: pd.DataFrame) -> pd.DataFrame:
        """
        Apply transformation specific of the vendor, e.g. rename columns,
        convert data types.

        :param df: raw data
        :return: normalized data
        """

    @staticmethod
    def _dassert_is_valid(df: pd.DataFrame) -> None:
        """
        Verify that normalized data is valid.

        Sanity checks include:
            - index is `pd.DatetimeIndex`
            - index is monotonic increasing/decreasing
            - index frequency is "T" (1 minute)
            - index has timezone "UTC"
            - data has no duplicates
        """
        hpandas.dassert_index_is_datetime(df)
        hpandas.dassert_strictly_increasing_index(df)
        # Verify that index frequency is "T" (1 minute).
        hdbg.dassert_eq(df.index.freq, "T")
        # Verify that timezone info is correct.
        expected_tz = ["UTC"]
        # It is assumed that the 1st value of an index is representative.
        hdateti.dassert_has_specified_tz(
            df.index[0],
            expected_tz,
        )
        # Verify that there are no duplicates in the data.
        n_duplicated_rows = df.dropna(how="all").duplicated().sum()
        hdbg.dassert_eq(
            n_duplicated_rows,
            0,
            msg=f"There are {n_duplicated_rows} duplicated rows in data",
<<<<<<< HEAD
        )
=======
        )


# #############################################################################
# MultipleSymbolsClient
# #############################################################################


class MultipleSymbolsImClient(AbstractImClient):
    """
    Object compatible with `AbstractImClient` interface which reads data for
    multiple full symbols.
    """

    def __init__(self, class_: AbstractImClient, mode: str) -> None:
        """
        :param class_: `AbstractImClient` object
        :param mode: output mode
            - concat: store data for multiple full symbols in one dataframe
            - dict: store data in a dict of a type `Dict[full_symbol, data]`
        """
        # Store an object from `AbstractImClient`.
        self._class = class_
        # Specify output mode.
        hdbg.dassert_in(mode, ("concat", "dict"))
        self._mode = mode

    def read_data(
        self,
        full_symbols: List[FullSymbol],
        *,
        full_symbol_col_name: str = "full_symbol",
        normalize: bool = True,
        start_ts: Optional[pd.Timestamp] = None,
        end_ts: Optional[pd.Timestamp] = None,
        **kwargs: Dict[str, Any],
    ) -> Union[pd.DataFrame, Dict[str, pd.DataFrame]]:
        """
        Read data for multiple full symbols.

        None `start_ts` and `end_ts` means the entire period of time available.

        :param full_symbols: list of full symbols, e.g.
            `['binance::BTC_USDT', 'kucoin::ETH_USDT']`
        :param full_symbol_col_name: name of the column with full symbols
        :param normalize: whether to transform data or not
        :param start_ts: the earliest date timestamp to load data for
        :param end_ts: the latest date timestamp to load data for
        :return: combined data for provided symbols
        """
        # Verify that all the provided full symbols are unique.
        hdbg.dassert_no_duplicates(full_symbols)
        # Initialize results dict.
        full_symbol_to_df = {}
        for full_symbol in sorted(full_symbols):
            # Read data for each given full symbol.
            df = self._class.read_data(
                full_symbol=full_symbol,
                normalize=normalize,
                start_ts=start_ts,
                end_ts=end_ts,
                **kwargs,
            )
            # Insert column with full symbol to the dataframe.
            df.insert(0, full_symbol_col_name, full_symbol)
            # Add full symbol data to the results dict.
            full_symbol_to_df[full_symbol] = df
        if self._mode == "concat":
            # Combine results dict in a dataframe if specified.
            ret = pd.concat(full_symbol_to_df.values())
            # Sort results dataframe by increasing index and full symbol.
            ret = ret.sort_index().sort_values(by=full_symbol_col_name)
        elif self._mode == "dict":
            # Return results dict if specified.
            ret = full_symbol_to_df
        else:
            raise ValueError(f"Invalid mode=`{self._mode}`")
        return ret

    def get_universe(self) -> List[FullSymbol]:
        """
        See `AbstractImClient`.
        """
        return self._class.get_universe()

    def _read_data(
        self,
        full_symbol: FullSymbol,
        *,
        start_ts: Optional[pd.Timestamp] = None,
        end_ts: Optional[pd.Timestamp] = None,
        **kwargs: Dict[str, Any],
    ) -> pd.DataFrame:
        """
        See `AbstractImClient`.
        """
        raise NotImplementedError

    @staticmethod
    def _normalize_data(df: pd.DataFrame) -> pd.DataFrame:
        """
        See `AbstractImClient`.
        """
        raise NotImplementedError

    # TODO(Grisha/Dan): Decide if we want to also implement other methods of the base class.
    # TODO(Grisha/Dan): Decide if we want to add get_start(end)_ts_available() methods.
>>>>>>> c5998ffd
<|MERGE_RESOLUTION|>--- conflicted
+++ resolved
@@ -231,114 +231,4 @@
             n_duplicated_rows,
             0,
             msg=f"There are {n_duplicated_rows} duplicated rows in data",
-<<<<<<< HEAD
         )
-=======
-        )
-
-
-# #############################################################################
-# MultipleSymbolsClient
-# #############################################################################
-
-
-class MultipleSymbolsImClient(AbstractImClient):
-    """
-    Object compatible with `AbstractImClient` interface which reads data for
-    multiple full symbols.
-    """
-
-    def __init__(self, class_: AbstractImClient, mode: str) -> None:
-        """
-        :param class_: `AbstractImClient` object
-        :param mode: output mode
-            - concat: store data for multiple full symbols in one dataframe
-            - dict: store data in a dict of a type `Dict[full_symbol, data]`
-        """
-        # Store an object from `AbstractImClient`.
-        self._class = class_
-        # Specify output mode.
-        hdbg.dassert_in(mode, ("concat", "dict"))
-        self._mode = mode
-
-    def read_data(
-        self,
-        full_symbols: List[FullSymbol],
-        *,
-        full_symbol_col_name: str = "full_symbol",
-        normalize: bool = True,
-        start_ts: Optional[pd.Timestamp] = None,
-        end_ts: Optional[pd.Timestamp] = None,
-        **kwargs: Dict[str, Any],
-    ) -> Union[pd.DataFrame, Dict[str, pd.DataFrame]]:
-        """
-        Read data for multiple full symbols.
-
-        None `start_ts` and `end_ts` means the entire period of time available.
-
-        :param full_symbols: list of full symbols, e.g.
-            `['binance::BTC_USDT', 'kucoin::ETH_USDT']`
-        :param full_symbol_col_name: name of the column with full symbols
-        :param normalize: whether to transform data or not
-        :param start_ts: the earliest date timestamp to load data for
-        :param end_ts: the latest date timestamp to load data for
-        :return: combined data for provided symbols
-        """
-        # Verify that all the provided full symbols are unique.
-        hdbg.dassert_no_duplicates(full_symbols)
-        # Initialize results dict.
-        full_symbol_to_df = {}
-        for full_symbol in sorted(full_symbols):
-            # Read data for each given full symbol.
-            df = self._class.read_data(
-                full_symbol=full_symbol,
-                normalize=normalize,
-                start_ts=start_ts,
-                end_ts=end_ts,
-                **kwargs,
-            )
-            # Insert column with full symbol to the dataframe.
-            df.insert(0, full_symbol_col_name, full_symbol)
-            # Add full symbol data to the results dict.
-            full_symbol_to_df[full_symbol] = df
-        if self._mode == "concat":
-            # Combine results dict in a dataframe if specified.
-            ret = pd.concat(full_symbol_to_df.values())
-            # Sort results dataframe by increasing index and full symbol.
-            ret = ret.sort_index().sort_values(by=full_symbol_col_name)
-        elif self._mode == "dict":
-            # Return results dict if specified.
-            ret = full_symbol_to_df
-        else:
-            raise ValueError(f"Invalid mode=`{self._mode}`")
-        return ret
-
-    def get_universe(self) -> List[FullSymbol]:
-        """
-        See `AbstractImClient`.
-        """
-        return self._class.get_universe()
-
-    def _read_data(
-        self,
-        full_symbol: FullSymbol,
-        *,
-        start_ts: Optional[pd.Timestamp] = None,
-        end_ts: Optional[pd.Timestamp] = None,
-        **kwargs: Dict[str, Any],
-    ) -> pd.DataFrame:
-        """
-        See `AbstractImClient`.
-        """
-        raise NotImplementedError
-
-    @staticmethod
-    def _normalize_data(df: pd.DataFrame) -> pd.DataFrame:
-        """
-        See `AbstractImClient`.
-        """
-        raise NotImplementedError
-
-    # TODO(Grisha/Dan): Decide if we want to also implement other methods of the base class.
-    # TODO(Grisha/Dan): Decide if we want to add get_start(end)_ts_available() methods.
->>>>>>> c5998ffd
