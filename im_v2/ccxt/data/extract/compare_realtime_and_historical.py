--- conflicted
+++ resolved
@@ -22,11 +22,8 @@
 """
 import argparse
 import logging
-<<<<<<< HEAD
 from typing import List
-=======
 import os
->>>>>>> 1adbd6bf
 
 import pandas as pd
 
@@ -110,7 +107,6 @@
     return parser  # type: ignore[no-any-return]
 
 
-<<<<<<< HEAD
 class RealTimeHistoricalReconciler:
     def __init__(self, args) -> None:
         """ 
@@ -189,101 +185,6 @@
         # Get CCXT data.
         ccxt_rt = self.ccxt_rt_im_client.read_data(
             self.universe, self.start_ts, self.end_ts, None, "assert"
-=======
-def _filter_duplicates(data: pd.DataFrame) -> pd.DataFrame:
-    """
-    Remove duplicates from data based on exchange id and timestamp.
-    
-    Keeps the row with the latest 'knowledge_timestamp' value.
-
-    :param data: Dataframe to process
-    :return: data with duplicates removed
-    """
-    duplicate_columns = ["exchange_id", "timestamp", "currency_pair"]
-    # Sort values.
-    data = data.sort_values("knowledge_timestamp", ascending=False)
-    use_index = False
-    _LOG.info("Dataframe length before duplicate rows removed: %s", len(data))
-    # Remove duplicates.
-    data = hpandas.drop_duplicates(
-        data, use_index, subset=duplicate_columns
-    ).sort_index()
-    _LOG.info("Dataframe length after duplicate rows removed: %s", len(data))
-    return data
-
-
-def _run(args: argparse.Namespace) -> None:
-    # Get time range for last 24 hours.
-    start_timestamp = pd.Timestamp(args.start_timestamp, tz="UTC")
-    end_timestamp = pd.Timestamp(args.end_timestamp, tz="UTC")
-    # Connect to database.
-    env_file = imvimlita.get_db_env_path(args.db_stage)
-    try:
-        # Connect with the parameters from the env file.
-        connection_params = hsql.get_connection_info_from_env_file(env_file)
-        connection = hsql.get_connection(*connection_params)
-    except psycopg2.OperationalError:
-        # Connect with the dynamic parameters (usually during tests).
-        actual_details = hsql.db_connection_to_tuple(args.connection)._asdict()
-        connection_params = hsql.DbConnectionInfo(
-            host=actual_details["host"],
-            dbname=actual_details["dbname"],
-            port=int(actual_details["port"]),
-            user=actual_details["user"],
-            password=actual_details["password"],
-        )
-        connection = hsql.get_connection(*connection_params)
-    # Convert timestamps to unix ms format used in OHLCV data.
-    unix_start_timestamp = hdateti.convert_timestamp_to_unix_epoch(
-        start_timestamp
-    )
-    unix_end_timestamp = hdateti.convert_timestamp_to_unix_epoch(end_timestamp)
-    # Read data from DB.
-    query = (
-        f"SELECT * FROM {args.db_table} WHERE timestamp >='{unix_start_timestamp}'"
-        f" AND timestamp <= '{unix_end_timestamp}' AND exchange_id='{args.exchange_id}'"
-    )
-    rt_data = hsql.execute_query_to_df(connection, query)
-    # Remove duplicate rows.
-    rt_data_filtered = _filter_duplicates(rt_data)
-    expected_columns = [
-        "timestamp",
-        "currency_pair",
-        "open",
-        "high",
-        "low",
-        "close",
-        "volume",
-    ]
-    # Reindex the data.
-    rt_data_reindex = imvcdttrut.reindex_on_custom_columns(
-        rt_data_filtered, expected_columns[:2], expected_columns
-    )
-    # List files for given exchange.
-    exchange_path = os.path.join(args.s3_path, args.exchange_id) + "/"
-    timestamp_filters = hparque.get_parquet_filters_from_timestamp_interval(
-        "by_year_month", start_timestamp, end_timestamp
-    )
-    # Read data corresponding to given time range.
-    daily_data = hparque.from_parquet(
-        exchange_path, filters=timestamp_filters, aws_profile=args.aws_profile
-    )
-
-    daily_data = daily_data.loc[daily_data["timestamp"] >= unix_start_timestamp]
-    daily_data = daily_data.loc[daily_data["timestamp"] <= unix_end_timestamp]
-    # Remove duplicate rows.
-    daily_data_filtered = _filter_duplicates(daily_data)
-    # Reindex the data.
-    daily_data_reindex = imvcdttrut.reindex_on_custom_columns(
-        daily_data_filtered, expected_columns[:2], expected_columns
-    )
-    # Inform if both dataframes are empty,
-    # most likely there is a wrong arg value given.
-    if rt_data_reindex.empty and daily_data_reindex.empty:
-        message = (
-            "Both realtime and staged data are missing, \n"
-            + "Did you provide correct arguments?"
->>>>>>> 1adbd6bf
         )
         if self.data_type == "bid_ask":
             # CCXT timestamp data goes up to milliseconds, so one needs to round it to minutes.
@@ -386,10 +287,31 @@
             "Found %s missing rows for both vendors",
             len(data[data.isna().all(axis=1)]),
         )
-<<<<<<< HEAD
         # METRICS HERE
 
         return
+        
+    def _filter_duplicates(self, data: pd.DataFrame) -> pd.DataFrame:
+        """
+        Remove duplicates from data based on exchange id and timestamp.
+
+        Keeps the row with the latest 'knowledge_timestamp' value.
+
+        :param data: Dataframe to process
+        :return: data with duplicates removed
+        """
+        duplicate_columns = ["exchange_id", "timestamp", "currency_pair"]
+        # Sort values.
+        data = data.sort_values("knowledge_timestamp", ascending=False)
+        use_index = False
+        _LOG.info("Dataframe length before duplicate rows removed: %s", len(data))
+        # Remove duplicates.
+        data = hpandas.drop_duplicates(
+            data, use_index, subset=duplicate_columns
+        ).sort_index()
+        _LOG.info("Dataframe length after duplicate rows removed: %s", len(data))
+        return data
+        
 
     def _get_universe(self) -> List[str]:
         """ 
@@ -408,11 +330,6 @@
     reconciler = RealTimeHistoricalReconciler(args)
     #
     reconciler.run()
-=======
-    if error_message:
-        hdbg.dfatal(message="\n".join(error_message))
-    _LOG.info("No differences were found between real time and daily data")
->>>>>>> 1adbd6bf
 
 
 def _main(parser: argparse.ArgumentParser) -> None:
