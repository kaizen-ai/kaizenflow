import argparse
import os
import unittest.mock as umock

import pandas as pd
import pytest

import helpers.hdatetime as hdateti
import helpers.henv as henv
import helpers.hparquet as hparque
import helpers.hs3 as hs3
import helpers.hsql as hsql
import helpers.hunit_test as hunitest
import im_v2.ccxt.data.extract.compare_realtime_and_historical as imvcdecrah
import im_v2.ccxt.db.utils as imvccdbut
import im_v2.common.db.db_utils as imvcddbut


@pytest.mark.skipif(
    not henv.execute_repo_config_code("is_CK_S3_available()"),
    reason="Run only if CK S3 is available",
)
class TestCompareRealtimeAndHistoricalData1(imvcddbut.TestImDbHelper):
    FILTERS = [
        [("year", "==", 2021), ("month", ">=", 12)],
        [("year", "==", 2022), ("month", "<=", 1)],
    ]
    _ohlcv_dataframe_sample = None

    @staticmethod
    def get_s3_path() -> str:
        aws_profile = "ck"
        s3_bucket_path = hs3.get_s3_bucket_path(aws_profile)
        s3_path = os.path.join(s3_bucket_path, "reorg/daily_staged.airflow.pq")
        return s3_path

    @classmethod
    def get_id(cls) -> int:
        return hash(cls.__name__) % 10000

    def setUp(self) -> None:
        super().setUp()
        # Initialize database.
        ccxt_ohlcv_table_query = imvccdbut.get_ccxt_ohlcv_create_table_query()
        hsql.execute_query(self.connection, ccxt_ohlcv_table_query)

    def tearDown(self) -> None:
        super().tearDown()
        # Drop table used in tests.
        ccxt_ohlcv_drop_query = "DROP TABLE IF EXISTS ccxt_ohlcv;"
        hsql.execute_query(self.connection, ccxt_ohlcv_drop_query)

    def ohlcv_dataframe_sample(self) -> pd.DataFrame:
        """
        """
        ohlcv_sample = pd.DataFrame(
            columns=[
                "timestamp",
                "open",
                "high",
                "low",
                "close",
                "volume",
                "full_symbol",
            ],
            # fmt: off
            # pylint: disable=line-too-long
            data=[
                [1631145600000, 30, 40, 50, 60, 70, "binance::BTC_USDT"],
                [1631145660000, 31, 41, 51, 61, 71, "binance::BTC_USDT"],
                [1631145840000, 34, 44, 54, 64, 74, "binance::BTC_USDT"],
                [1631145840000, 34, 44, 54, 64, 74, "binance::ETH_USDT"],
                [1631145840000, 34, 44, 54, 64, 74, "kucoin::ETH_USDT"],
                [1631145900000, 38, 39, 50, 61, 71, "binance::SOL_USDT"],
                [1631145940000, 31, 45, 54, 60, 75, "binance::ETH_USDT"],
                [1631145960000, 33, 43, 57, 63, 73, "binance::ADA_USDT"],
                [1631145970000, 34, 40, 52, 62, 72, "binance::SOL_USDT"],
                [1631145990000, 37, 44, 51, 64, 72, "kucoin::ETH_USDT"],
            ]
            # pylint: enable=line-too-long
            # fmt: on
        )
        ohlcv_sample = ohlcv_sample.set_index(["timestamp", "full_symbol"])
        self._ohlcv_dataframe_sample = ohlcv_sample
        return self._ohlcv_dataframe_sample.copy()

    def bid_ask_dataframe_sample(self) -> pd.DataFrame:
        pass

    @pytest.mark.slow
    def test_compare_ohlcv_1(self) -> None:
        """
        Test function call with specific arguments that are mimicking command
        line arguments.

        No data missing.
        """
        sample = self.ohlcv_dataframe_sample()
        mock_get_rt_data_patch = umock.patch.object(
            imvcdecrah.RealTimeHistoricalReconciler, "_get_rt_data"
        )
        mock_get_rt_data = mock_get_rt_data_patch.start()
        # Prepare and attach sample to mocked function.
        mock_get_rt_data.return_value = sample
        #
        mock_get_daily_data_patch = umock.patch.object(
            imvcdecrah.RealTimeHistoricalReconciler, "_get_daily_data"
        )
        mock_get_daily_data = mock_get_daily_data_patch.start()
        # Prepare and attach sample to mocked function.
        mock_get_daily_data.return_value = sample
        self._test_function_call("ohlcv", "spot", True)
        #
        mock_get_rt_data_patch.stop()
        mock_get_daily_data_patch.stop()
        self.assertEqual(mock_get_rt_data.call_count, 1)
        self.assertEqual(mock_get_daily_data.call_count, 1)

    @pytest.mark.slow
    def test_compare_ohlcv_2(self) -> None:
        """
        Test function call with specific arguments that are mimicking command
        line arguments.

        Missing realtime data.
        """
        sample_rt = self.ohlcv_dataframe_sample()
        sample_daily = self.ohlcv_dataframe_sample()
        for position in [1, 3]:
            # Edit original realtime data for mismatch.
            sample_rt.iloc[position, sample_rt.columns.get_loc("open")] = 666
        mock_get_rt_data_patch = umock.patch.object(
            imvcdecrah.RealTimeHistoricalReconciler, "_get_rt_data"
        )
        mock_get_rt_data = mock_get_rt_data_patch.start()
        # Prepare and attach sample to mocked function.
        mock_get_rt_data.return_value = sample_rt
        #
        mock_get_daily_data_patch = umock.patch.object(
            imvcdecrah.RealTimeHistoricalReconciler, "_get_daily_data"
        )
        mock_get_daily_data = mock_get_daily_data_patch.start()
        # Prepare and attach sample to mocked function.
        mock_get_daily_data.return_value = sample_daily
        # Run.
        with pytest.raises(AssertionError) as fail:
            self._test_function_call("ohlcv", "spot", True)
        # Stop the patches.
        mock_get_rt_data_patch.stop()
        mock_get_daily_data_patch.stop()
        self.assertEqual(mock_get_rt_data.call_count, 1)
        self.assertEqual(mock_get_daily_data.call_count, 1)
        # Check output.
        actual = str(fail.value)
        expected = r"""
        ################################################################################
        Differing table contents:
        df.shape=(2, 4)
        df.full=
        open            timestamp        full_symbol
        self other
        1   31   666  1631145660000  binance::BTC_USDT
        3   34   666  1631145840000  binance::ETH_USDT
        ################################################################################
        """
        self.assert_equal(actual, expected, fuzzy_match=True)

    @pytest.mark.slow
    def test_compare_ohlcv_3(self) -> None:
        """
        Test function call with specific arguments that are mimicking command
        line arguments.

        Missing daily data.s
        """
        sample_rt = self.ohlcv_dataframe_sample()
        sample_daily = self.ohlcv_dataframe_sample()
        for position in [2, 4]:
            # Edit original realtime data for mismatch.
            sample_daily.iloc[position, sample_daily.columns.get_loc("open")] = 999
        mock_get_rt_data_patch = umock.patch.object(
            imvcdecrah.RealTimeHistoricalReconciler, "_get_rt_data"
        )
        mock_get_rt_data = mock_get_rt_data_patch.start()
        # Prepare and attach sample to mocked function.
        mock_get_rt_data.return_value = sample_rt
        #
        mock_get_daily_data_patch = umock.patch.object(
            imvcdecrah.RealTimeHistoricalReconciler, "_get_daily_data"
        )
        mock_get_daily_data = mock_get_daily_data_patch.start()
        # Prepare and attach sample to mocked function.
        mock_get_daily_data.return_value = sample_daily
        # Run.
        with pytest.raises(AssertionError) as fail:
            self._test_function_call("ohlcv", "spot", True)
        # Stop the patches.
        mock_get_rt_data_patch.stop()
        mock_get_daily_data_patch.stop()
        self.assertEqual(mock_get_rt_data.call_count, 1)
        self.assertEqual(mock_get_daily_data.call_count, 1)
        # Check output.
        actual = str(fail.value)
        expected = r"""
        ################################################################################
        Differing table contents:
        df.shape=(2, 4)
        df.full=
        open            timestamp        full_symbol
        self other
        2  999    34  1631145840000  binance::BTC_USDT
        4  999    34  1631145840000   kucoin::ETH_USDT
        ################################################################################
        """
        self.assert_equal(actual, expected, fuzzy_match=True)


    @pytest.mark.slow
    def test_compare_ohlcv_4(self) -> None:
        """
        Test function call with specific arguments that are mimicking command
        line arguments.

        Mismatch between realtime and daily data with missing data.
        """
        sample_rt = self.ohlcv_dataframe_sample().head(4)
        sample_daily = self.ohlcv_dataframe_sample().tail(5)
        for position in [1, 3]:
            # Edit original realtime data for mismatch.
            sample_rt.iloc[position, sample_rt.columns.get_loc("open")] = 666
        for position in [2, 4]:
            # Edit original daily data for mismatch.
            sample_daily.iloc[position, sample_daily.columns.get_loc("open")] = 999
        mock_get_rt_data_patch = umock.patch.object(
            imvcdecrah.RealTimeHistoricalReconciler, "_get_rt_data"
        )
        mock_get_rt_data = mock_get_rt_data_patch.start()
        # Prepare and attach sample to mocked function.
        mock_get_rt_data.return_value = sample_rt
        #
        mock_get_daily_data_patch = umock.patch.object(
            imvcdecrah.RealTimeHistoricalReconciler, "_get_daily_data"
        )
        mock_get_daily_data = mock_get_daily_data_patch.start()
        # Prepare and attach sample to mocked function.
        mock_get_daily_data.return_value = sample_daily
        # Run.
        with pytest.raises(AssertionError) as fail:
            self._test_function_call("ohlcv", "spot", True)
        # Stop the patches.
        mock_get_rt_data_patch.stop()
        mock_get_daily_data_patch.stop()
        self.assertEqual(mock_get_rt_data.call_count, 1)
        self.assertEqual(mock_get_daily_data.call_count, 1)
        # Check output.
        actual = str(fail.value)
        expected = r"""

        ################################################################################
        Missing real time data:
        df.shape=(5, 5)
        df.full=
                                        open  high  low  close  volume
        timestamp     full_symbol
        1631145900000 binance::SOL_USDT    38    39   50     61      71
        1631145940000 binance::ETH_USDT    31    45   54     60      75
        1631145960000 binance::ADA_USDT   999    43   57     63      73
        1631145970000 binance::SOL_USDT    34    40   52     62      72
        1631145990000 kucoin::ETH_USDT    999    44   51     64      72
        Missing daily data:
        df.shape=(4, 5)
        df.full=
                                        open  high  low  close  volume
        timestamp     full_symbol
        1631145600000 binance::BTC_USDT    30    40   50     60      70
        1631145660000 binance::BTC_USDT   666    41   51     61      71
        1631145840000 binance::BTC_USDT    34    44   54     64      74
                    binance::ETH_USDT   666    44   54     64      74
        ################################################################################
        """
        self.assert_equal(actual, expected, fuzzy_match=True)

    def test_parser(self) -> None:
        """
        Test arg parser for predefined args in the script.

        Mostly for coverage and to detect argument changes.
        """
        parser = imvcdecrah._parse()
        cmd = []
        cmd.extend(["--start_timestamp", "20220216-000000"])
        cmd.extend(["--end_timestamp", "20220217-000000"])
        cmd.extend(["--exchange_id", "binance"])
        cmd.extend(["--db_stage", "dev"])
        cmd.extend(["--db_table", "ccxt_ohlcv"])
        cmd.extend(["--aws_profile", "ck"])
        cmd.extend(
            ["--s3_path", "s3://cryptokaizen-data/reorg/historical.manual.pq/"]
        )
        cmd.extend(["--data_type", "ohlcv"])
        cmd.extend(["--contract_type", "spot"])
        args = parser.parse_args(cmd)
        actual = vars(args)
        # Change bool values to string type to pass the check.
        actual["resample_1min"] = "True"
        actual["resample_1sec"] = "False"
        expected = {
            "start_timestamp": "20220216-000000",
            "end_timestamp": "20220217-000000",
            "db_stage": "dev",
            "exchange_id": "binance",
            "db_table": "ccxt_ohlcv",
            "log_level": "INFO",
            "aws_profile": "ck",
            "s3_path": "s3://cryptokaizen-data/reorg/historical.manual.pq/",
            "data_type": "ohlcv",
            "contract_type": "spot",
            "resample_1min": "True",
            "resample_1sec": "False",
        }
        self.assertDictEqual(actual, expected)

    def _save_sample_in_db(self, sample: pd.DataFrame) -> None:
        """
        Save small sample of ohlcv data in test db.

        Extra date columns `year` and `month` are removed from sample as
        those are only used for data partition.
        """
        columns = ["year", "month"]
        trimmed_sample = sample.drop(columns, axis=1)
        hsql.execute_insert_query(
            connection=self.connection,
            obj=trimmed_sample,
            table_name="ccxt_ohlcv",
        )

    def _test_function_call(self, data_type, contract_type, resample_1min) -> None:
        """
        Test directly _run function for coverage increase.
        """
        # Prepare inputs.
        kwargs = {
            "start_timestamp": "20210915-235500",
            "end_timestamp": "20220917-000500",
            "db_stage": "local",
            "exchange_id": "binance",
            "db_table": "ccxt_ohlcv",
            "log_level": "INFO",
            "aws_profile": "ck",
            "s3_path": f"{self.get_s3_path()}",
            "connection": self.connection,
            "data_type": data_type,
            "contract_type": contract_type,
            "resample_1min": True,
        }
        if resample_1min:
            kwargs["resample_1min"] = True
            kwargs["resample_1sec"] = False
        else:
            kwargs["resample_1min"] = False
            kwargs["resample_1sec"] = True
        # Run.
        args = argparse.Namespace(**kwargs)
        imvcdecrah._run(args)


class TestFilterDuplicates(hunitest.TestCase):
<<<<<<< HEAD
    @staticmethod
    def _get_test_data() -> pd.DataFrame:
        """
        Create a test CCXT OHLCV dataframe.
        """
        test_data = pd.DataFrame(
            columns=[
                "id",
                "timestamp",
                "open",
                "high",
                "low",
                "close",
                "volume",
                "full_symbol",
                "end_download_timestamp",
                "knowledge_timestamp",
            ],
            # fmt: off
            # pylint: disable=line-too-long
            data=[
                [0, 1631145600000, 30, 40, 50, 60, 70, "binance::BTC_USDT", pd.Timestamp("2021-09-09"), pd.Timestamp("2021-09-09")],
                [1, 1631145660000, 31, 41, 51, 61, 71, "binance::BTC_USDT", pd.Timestamp("2021-09-09"), pd.Timestamp("2021-09-09")],
                [2, 1631145840000, 34, 44, 54, 64, 74, "binance::BTC_USDT", pd.Timestamp("2021-09-09"), pd.Timestamp("2021-09-09")],
                [3, 1631145840000, 34, 44, 54, 64, 74, "binance::ETH_USDT", pd.Timestamp("2021-09-09"), pd.Timestamp("2021-09-09")],
                [4, 1631145840000, 34, 44, 54, 64, 74, "kucoin::ETH_USDT", pd.Timestamp("2021-09-09"), pd.Timestamp("2021-09-09")],
            ]
            # pylint: enable=line-too-long
            # fmt: on
        )
        return test_data


=======
>>>>>>> 5d5a542f
    def test_filter_duplicates(self) -> None:
        """
        Verify that duplicated data is filtered correctly.
        """
        input_data = self._get_duplicated_test_data()
        self.assertEqual(input_data.shape, (9, 10))
        # Filter duplicates.
        actual_data = imvcdecrah.RealTimeHistoricalReconciler._filter_duplicates(input_data)
        expected_length = 5
        expected_column_names = [
            "close",
            "full_symbol",
            "end_download_timestamp",
            "high",
            "id",
            "knowledge_timestamp",
            "low",
            "open",
            "timestamp",
            "volume",
        ]
        # pylint: disable=line-too-long
        expected_signature = r"""
        # df=
        index=[0, 4]
        columns=id,timestamp,open,high,low,close,volume,full_symbol,end_download_timestamp,knowledge_timestamp
        shape=(5, 10)
        id                 timestamp  open  high  low  close  volume        full_symbol    end_download_timestamp       knowledge_timestamp
        0   0 2021-09-09 00:00:00+00:00    30    40   50     60      70  binance::BTC_USDT 2021-09-09 00:00:00+00:00 2021-09-09 00:00:00+00:00
        1   1 2021-09-09 00:01:00+00:00    31    41   51     61      71  binance::BTC_USDT 2021-09-09 00:00:00+00:00 2021-09-09 00:00:00+00:00
        2   2 2021-09-09 00:04:00+00:00    34    44   54     64      74  binance::BTC_USDT 2021-09-09 00:00:00+00:00 2021-09-09 00:00:00+00:00
        3   3 2021-09-09 00:04:00+00:00    34    44   54     64      74  binance::ETH_USDT 2021-09-09 00:00:00+00:00 2021-09-09 00:00:00+00:00
        4   4 2021-09-09 00:04:00+00:00    34    44   54     64      74   kucoin::ETH_USDT 2021-09-09 00:00:00+00:00 2021-09-09 00:00:00+00:00
        """
        # pylint: enable=line-too-long
        self.check_df_output(
            actual_data,
            expected_length,
            expected_column_names,
            None,
            expected_signature,
        )

    @staticmethod
    def _get_test_data() -> pd.DataFrame:
        """
        Create a test CCXT OHLCV dataframe.
        """
        test_data = pd.DataFrame(
            columns=[
                "id",
                "timestamp",
                "open",
                "high",
                "low",
                "close",
                "volume",
                "currency_pair",
                "exchange_id",
                "end_download_timestamp",
                "knowledge_timestamp",
            ],
            # fmt: off
            # pylint: disable=line-too-long
            data=[
                [1, 1631145600000, 30, 40, 50, 60, 70, "BTC_USDT", "binance", pd.Timestamp("2021-09-09"), pd.Timestamp("2021-09-09")],
                [2, 1631145660000, 31, 41, 51, 61, 71, "BTC_USDT", "binance", pd.Timestamp("2021-09-09"), pd.Timestamp("2021-09-09")],
                [3, 1631145720000, 32, 42, 52, 62, 72, "ETH_USDT", "binance", pd.Timestamp("2021-09-09"), pd.Timestamp("2021-09-09")],
                [4, 1631145840000, 34, 44, 54, 64, 74, "BTC_USDT", "binance", pd.Timestamp("2021-09-09"), pd.Timestamp("2021-09-09")],
                [5, 1631145840000, 34, 44, 54, 64, 74, "ETH_USDT", "binance", pd.Timestamp("2021-09-09"), pd.Timestamp("2021-09-09")],
                [6, 1631145840000, 34, 44, 54, 64, 74, "ETH_USDT", "kucoin", pd.Timestamp("2021-09-09"), pd.Timestamp("2021-09-09")],
            ]
            # pylint: enable=line-too-long
            # fmt: on
        )
        return test_data

    def _get_duplicated_test_data(self) -> pd.DataFrame:
        """
        Get test data with duplicates for `_filter_duplicates` method test.
        """
        test_data = self._get_test_data()
        #
        # TODO(Danya): Add timezone info to test data in client tests.
        test_data["knowledge_timestamp"] = test_data[
            "knowledge_timestamp"
        ].dt.tz_localize("UTC")
        test_data["end_download_timestamp"] = test_data[
            "end_download_timestamp"
        ].dt.tz_localize("UTC")
        test_data["timestamp"] = test_data["timestamp"].apply(
            hdateti.convert_unix_epoch_to_timestamp
        )
        # Add duplicated rows.
        dupes = test_data.loc[0:3]
        dupes["knowledge_timestamp"] = dupes[
            "knowledge_timestamp"
        ] - pd.Timedelta("40s")
        dupes["end_download_timestamp"] = dupes[
            "end_download_timestamp"
        ] - pd.Timedelta("40s")
        test_data = pd.concat([test_data, dupes]).reset_index(drop=True)
        return test_data<|MERGE_RESOLUTION|>--- conflicted
+++ resolved
@@ -366,7 +366,6 @@
 
 
 class TestFilterDuplicates(hunitest.TestCase):
-<<<<<<< HEAD
     @staticmethod
     def _get_test_data() -> pd.DataFrame:
         """
@@ -399,9 +398,6 @@
         )
         return test_data
 
-
-=======
->>>>>>> 5d5a542f
     def test_filter_duplicates(self) -> None:
         """
         Verify that duplicated data is filtered correctly.
