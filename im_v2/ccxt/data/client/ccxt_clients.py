--- conflicted
+++ resolved
@@ -27,7 +27,10 @@
 
 class CcxtCddClient(icdc.ImClient, abc.ABC):
     """
-    Client for `CCXT` and `CDD` that is responsible for vendor-specific normalization.
+    Contain common code for all the `CCXT` and `CDD` clients, e.g.,
+        - getting `CCXT` and `CDD` universe
+        - applying common transformation for all the data from `CCXT` and `CDD`
+            - E.g., `_apply_olhlcv_transformations()`, `_apply_vendor_normalization()`
     """
 
     def __init__(self, vendor: str) -> None:
@@ -52,7 +55,6 @@
         2    1631145720000  3501.59  3513.10  3499.89  3513.09  579.5656  ETH_USDT      binance
         ```
 
-<<<<<<< HEAD
         Output data is indexed by timestamp and looks like:
         ```
                                    open        currency_pair exchange_id
@@ -69,27 +71,11 @@
         data = data.sort_values(by=["exchange_id", "currency_pair"])
         return data
 
-    def get_universe(self) -> List[icdc.FullSymbol]:
-=======
-    Contain common code for all the CCXT clients, e.g.,
-    - getting CCXT universe
-    - applying common transformation for all the data from CCXT
-        - E.g., `_apply_olhlcv_transformations()`, `_apply_vendor_normalization()`
-    """
-
-    @staticmethod
-    def get_universe(as_asset_ids: bool) -> List[icdc.FullSymbol]:
->>>>>>> 262db337
+    def get_universe(self, as_asset_ids: bool) -> List[icdc.FullSymbol]:
         """
         Return vendor universe as full symbols.
         """
-<<<<<<< HEAD
-        universe = imvccunun.get_vendor_universe(vendor=self._vendor)
-=======
-        universe = imvccunun.get_vendor_universe(
-            vendor="CCXT", as_asset_ids=as_asset_ids
-        )
->>>>>>> 262db337
+        universe = imvccunun.get_vendor_universe(vendor=self._vendor, as_asset_ids=as_asset_ids)
         return universe  # type: ignore[no-any-return]
 
     def _apply_ccxt_cdd_normalization(self, data: pd.DataFrame) -> pd.DataFrame:
