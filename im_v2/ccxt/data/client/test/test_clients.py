import os
from typing import List

import pandas as pd
import pytest

import helpers.git as hgit
import helpers.s3 as hs3
import helpers.sql as hsql
import helpers.system_interaction as hsysinte
import helpers.unit_test as hunitest
import im.ccxt.db.utils as imccdbuti
import im_v2.ccxt.data.client.clients as imvcdclcl
import im_v2.common.data.client as imvcdcli
import im_v2.common.db.utils as imcodbuti

_AM_S3_ROOT_DIR = os.path.join(hs3.get_path(), "data")


class TestGetFilePath(hunitest.TestCase):
    def test1(self) -> None:
        """
        Test supported exchange id and currency pair.
        """
        exchange_id = "binance"
        currency_pair = "ETH_USDT"
        ccxt_loader = imvcdclcl.CcxtCsvFileSystemClient(
            data_type="ohlcv", root_dir=_AM_S3_ROOT_DIR, aws_profile="am"
        )
        actual = ccxt_loader._get_file_path(
            imvcdclcl._LATEST_DATA_SNAPSHOT, exchange_id, currency_pair
        )
        s3_bucket_path = hs3.get_path()
        expected = os.path.join(
            s3_bucket_path, "data/ccxt/20210924/binance/ETH_USDT.csv.gz"
        )
        self.assert_equal(actual, expected)

    def test2(self) -> None:
        """
        Test unsupported exchange id.
        """
        exchange_id = "unsupported exchange"
        currency_pair = "ADA_USDT"
        ccxt_loader = imvcdclcl.CcxtCsvFileSystemClient(
            data_type="ohlcv", root_dir=_AM_S3_ROOT_DIR, aws_profile="am"
        )
        # TODO(gp): We should throw a different exception, like
        # `UnsupportedExchange`.
        # TODO(gp): Same change also for CDD test_loader.py
        with self.assertRaises(AssertionError):
            ccxt_loader._get_file_path(
                imvcdclcl._LATEST_DATA_SNAPSHOT, exchange_id, currency_pair
            )

    def test3(self) -> None:
        """
        Test unsupported currency pair.
        """
        exchange_id = "binance"
        currency_pair = "unsupported_currency"
        ccxt_loader = imvcdclcl.CcxtCsvFileSystemClient(
            data_type="ohlcv", root_dir=_AM_S3_ROOT_DIR, aws_profile="am"
        )
        # TODO(gp): Same change also for CDD test_loader.py
        with self.assertRaises(AssertionError):
            ccxt_loader._get_file_path(
                imvcdclcl._LATEST_DATA_SNAPSHOT, exchange_id, currency_pair
            )


# #############################################################################


@pytest.mark.skipif(
    not hgit.execute_repo_config_code("has_dind_support()"),
    reason="Need dind support"
)
class TestCcxtDbClient(imcodbuti.TestImDbHelper):
    @pytest.mark.slow("6 seconds.")
    def test_read_data1(self) -> None:
        """
        Verify that data from DB is read correctly.
        """
        # Load test data.
        self._create_test_table()
        test_data = self._get_test_data()
        hsql.copy_rows_with_copy_from(self.connection, test_data, "ccxt_ohlcv")
        # Load data with client and check if it is correct.
        ccxt_db_client = imvcdclcl.CcxtDbClient("ohlcv", self.connection)
        df = ccxt_db_client.read_data("binance::BTC_USDT")
        actual = hunitest.convert_df_to_json_string(df, n_tail=None)
        self.check_string(actual)
        # Delete the table.
        hsql.remove_table(self.connection, "ccxt_ohlcv")

    @pytest.mark.slow("8 seconds.")
    def test_read_data2(self) -> None:
        """
        Verify that data from DB is read and filtered correctly.
        """
        # Load test data.
        self._create_test_table()
        test_data = self._get_test_data()
        hsql.copy_rows_with_copy_from(self.connection, test_data, "ccxt_ohlcv")
        # Load data with client and check if it is correct.
        ccxt_db_client = imvcdclcl.CcxtDbClient("ohlcv", self.connection)
        df = ccxt_db_client.read_data(
            "binance::BTC_USDT",
            start_ts=pd.Timestamp("2021-09-08T20:01:00-04:00"),
            end_ts=pd.Timestamp("2021-09-08T20:04:00-04:00"),
        )
        actual = hunitest.convert_df_to_json_string(df, n_tail=None)
        self.check_string(actual)
        # Delete the table.
        hsql.remove_table(self.connection, "ccxt_ohlcv")

    @pytest.mark.slow("8 seconds.")
    def test_read_data3(self) -> None:
        """
        Verify that data from DB is read correctly without normalization.
        """
        # Load test data.
        self._create_test_table()
        test_data = self._get_test_data()
        hsql.copy_rows_with_copy_from(self.connection, test_data, "ccxt_ohlcv")
        # Load data with client and check if it is correct.
        ccxt_db_client = imvcdclcl.CcxtDbClient("ohlcv", self.connection)
        df = ccxt_db_client.read_data(
            full_symbol="binance::BTC_USDT",
            normalize=False,
        )
        actual = hunitest.convert_df_to_json_string(df, n_tail=None)
        self.check_string(actual)
        # Delete the table.
        hsql.remove_table(self.connection, "ccxt_ohlcv")

    def _create_test_table(self) -> None:
        """
        Create a test CCXT OHLCV table in DB.
        """
        query = imccdbuti.get_ccxt_ohlcv_create_table_query()
        self.connection.cursor().execute(query)

    @staticmethod
    def _get_test_data() -> pd.DataFrame:
        """
        Create a test CCXT OHLCV dataframe.
        """
        test_data = pd.DataFrame(
            columns=[
                "id",
                "timestamp",
                "open",
                "high",
                "low",
                "close",
                "volume",
                "currency_pair",
                "exchange_id",
                "created_at",
            ],
            # fmt: off
            # pylint: disable=line-too-long
            data=[
                [1, 1631145600000, 30, 40, 50, 60, 70, "BTC_USDT", "binance", pd.Timestamp("2021-09-09")],
                [2, 1631145660000, 31, 41, 51, 61, 71, "BTC_USDT", "binance", pd.Timestamp("2021-09-09")],
                [3, 1631145720000, 32, 42, 52, 62, 72, "ETH_USDT", "binance", pd.Timestamp("2021-09-09")],
                [4, 1631145780000, 33, 43, 53, 63, 73, "BTC_USDT", "kucoin", pd.Timestamp("2021-09-09")],
                [5, 1631145840000, 34, 44, 54, 64, 74, "BTC_USDT", "binance", pd.Timestamp("2021-09-09")],
                [6, 1631145900000, 34, 44, 54, 64, 74, "BTC_USDT", "kucoin", pd.Timestamp("2021-09-09")],
                [7, 1631145960000, 34, 44, 54, 64, 74, "ETH_USDT", "binance", pd.Timestamp("2021-09-09")],
            ]
            # pylint: enable=line-too-long
            # fmt: on
        )
        return test_data


# #############################################################################


# TODO(Dan): Rename test class name in #759.
# TODO(*): Consider to factor out the class calling in a `def _get_loader()`.
class TestCcxtLoaderFromFileReadData(hunitest.TestCase):
    @pytest.mark.slow("8 seconds.")
    def test1(self) -> None:
        """
        Test that files on S3 are being read correctly.
        """
        ccxt_loader = imvcdclcl.CcxtCsvFileSystemClient(
            data_type="ohlcv", root_dir=_AM_S3_ROOT_DIR, aws_profile="am"
        )
        actual = ccxt_loader.read_data("binance::BTC_USDT")
        # Check the output values.
        actual_string = hunitest.convert_df_to_json_string(actual)
        self.check_string(actual_string)

    @pytest.mark.slow("7 seconds.")
    def test2(self) -> None:
        """
        Test that files on S3 are being filtered correctly.
        """
        ccxt_loader = imvcdclcl.CcxtCsvFileSystemClient(
            data_type="ohlcv", root_dir=_AM_S3_ROOT_DIR, aws_profile="am"
        )
        actual = ccxt_loader.read_data(
            full_symbol="binance::BTC_USDT",
            start_ts=pd.Timestamp("2021-09-09"),
            end_ts=pd.Timestamp("2021-09-10"),
        )
        # Check the output values.
        actual_string = hunitest.convert_df_to_json_string(actual)
        self.check_string(actual_string)

    @pytest.mark.slow("8 seconds.")
    def test3(self) -> None:
        """
        Test that files on S3 are being read correctly without normalization.
        """
        ccxt_loader = imvcdclcl.CcxtCsvFileSystemClient(
            data_type="ohlcv", root_dir=_AM_S3_ROOT_DIR, aws_profile="am"
        )
        actual = ccxt_loader.read_data(
            full_symbol="binance::BTC_USDT",
            normalize=False,
        )
        # Check the output values.
        actual_string = hunitest.convert_df_to_json_string(actual)
        self.check_string(actual_string)

    def test4(self) -> None:
        """
        Test unsupported full symbol.
        """
        ccxt_loader = imvcdclcl.CcxtCsvFileSystemClient(
            data_type="ohlcv", root_dir=_AM_S3_ROOT_DIR, aws_profile="am"
        )
        with self.assertRaises(AssertionError):
            ccxt_loader.read_data("unsupported_exchange::unsupported_currency")

    def test5(self) -> None:
        """
        Test unsupported data type.
        """
        with self.assertRaises(AssertionError):
            imvcdclcl.CcxtCsvFileSystemClient(
                data_type="unsupported_data_type",
                root_dir=_AM_S3_ROOT_DIR,
                aws_profile="am",
            )


# #############################################################################


<<<<<<< HEAD
=======
# TODO(Dan): Rename test class name in #759.
# TODO(gp): `dind` should not be needed for that.
>>>>>>> 8e87e2a4
@pytest.mark.skipif(
    not hgit.execute_repo_config_code("has_dind_support()"),
    reason="Need dind support"
)
class TestMultipleSymbolsCcxtFileSystemClient(hunitest.TestCase):
    @pytest.mark.slow("12 seconds.")
    def test1(self) -> None:
        """
        Test that data for provided list of full symbols is being read
        correctly.
        """
        # Set input list of full symbols.
        full_symbols = ["kucoin::XRP_USDT", "gateio::SOL_USDT"]
        # Initialize CCXT file client and pass it to multiple symbols client.
        ccxt_file_client = imvcdclcl.CcxtCsvFileSystemClient(
            data_type="ohlcv", root_dir=_AM_S3_ROOT_DIR, aws_profile="am"
        )
        multiple_symbols_client = imvcdcli.MultipleSymbolsClient(
            class_=ccxt_file_client, mode="concat"
        )
        # Check actual results.
        actual = multiple_symbols_client.read_data(full_symbols=full_symbols)
        expected_length = 1593983
        expected_exchange_ids = ["gateio", "kucoin"]
        expected_currency_pairs = ["SOL_USDT", "XRP_USDT"]
        self._check_output(
            actual,
            expected_length,
            expected_exchange_ids,
            expected_currency_pairs,
        )

    def test2(self) -> None:
        """
        Test that all files are being read and filtered correctly.
        """
        # Set input list of full symbols.
        full_symbols = ["kucoin::SOL_USDT", "gateio::XRP_USDT"]
        # Initialize CCXT file client and pass it to multiple symbols client.
        ccxt_file_client = imvcdclcl.CcxtCsvFileSystemClient(
            data_type="ohlcv", root_dir=_AM_S3_ROOT_DIR, aws_profile="am"
        )
        multiple_symbols_client = imvcdcli.MultipleSymbolsClient(
            class_=ccxt_file_client, mode="concat"
        )
        # Check output.
        actual = multiple_symbols_client.read_data(
            full_symbols=full_symbols,
            start_ts=pd.Timestamp("2021-09-01T00:00:00-04:00"),
            end_ts=pd.Timestamp("2021-09-02T00:00:00-04:00"),
        )
        expected_length = 2880
        expected_exchange_ids = ["gateio", "kucoin"]
        expected_currency_pairs = ["SOL_USDT", "XRP_USDT"]
        self._check_output(
            actual,
            expected_length,
            expected_exchange_ids,
            expected_currency_pairs,
        )

    @pytest.mark.slow("9 seconds")
    def test3(self) -> None:
        """
        Test that all files are being read correctly without normalization.
        """
        # Set input list of full symbols.
        full_symbols = ["kucoin::XRP_USDT", "gateio::SOL_USDT"]
        # Initialize CCXT file client and pass it to multiple symbols client.
        ccxt_file_client = imvcdclcl.CcxtCsvFileSystemClient(
            data_type="ohlcv", root_dir=_AM_S3_ROOT_DIR, aws_profile="am"
        )
        multiple_symbols_client = imvcdcli.MultipleSymbolsClient(
            class_=ccxt_file_client, mode="concat"
        )
        # Check output.
        actual = multiple_symbols_client.read_data(
            full_symbols=full_symbols,
            normalize=False,
        )
        expected_length = 1486976
        expected_exchange_ids = ["gateio", "kucoin"]
        expected_currency_pairs = ["SOL_USDT", "XRP_USDT"]
        self._check_output(
            actual,
            expected_length,
            expected_exchange_ids,
            expected_currency_pairs,
        )

    @pytest.mark.slow("11 seconds.")
    def test4(self) -> None:
        """
        Test that all files are being read correctly with dict output mode.
        """
        # Set input list of full symbols.
        full_symbols = ["gateio::SOL_USDT", "kucoin::XRP_USDT"]
        # Initialize CCXT file client and pass it to multiple symbols client.
        ccxt_file_client = imvcdclcl.CcxtCsvFileSystemClient(
            data_type="ohlcv", root_dir=_AM_S3_ROOT_DIR, aws_profile="am"
        )
        multiple_symbols_client = imvcdcli.MultipleSymbolsClient(
            class_=ccxt_file_client, mode="dict"
        )
        # Check actual results.
        actual_dict = multiple_symbols_client.read_data(full_symbols=full_symbols)
        actual_dict_keys = sorted(list(actual_dict.keys()))
        actual_df1 = actual_dict[actual_dict_keys[0]]
        actual_df2 = actual_dict[actual_dict_keys[1]]
        self.assert_equal(str(actual_dict_keys), str(full_symbols))
        self._check_output(
            actual=actual_df1,
            expected_length=129595,
            expected_exchange_ids=["gateio"],
            expected_currency_pairs=["SOL_USDT"],
            check_string=False,
        )
        self._check_output(
            actual=actual_df2,
            expected_length=1464388,
            expected_exchange_ids=["kucoin"],
            expected_currency_pairs=["XRP_USDT"],
            check_string=False,
        )
        # Create combined actual string and check it.
        actual_string_df1 = hunitest.convert_df_to_json_string(actual_df1)
        actual_string_df2 = hunitest.convert_df_to_json_string(actual_df2)
        actual_string = "\n".join(
            [
                actual_dict_keys[0],
                actual_string_df1,
                "\n",
                actual_dict_keys[1],
                actual_string_df2,
            ]
        )
        self.check_string(actual_string)

    def _check_output(
        self,
        actual: pd.DataFrame,
        expected_length: int,
        expected_exchange_ids: List[str],
        expected_currency_pairs: List[str],
        check_string: bool = True,
    ) -> None:
        """
        Verify that actual outcome dataframe matches the expected one.

        :param actual: actual outcome dataframe
        :param expected_length: expected outcome dataframe length
        :param expected_exchange_ids: list of expected exchange ids
        :param expected_currency_pairs: list of expected currency pairs
        :param check_string: whether to check with golden outcome or not
        """
        # Check output df length.
        self.assert_equal(str(expected_length), str(actual.shape[0]))
        # Check unique exchange ids in the output df.
        actual_exchange_ids = sorted(
            list(actual["exchange_id"].dropna().unique())
        )
        self.assert_equal(str(actual_exchange_ids), str(expected_exchange_ids))
        # Check unique currency pairs in the output df.
        actual_currency_pairs = sorted(
            list(actual["currency_pair"].dropna().unique())
        )
        self.assert_equal(
            str(actual_currency_pairs), str(expected_currency_pairs)
        )
        if check_string:
            # Check the output values.
            actual_string = hunitest.convert_df_to_json_string(actual)
            self.check_string(actual_string)


# #############################################################################


@pytest.mark.skipif(
    not hgit.execute_repo_config_code("has_dind_support()"),
    reason="Need dind support"
)
class TestMultipleSymbolsCcxtDbClient(imcodbuti.TestImDbHelper):
    @pytest.mark.slow("10 seconds.")
    def test1(self) -> None:
        """
        Test that data for provided list of full symbols is being read
        correctly.
        """
        # Set input list of full symbols.
        full_symbols = ["kucoin::SOL_USDT", "gateio::XRP_USDT"]
        # Load test data.
        self._create_test_table()
        test_data = self._get_test_data()
        hsql.copy_rows_with_copy_from(self.connection, test_data, "ccxt_ohlcv")
        # Initialize CCXT DB client and pass it to multiple symbols client.
        ccxt_db_client = imvcdclcl.CcxtDbClient("ohlcv", self.connection)
        multiple_symbols_client = imvcdcli.MultipleSymbolsClient(
            class_=ccxt_db_client, mode="concat"
        )
        # Check actual results.
        actual = multiple_symbols_client.read_data(full_symbols=full_symbols)
        expected_length = 8
        expected_exchange_ids = ["gateio", "kucoin"]
        expected_currency_pairs = ["SOL_USDT", "XRP_USDT"]
        self._check_output(
            actual,
            expected_length,
            expected_exchange_ids,
            expected_currency_pairs,
        )
        # Delete the table.
        hsql.remove_table(self.connection, "ccxt_ohlcv")

    @pytest.mark.slow("9 seconds.")
    def test2(self) -> None:
        """
        Test that all files are being read and filtered correctly.
        """
        # Set input list of full symbols.
        full_symbols = ["kucoin::SOL_USDT", "gateio::XRP_USDT"]
        # Load test data.
        self._create_test_table()
        test_data = self._get_test_data()
        hsql.copy_rows_with_copy_from(self.connection, test_data, "ccxt_ohlcv")
        # Initialize CCXT DB client and pass it to multiple symbols client.
        ccxt_db_client = imvcdclcl.CcxtDbClient("ohlcv", self.connection)
        multiple_symbols_client = imvcdcli.MultipleSymbolsClient(
            class_=ccxt_db_client, mode="concat"
        )
        # Check output.
        actual = multiple_symbols_client.read_data(
            full_symbols=full_symbols,
            start_ts=pd.Timestamp("2021-09-09T00:01:00"),
            end_ts=pd.Timestamp("2021-09-09T00:04:00"),
        )
        expected_length = 3
        expected_exchange_ids = ["gateio", "kucoin"]
        expected_currency_pairs = ["SOL_USDT", "XRP_USDT"]
        self._check_output(
            actual,
            expected_length,
            expected_exchange_ids,
            expected_currency_pairs,
        )
        # Delete the table.
        hsql.remove_table(self.connection, "ccxt_ohlcv")

    @pytest.mark.slow("9 seconds.")
    def test3(self) -> None:
        """
        Test that all files are being read correctly without normalization.
        """
        # Set input list of full symbols.
        full_symbols = ["kucoin::SOL_USDT", "gateio::XRP_USDT"]
        # Load test data.
        self._create_test_table()
        test_data = self._get_test_data()
        hsql.copy_rows_with_copy_from(self.connection, test_data, "ccxt_ohlcv")
        # Initialize CCXT DB client and pass it to multiple symbols client.
        ccxt_db_client = imvcdclcl.CcxtDbClient("ohlcv", self.connection)
        multiple_symbols_client = imvcdcli.MultipleSymbolsClient(
            class_=ccxt_db_client, mode="concat"
        )
        # Check output.
        actual = multiple_symbols_client.read_data(
            full_symbols=full_symbols,
            normalize=False,
        )
        expected_length = 6
        expected_exchange_ids = ["gateio", "kucoin"]
        expected_currency_pairs = ["SOL_USDT", "XRP_USDT"]
        self._check_output(
            actual,
            expected_length,
            expected_exchange_ids,
            expected_currency_pairs,
        )
        # Delete the table.
        hsql.remove_table(self.connection, "ccxt_ohlcv")

    @pytest.mark.slow("9 seconds.")
    def test4(self) -> None:
        """
        Test that all files are being read correctly in dict output mode.
        """
        # Set input list of full symbols.
        full_symbols = ["gateio::XRP_USDT", "kucoin::SOL_USDT"]
        # Load test data.
        self._create_test_table()
        test_data = self._get_test_data()
        hsql.copy_rows_with_copy_from(self.connection, test_data, "ccxt_ohlcv")
        # Initialize CCXT DB client and pass it to multiple symbols client.
        ccxt_db_client = imvcdclcl.CcxtDbClient("ohlcv", self.connection)
        multiple_symbols_client = imvcdcli.MultipleSymbolsClient(
            class_=ccxt_db_client, mode="dict"
        )
        # Check output.
        actual_dict = multiple_symbols_client.read_data(full_symbols=full_symbols)
        actual_dict_keys = sorted(list(actual_dict.keys()))
        actual_df1 = actual_dict[actual_dict_keys[0]]
        actual_df2 = actual_dict[actual_dict_keys[1]]
        self.assert_equal(str(actual_dict_keys), str(full_symbols))
        self._check_output(
            actual=actual_df1,
            expected_length=6,
            expected_exchange_ids=["gateio"],
            expected_currency_pairs=["XRP_USDT"],
            check_string=False,
        )
        self._check_output(
            actual=actual_df2,
            expected_length=2,
            expected_exchange_ids=["kucoin"],
            expected_currency_pairs=["SOL_USDT"],
            check_string=False,
        )
        # Create combined actual string and check it.
        actual_string_df1 = hunitest.convert_df_to_json_string(actual_df1)
        actual_string_df2 = hunitest.convert_df_to_json_string(actual_df2)
        actual_string = "\n".join(
            [
                actual_dict_keys[0],
                actual_string_df1,
                "\n",
                actual_dict_keys[1],
                actual_string_df2,
            ]
        )
        self.check_string(actual_string)
        # Delete the table.
        hsql.remove_table(self.connection, "ccxt_ohlcv")

    def _create_test_table(self) -> None:
        """
        Create a test CCXT OHLCV table in DB.
        """
        query = imccdbuti.get_ccxt_ohlcv_create_table_query()
        self.connection.cursor().execute(query)

    @staticmethod
    def _get_test_data() -> pd.DataFrame:
        """
        Create a test CCXT OHLCV dataframe.
        """
        test_data = pd.DataFrame(
            columns=[
                "id",
                "timestamp",
                "open",
                "high",
                "low",
                "close",
                "volume",
                "currency_pair",
                "exchange_id",
                "created_at",
            ],
            # fmt: off
            # pylint: disable=line-too-long
            data=[
                [1, 1631145600000, 30, 40, 50, 60, 70, "XRP_USDT", "gateio", pd.Timestamp("2021-09-09")],
                [2, 1631145660000, 31, 41, 51, 61, 71, "XRP_USDT", "gateio", pd.Timestamp("2021-09-09")],
                [3, 1631145720000, 32, 42, 52, 62, 72, "SOL_USDT", "kucoin", pd.Timestamp("2021-09-09")],
                [4, 1631145780000, 33, 43, 53, 63, 73, "SOL_USDT", "kucoin", pd.Timestamp("2021-09-09")],
                [5, 1631145840000, 34, 44, 54, 64, 74, "XRP_USDT", "gateio", pd.Timestamp("2021-09-09")],
                [6, 1631145900000, 34, 44, 54, 64, 74, "XRP_USDT", "gateio", pd.Timestamp("2021-09-09")],
                [7, 1631145960000, 34, 44, 54, 64, 74, "ETH_USDT", "binance", pd.Timestamp("2021-09-09")],
            ]
            # pylint: enable=line-too-long
            # fmt: on
        )
        return test_data

    def _check_output(
        self,
        actual: pd.DataFrame,
        expected_length: int,
        expected_exchange_ids: List[str],
        expected_currency_pairs: List[str],
        check_string: bool = True,
    ) -> None:
        """
        Verify that actual outcome dataframe matches the expected one.

        :param actual: actual outcome dataframe
        :param expected_length: expected outcome dataframe length
        :param expected_exchange_ids: list of expected exchange ids
        :param expected_currency_pairs: list of expected currency pairs
        :param check_string: whether to check with golden outcome or not
        """
        # Check output df length.
        self.assert_equal(str(expected_length), str(actual.shape[0]))
        # Check unique exchange ids in the output df.
        actual_exchange_ids = sorted(
            list(actual["exchange_id"].dropna().unique())
        )
        self.assert_equal(str(actual_exchange_ids), str(expected_exchange_ids))
        # Check unique currency pairs in the output df.
        actual_currency_pairs = sorted(
            list(actual["currency_pair"].dropna().unique())
        )
        self.assert_equal(
            str(actual_currency_pairs), str(expected_currency_pairs)
        )
        if check_string:
            # Check the output values.
            actual_string = hunitest.convert_df_to_json_string(
                actual.reset_index()
            )
            self.check_string(actual_string)


# #############################################################################


class TestGetTimestamp(hunitest.TestCase):
    @pytest.mark.slow("7 seconds.")
    def test_get_start_ts(self) -> None:
        """
        Test that the earliest timestamp available is computed correctly.
        """
        ccxt_file_client = imvcdclcl.CcxtCsvFileSystemClient(
            data_type="ohlcv", root_dir=_AM_S3_ROOT_DIR, aws_profile="am"
        )
        start_ts = ccxt_file_client.get_start_ts_available("binance::DOGE_USDT")
        expected_start_ts = pd.to_datetime("2019-07-05 12:00:00", utc=True)
        self.assertEqual(start_ts, expected_start_ts)

    @pytest.mark.slow("7 seconds.")
    def test_get_end_ts(self) -> None:
        """
        Test that the latest timestamp available is computed correctly.
        """
        ccxt_file_client = imvcdclcl.CcxtCsvFileSystemClient(
            data_type="ohlcv", root_dir=_AM_S3_ROOT_DIR, aws_profile="am"
        )
        end_ts = ccxt_file_client.get_end_ts_available("binance::DOGE_USDT")
        expected_end_ts = pd.to_datetime("2021-09-16 09:19:00", utc=True)
        # TODO(Grisha): use `assertGreater` when start downloading more data.
        self.assertEqual(end_ts, expected_end_ts)


# #############################################################################


class TestGetUniverse(hunitest.TestCase):
    def test1(self) -> None:
        """
        Test that CCXT universe is computed correctly.
        """
        ccxt_file_client = imvcdclcl.CcxtCsvFileSystemClient(
            data_type="ohlcv", root_dir=_AM_S3_ROOT_DIR, aws_profile="am"
        )
        universe = ccxt_file_client.get_universe()
        # Check the length of the universe.
        self.assertEqual(len(universe), 38)
        # Check the first elements of the universe.
        first_elements = universe[:3]
        first_elements_expected = [
            "binance::ADA_USDT",
            "binance::AVAX_USDT",
            "binance::BNB_USDT",
        ]
        self.assertEqual(first_elements, first_elements_expected)
        # Check the last elements of the universe.
        last_elements = universe[-3:]
        last_elements_expected = [
            "kucoin::LINK_USDT",
            "kucoin::SOL_USDT",
            "kucoin::XRP_USDT",
        ]
        self.assertEqual(last_elements, last_elements_expected)<|MERGE_RESOLUTION|>--- conflicted
+++ resolved
@@ -254,11 +254,8 @@
 # #############################################################################
 
 
-<<<<<<< HEAD
-=======
 # TODO(Dan): Rename test class name in #759.
 # TODO(gp): `dind` should not be needed for that.
->>>>>>> 8e87e2a4
 @pytest.mark.skipif(
     not hgit.execute_repo_config_code("has_dind_support()"),
     reason="Need dind support"
