--- conflicted
+++ resolved
@@ -77,10 +77,7 @@
     reason="lime and dev_tools doesn't have dind support",
 )
 class TestCcxtDbClient(imcodbuti.TestImDbHelper):
-<<<<<<< HEAD
-=======
     @pytest.mark.slow("6 seconds.")
->>>>>>> 41d660fe
     def test_read_data1(self) -> None:
         """
         Verify that data from DB is read correctly.
@@ -97,10 +94,7 @@
         # Delete the table.
         hsql.remove_table(self.connection, "ccxt_ohlcv")
 
-<<<<<<< HEAD
-=======
     @pytest.mark.slow("8 seconds.")
->>>>>>> 41d660fe
     def test_read_data2(self) -> None:
         """
         Verify that data from DB is read and filtered correctly.
@@ -121,10 +115,7 @@
         # Delete the table.
         hsql.remove_table(self.connection, "ccxt_ohlcv")
 
-<<<<<<< HEAD
-=======
     @pytest.mark.slow("8 seconds.")
->>>>>>> 41d660fe
     def test_read_data3(self) -> None:
         """
         Verify that data from DB is read correctly without normalization.
@@ -446,10 +437,7 @@
     reason="lime and dev_tools doesn't have dind support",
 )
 class TestMultipleSymbolsCcxtDbClient(imcodbuti.TestImDbHelper):
-<<<<<<< HEAD
-=======
     @pytest.mark.slow("10 seconds.")
->>>>>>> 41d660fe
     def test1(self) -> None:
         """
         Test that data for provided list of full symbols is being read
@@ -480,10 +468,7 @@
         # Delete the table.
         hsql.remove_table(self.connection, "ccxt_ohlcv")
 
-<<<<<<< HEAD
-=======
     @pytest.mark.slow("9 seconds.")
->>>>>>> 41d660fe
     def test2(self) -> None:
         """
         Test that all files are being read and filtered correctly.
@@ -517,10 +502,7 @@
         # Delete the table.
         hsql.remove_table(self.connection, "ccxt_ohlcv")
 
-<<<<<<< HEAD
-=======
     @pytest.mark.slow("9 seconds.")
->>>>>>> 41d660fe
     def test3(self) -> None:
         """
         Test that all files are being read correctly without normalization.
@@ -553,10 +535,7 @@
         # Delete the table.
         hsql.remove_table(self.connection, "ccxt_ohlcv")
 
-<<<<<<< HEAD
-=======
     @pytest.mark.slow("9 seconds.")
->>>>>>> 41d660fe
     def test4(self) -> None:
         """
         Test that all files are being read correctly in dict output mode.
