--- conflicted
+++ resolved
@@ -10,17 +10,11 @@
 import helpers.hgit as hgit
 import im_v2.ccxt.data.client.ccxt_clients as imvcdccccl
 
-<<<<<<< HEAD
 # TODO(gp): @Grisha -> move the example file in parallel to ccxt_clients
 #  We want to expose this from the package, we don't like exporting stuff from
 #  test.
 
-
-# TODO: Move file to the right dir -> im_v2/ccxt/data/client
-=======
-
 # TODO(Max): Move file to the right dir -> `im_v2/ccxt/data/client`.
->>>>>>> 6c9b313a
 def get_test_data_dir() -> str:
     """
     Get dir with data files for the tests.
