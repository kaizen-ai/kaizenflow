import os
from typing import Any, List

import pandas as pd

import helpers.hprint as hprint
import helpers.hsql as hsql
import helpers.hunit_test as hunitest
import im_v2.ccxt.data.client.ccxt_clients as imvcdccccl
import im_v2.ccxt.data.client.ccxt_clients_example as ivcdcccex
import im_v2.ccxt.db.utils as imvccdbut
import im_v2.common.db.db_utils as imvcddbut


def _check_output(
    self_: Any,
    actual_df: pd.DataFrame,
    expected_length: int,
    expected_exchange_ids: List[str],
    expected_currency_pairs: List[str],
    expected_signature: str,
) -> None:
    """
    Verify that actual outcome dataframe matches the expected one.

    :param actual_df: actual outcome dataframe
    :param expected_length: expected outcome dataframe length
    :param expected_exchange_ids: list of expected exchange ids
    :param expected_currency_pairs: list of expected currency pairs
    :param expected_signature: expected outcome as string
    """
    # Build signature.
    act = []
    #
    actual_df = actual_df[sorted(actual_df.columns)]
    act.append(hprint.df_to_short_str("df", actual_df))
    #
    actual_exchange_ids = sorted(list(actual_df["exchange_id"].dropna().unique()))
    act.append("exchange_ids=%s" % ",".join(actual_exchange_ids))
    #
    actual_currency_pairs = sorted(
        list(actual_df["currency_pair"].dropna().unique())
    )
    act.append("currency_pairs=%s" % ",".join(actual_currency_pairs))
    actual_signature = "\n".join(act)
    # Check.
    self_.assert_equal(
        actual_signature,
        expected_signature,
        dedent=True,
        fuzzy_match=True,
    )
    # Check output df length.
    self_.assert_equal(str(expected_length), str(actual_df.shape[0]))
    # Check unique exchange ids in the output df.
    self_.assert_equal(str(actual_exchange_ids), str(expected_exchange_ids))
    # Check unique currency pairs in the output df.
    self_.assert_equal(str(actual_currency_pairs), str(expected_currency_pairs))


# #############################################################################
# TestCcxtDbClient
# #############################################################################


class TestCcxtDbClient(imvcddbut.TestImDbHelper):
    def test_read_data1(self) -> None:
        """
        Verify that data from DB is read correctly.
        """
        # Load test data.
        self._create_test_table()
        test_data = self._get_test_data()
        hsql.copy_rows_with_copy_from(self.connection, test_data, "ccxt_ohlcv")
        # Load data with client and check if it is correct.
        ccxt_db_client = imvcdccccl.CcxtDbClient(self.connection)
        full_symbols = ["binance::BTC_USDT", "binance::ETH_USDT"]
        start_ts = None
        end_ts = None
        actual = ccxt_db_client.read_data(full_symbols, start_ts, end_ts)
        # Check the output values.
        expected_length = 8
        expected_exchange_ids = ["binance"]
        expected_currency_pairs = ["BTC_USDT", "ETH_USDT"]
        # pylint: disable=line-too-long
        expected_signature = r"""
        # df=
        df.index in [2021-09-09 00:00:00+00:00, 2021-09-09 00:04:00+00:00]
        df.columns=close,currency_pair,exchange_id,full_symbol,high,low,open,volume
        df.shape=(8, 8)
                                   close currency_pair  exchange_id    full_symbol  high   low  open  volume
        timestamp
        2021-09-09 00:00:00+00:00   60.0      BTC_USDT  binance  binance::BTC_USDT  40.0  50.0  30.0    70.0
        2021-09-09 00:01:00+00:00   61.0      BTC_USDT  binance  binance::BTC_USDT  41.0  51.0  31.0    71.0
        2021-09-09 00:02:00+00:00   62.0      ETH_USDT  binance  binance::ETH_USDT  42.0  52.0  32.0    72.0
        ...
        2021-09-09 00:03:00+00:00    NaN           NaN      NaN                NaN   NaN   NaN   NaN     NaN
        2021-09-09 00:04:00+00:00   64.0      BTC_USDT  binance  binance::BTC_USDT  44.0  54.0  34.0    74.0
        2021-09-09 00:04:00+00:00   64.0      ETH_USDT  binance  binance::ETH_USDT  44.0  54.0  34.0    74.0
        exchange_ids=binance
        currency_pairs=BTC_USDT,ETH_USDT"""
        # pylint: enable=line-too-long
        _check_output(
            self,
            actual,
            expected_length,
            expected_exchange_ids,
            expected_currency_pairs,
            expected_signature,
        )
        # Delete the table.
        hsql.remove_table(self.connection, "ccxt_ohlcv")

    def test_read_data2(self) -> None:
        """
        Verify that data from DB is read and filtered correctly.
        """
        # Load test data.
        self._create_test_table()
        test_data = self._get_test_data()
        hsql.copy_rows_with_copy_from(self.connection, test_data, "ccxt_ohlcv")
        # Load data with client and check if it is correct.
        ccxt_db_client = imvcdccccl.CcxtDbClient(self.connection)
        full_symbols = ["binance::BTC_USDT"]
        start_ts = pd.Timestamp("2021-09-09T00:00:00-00:00")
        end_ts = pd.Timestamp("2021-09-09T00:01:00-00:00")
        actual = ccxt_db_client.read_data(full_symbols, start_ts, end_ts)
        # Check the output values.
        expected_length = 1
        expected_exchange_ids = ["binance"]
        expected_currency_pairs = ["BTC_USDT"]
        # pylint: disable=line-too-long
        expected_signature = """
        # df=
        df.index in [2021-09-09 00:00:00+00:00, 2021-09-09 00:00:00+00:00]
        df.columns=close,currency_pair,exchange_id,full_symbol,high,low,open,volume
        df.shape=(1, 8)
                                   close currency_pair  exchange_id    full_symbol  high   low  open  volume
        timestamp
        2021-09-09 00:00:00+00:00   60.0      BTC_USDT  binance  binance::BTC_USDT  40.0  50.0  30.0    70.0
        exchange_ids=binance
        currency_pairs=BTC_USDT"""
        # pylint: enable=line-too-long
        _check_output(
            self,
            actual,
            expected_length,
            expected_exchange_ids,
            expected_currency_pairs,
            expected_signature,
        )
        # Delete the table.
        hsql.remove_table(self.connection, "ccxt_ohlcv")

    def _create_test_table(self) -> None:
        """
        Create a test CCXT OHLCV table in DB.
        """
        query = imvccdbut.get_ccxt_ohlcv_create_table_query()
        self.connection.cursor().execute(query)

    @staticmethod
    def _get_test_data() -> pd.DataFrame:
        """
        Create a test CCXT OHLCV dataframe.
        """
        test_data = pd.DataFrame(
            columns=[
                "id",
                "timestamp",
                "open",
                "high",
                "low",
                "close",
                "volume",
                "currency_pair",
                "exchange_id",
                "created_at",
            ],
            # fmt: off
            # pylint: disable=line-too-long
            data=[
                [1, 1631145600000, 30, 40, 50, 60, 70, "BTC_USDT", "binance", pd.Timestamp("2021-09-09")],
                [2, 1631145660000, 31, 41, 51, 61, 71, "BTC_USDT", "binance", pd.Timestamp("2021-09-09")],
                [3, 1631145720000, 32, 42, 52, 62, 72, "ETH_USDT", "binance", pd.Timestamp("2021-09-09")],
                [4, 1631145840000, 34, 44, 54, 64, 74, "BTC_USDT", "binance", pd.Timestamp("2021-09-09")],
                [5, 1631145840000, 34, 44, 54, 64, 74, "ETH_USDT", "binance", pd.Timestamp("2021-09-09")],
            ]
            # pylint: enable=line-too-long
            # fmt: on
        )
        return test_data


# #############################################################################
# TestCcxtCsvClient
# #############################################################################


class TestCcxtCsvClient(hunitest.TestCase):
    def test1(self) -> None:
        """
        Test correctness of reading:

        - for 1 currencies
        - from a ".csv" file on the local filesystem
        """
        ccxt_client = ivcdcccex.get_CcxtCsvClient_example2()
        # Run.
        full_symbols = ["binance::BTC_USDT"]
        start_ts = None
        end_ts = None
        actual = ccxt_client.read_data(full_symbols, start_ts, end_ts)
        # Check the output values.
        expected_length = 100
        expected_exchange_ids = ["binance"]
        expected_currency_pairs = ["BTC_USDT"]
        # pylint: disable=line-too-long
        expected_signature = r"""
        # df=
        df.index in [2018-08-17 00:00:00+00:00, 2018-08-17 01:39:00+00:00]
        df.columns=close,currency_pair,exchange_id,full_symbol,high,low,open,volume
        df.shape=(100, 8)
                                     close currency_pair  exchange_id    full_symbol     high      low     open     volume
        timestamp
        2018-08-17 00:00:00+00:00  6311.64      BTC_USDT  binance  binance::BTC_USDT  6319.04  6310.32  6316.00   9.967395
        2018-08-17 00:01:00+00:00  6302.81      BTC_USDT  binance  binance::BTC_USDT  6311.77  6302.81  6311.64  16.781206
        2018-08-17 00:02:00+00:00  6297.26      BTC_USDT  binance  binance::BTC_USDT  6306.00  6292.79  6302.81  55.373226
        ...
        2018-08-17 01:37:00+00:00  6343.14      BTC_USDT  binance  binance::BTC_USDT  6347.00  6343.00  6346.96  10.787817
        2018-08-17 01:38:00+00:00  6339.25      BTC_USDT  binance  binance::BTC_USDT  6345.98  6335.04  6345.98  38.197244
        2018-08-17 01:39:00+00:00  6342.95      BTC_USDT  binance  binance::BTC_USDT  6348.91  6339.00  6339.25  16.394692
        exchange_ids=binance
        currency_pairs=BTC_USDT"""
        # pylint: enable=line-too-long
        _check_output(
            self,
            actual,
            expected_length,
            expected_exchange_ids,
            expected_currency_pairs,
            expected_signature,
        )

    def test2(self) -> None:
        """
        Test correctness of reading:

        - for 2 currencies
        - from a ".csv.gz" on the local filesystem
        """
        ccxt_client = ivcdcccex.get_CcxtCsvClient_example1()
        # Run.
        full_symbols = ["kucoin::ETH_USDT", "binance::BTC_USDT"]
        start_ts = None
        end_ts = None
        actual = ccxt_client.read_data(full_symbols, start_ts, end_ts)
        # Check.
        expected_length = 199
        expected_exchange_ids = ["binance", "kucoin"]
        expected_currency_pairs = ["BTC_USDT", "ETH_USDT"]
        # pylint: disable=line-too-long
        expected_signature = r"""
        # df=
        df.index in [2018-08-17 00:00:00+00:00, 2018-08-17 01:39:00+00:00]
        df.columns=close,currency_pair,exchange_id,full_symbol,high,low,open,volume
        df.shape=(199, 8)
                                         close currency_pair  exchange_id    full_symbol         high          low         open     volume
        timestamp
        2018-08-17 00:00:00+00:00  6311.640000      BTC_USDT  binance  binance::BTC_USDT  6319.040000  6310.320000  6316.000000   9.967395
        2018-08-17 00:01:00+00:00  6302.810000      BTC_USDT  binance  binance::BTC_USDT  6311.770000  6302.810000  6311.640000  16.781206
        2018-08-17 00:01:00+00:00   286.712987      ETH_USDT   kucoin   kucoin::ETH_USDT   286.712987   286.712987   286.712987   0.017500
        ...
        2018-08-17 01:38:00+00:00   293.007409      ETH_USDT   kucoin   kucoin::ETH_USDT   293.007409   292.158945   292.158945   0.001164
        2018-08-17 01:39:00+00:00  6342.950000      BTC_USDT  binance  binance::BTC_USDT  6348.910000  6339.000000  6339.250000  16.394692
        2018-08-17 01:39:00+00:00   292.158946      ETH_USDT   kucoin   kucoin::ETH_USDT   292.158946   292.158945   292.158945   0.235161
        exchange_ids=binance,kucoin
        currency_pairs=BTC_USDT,ETH_USDT"""
        # pylint: enable=line-too-long
        _check_output(
            self,
            actual,
            expected_length,
            expected_exchange_ids,
            expected_currency_pairs,
            expected_signature,
        )

    def test3(self) -> None:
        """
        Test that files from filesystem are being filtered correctly.
        """
        ccxt_client = ivcdcccex.get_CcxtCsvClient_example1()
        # Run.
        full_symbols = ["binance::BTC_USDT"]
        start_ts = pd.Timestamp("2018-08-17T00:01:00-00:00")
        end_ts = pd.Timestamp("2018-08-17T00:05:00-00:00")
        actual = ccxt_client.read_data(full_symbols, start_ts, end_ts)
        # Check the output values.
        expected_length = 4
        expected_exchange_ids = ["binance"]
        expected_currency_pairs = ["BTC_USDT"]
        # pylint: disable=line-too-long
        expected_signature = r"""# df=
        df.index in [2018-08-17 00:01:00+00:00, 2018-08-17 00:04:00+00:00]
        df.columns=close,currency_pair,exchange_id,full_symbol,high,low,open,volume
        df.shape=(4, 8)
                                     close currency_pair  exchange_id    full_symbol     high      low     open     volume
        timestamp
        2018-08-17 00:01:00+00:00  6302.81      BTC_USDT  binance  binance::BTC_USDT  6311.77  6302.81  6311.64  16.781206
        2018-08-17 00:02:00+00:00  6297.26      BTC_USDT  binance  binance::BTC_USDT  6306.00  6292.79  6302.81  55.373226
        2018-08-17 00:03:00+00:00  6294.52      BTC_USDT  binance  binance::BTC_USDT  6299.97  6286.93  6299.97  34.611797
        ...
        2018-08-17 00:02:00+00:00  6297.26      BTC_USDT  binance  binance::BTC_USDT  6306.00  6292.79  6302.81  55.373226
        2018-08-17 00:03:00+00:00  6294.52      BTC_USDT  binance  binance::BTC_USDT  6299.97  6286.93  6299.97  34.611797
        2018-08-17 00:04:00+00:00  6296.10      BTC_USDT  binance  binance::BTC_USDT  6299.98  6290.00  6294.52  22.088586
        exchange_ids=binance
        currency_pairs=BTC_USDT"""
        # pylint: enable=line-too-long
        _check_output(
            self,
            actual,
            expected_length,
            expected_exchange_ids,
            expected_currency_pairs,
            expected_signature,
        )

    def test_invalid_full_symbol1(self) -> None:
        """
        Test unsupported full symbol.
        """
        ccxt_client = ivcdcccex.get_CcxtCsvClient_example1()
        #
        full_symbols = ["unsupported_exchange::unsupported_currency"]
        start_ts = None
        end_ts = None
        with self.assertRaises(AssertionError):
            ccxt_client.read_data(full_symbols, start_ts, end_ts)

<<<<<<< HEAD
    def test_invalid_data_type1(self) -> None:
        """
        Test unsupported data type.
        """
        data_type = "unsupported_data_type"
        root_dir = ivcdcccex.get_test_data_dir()
        with self.assertRaises(AssertionError):
            imvcdccccl.CcxtCsvParquetByAssetClient(data_type, root_dir, "csv")

=======
>>>>>>> 4ebd6b86

# #############################################################################


class TestGetTimestamp(hunitest.TestCase):
    def test_get_start_ts(self) -> None:
        """
        Test that the earliest timestamp available is computed correctly.
        """
        ccxt_client = ivcdcccex.get_CcxtCsvClient_example1()
        #
        start_ts = ccxt_client.get_start_ts_for_symbol("binance::BTC_USDT")
        expected_start_ts = pd.to_datetime("2018-08-17 00:00:00", utc=True)
        self.assertEqual(start_ts, expected_start_ts)

    def test_get_end_ts(self) -> None:
        """
        Test that the latest timestamp available is computed correctly.
        """
        ccxt_client = ivcdcccex.get_CcxtCsvClient_example1()
        #
        end_ts = ccxt_client.get_end_ts_for_symbol("binance::BTC_USDT")
        expected_end_ts = pd.to_datetime("2018-08-17 01:39:00", utc=True)
        # TODO(Grisha): use `assertGreater` when start downloading more data.
        self.assertEqual(end_ts, expected_end_ts)


# #############################################################################


class TestGetUniverse(hunitest.TestCase):
    def test1(self) -> None:
        """
        Test that CCXT universe is computed correctly.
        """
        ccxt_client = ivcdcccex.get_CcxtCsvClient_example1()
        #
        universe = ccxt_client.get_universe()
        # Check the length of the universe.
        self.assertEqual(len(universe), 38)
        # Check the first elements of the universe.
        first_elements = universe[:3]
        first_elements_expected = [
            "binance::ADA_USDT",
            "binance::AVAX_USDT",
            "binance::BNB_USDT",
        ]
        self.assertEqual(first_elements, first_elements_expected)
        # Check the last elements of the universe.
        last_elements = universe[-3:]
        last_elements_expected = [
            "kucoin::LINK_USDT",
            "kucoin::SOL_USDT",
            "kucoin::XRP_USDT",
        ]
        self.assertEqual(last_elements, last_elements_expected)


# #############################################################################


class TestGetFilePath(hunitest.TestCase):
    def test1(self) -> None:
        """
        Test supported exchange id and currency pair.
        """
        ccxt_client = ivcdcccex.get_CcxtCsvClient_example1()
        # Run.
        exchange_id = "binance"
        currency_pair = "BTC_USDT"
        actual = ccxt_client._get_file_path(
            imvcdccccl._LATEST_DATA_SNAPSHOT, exchange_id, currency_pair
        )
        root_dir = ivcdcccex.get_test_data_dir()
        expected = os.path.join(root_dir, "ccxt/20210924/binance/BTC_USDT.csv.gz")
        self.assert_equal(actual, expected)

    def test2(self) -> None:
        """
        Test unsupported exchange id.
        """
        ccxt_client = ivcdcccex.get_CcxtCsvClient_example1()
        # Run.
        # TODO(gp): We should throw a different exception, like
        #  `UnsupportedExchange`.
        # TODO(gp): Same change also for CDD test_loader.py
        exchange_id = "unsupported exchange"
        currency_pair = "BTC_USDT"
        with self.assertRaises(AssertionError):
            ccxt_client._get_file_path(
                imvcdccccl._LATEST_DATA_SNAPSHOT, exchange_id, currency_pair
            )

    def test3(self) -> None:
        """
        Test unsupported currency pair.
        """
        ccxt_client = ivcdcccex.get_CcxtCsvClient_example1()
        # TODO(gp): Same change also for CDD test_loader.py
        exchange_id = "binance"
        currency_pair = "unsupported_currency"
        with self.assertRaises(AssertionError):
            ccxt_client._get_file_path(
                imvcdccccl._LATEST_DATA_SNAPSHOT, exchange_id, currency_pair
            )


# #############################################################################
# TestCcxtParquetByAssetClient
# #############################################################################


class TestCcxtParquetByAssetClient(hunitest.TestCase):
    def test1(self) -> None:
        """
        Test that Parquet files from filesystem are being read correctly.
        """
        ccxt_client = ivcdcccex.get_CcxtParquetByAssetClient_example1()
        #
        full_symbols = ["binance::BTC_USDT"]
        start_ts = None
        end_ts = None
        actual = ccxt_client.read_data(full_symbols, start_ts, end_ts)
        # Check the output values.
        expected_length = 100
        expected_exchange_ids = ["binance"]
        expected_currency_pairs = ["BTC_USDT"]
        # pylint: disable=line-too-long
        expected_signature = r"""
        # df=
        df.index in [2018-08-17 00:00:00+00:00, 2018-08-17 01:39:00+00:00]
        df.columns=close,currency_pair,exchange_id,full_symbol,high,low,open,volume
        df.shape=(100, 8)
                                     close currency_pair  exchange_id    full_symbol     high      low     open     volume
        timestamp
        2018-08-17 00:00:00+00:00  6311.64      BTC_USDT  binance  binance::BTC_USDT  6319.04  6310.32  6316.00   9.967395
        2018-08-17 00:01:00+00:00  6302.81      BTC_USDT  binance  binance::BTC_USDT  6311.77  6302.81  6311.64  16.781206
        2018-08-17 00:02:00+00:00  6297.26      BTC_USDT  binance  binance::BTC_USDT  6306.00  6292.79  6302.81  55.373226
        ...
        2018-08-17 01:37:00+00:00  6343.14      BTC_USDT  binance  binance::BTC_USDT  6347.00  6343.00  6346.96  10.787817
        2018-08-17 01:38:00+00:00  6339.25      BTC_USDT  binance  binance::BTC_USDT  6345.98  6335.04  6345.98  38.197244
        2018-08-17 01:39:00+00:00  6342.95      BTC_USDT  binance  binance::BTC_USDT  6348.91  6339.00  6339.25  16.394692
        exchange_ids=binance
        currency_pairs=BTC_USDT"""
        # pylint: enable=line-too-long
        _check_output(
            self,
            actual,
            expected_length,
            expected_exchange_ids,
            expected_currency_pairs,
            expected_signature,
        )

    def test2(self) -> None:
        """
        Test that Parquet files from filesystem are being filtered correctly.
        """
        ccxt_client = ivcdcccex.get_CcxtParquetByAssetClient_example1()
        #
        full_symbols = ["binance::BTC_USDT"]
        start_ts = pd.Timestamp("2018-08-17T00:01:00-00:00")
        end_ts = pd.Timestamp("2018-08-17T00:05:00-00:00")
        actual = ccxt_client.read_data(full_symbols, start_ts, end_ts)
        # Check the output values.
        expected_length = 4
        expected_exchange_ids = ["binance"]
        expected_currency_pairs = ["BTC_USDT"]
        # pylint: disable=line-too-long
        expected_signature = """
        # df=
        df.index in [2018-08-17 00:01:00+00:00, 2018-08-17 00:04:00+00:00]
        df.columns=close,currency_pair,exchange_id,full_symbol,high,low,open,volume
        df.shape=(4, 8)
                                     close currency_pair  exchange_id    full_symbol     high      low     open     volume
        timestamp
        2018-08-17 00:01:00+00:00  6302.81      BTC_USDT  binance  binance::BTC_USDT  6311.77  6302.81  6311.64  16.781206
        2018-08-17 00:02:00+00:00  6297.26      BTC_USDT  binance  binance::BTC_USDT  6306.00  6292.79  6302.81  55.373226
        2018-08-17 00:03:00+00:00  6294.52      BTC_USDT  binance  binance::BTC_USDT  6299.97  6286.93  6299.97  34.611797
        ...
        2018-08-17 00:02:00+00:00  6297.26      BTC_USDT  binance  binance::BTC_USDT  6306.00  6292.79  6302.81  55.373226
        2018-08-17 00:03:00+00:00  6294.52      BTC_USDT  binance  binance::BTC_USDT  6299.97  6286.93  6299.97  34.611797
        2018-08-17 00:04:00+00:00  6296.10      BTC_USDT  binance  binance::BTC_USDT  6299.98  6290.00  6294.52  22.088586
        exchange_ids=binance
        currency_pairs=BTC_USDT"""
        # pylint: enable=line-too-long
        _check_output(
            self,
            actual,
            expected_length,
            expected_exchange_ids,
            expected_currency_pairs,
            expected_signature,
        )<|MERGE_RESOLUTION|>--- conflicted
+++ resolved
@@ -337,19 +337,7 @@
         end_ts = None
         with self.assertRaises(AssertionError):
             ccxt_client.read_data(full_symbols, start_ts, end_ts)
-
-<<<<<<< HEAD
-    def test_invalid_data_type1(self) -> None:
-        """
-        Test unsupported data type.
-        """
-        data_type = "unsupported_data_type"
-        root_dir = ivcdcccex.get_test_data_dir()
-        with self.assertRaises(AssertionError):
-            imvcdccccl.CcxtCsvParquetByAssetClient(data_type, root_dir, "csv")
-
-=======
->>>>>>> 4ebd6b86
+            
 
 # #############################################################################
 
