--- conflicted
+++ resolved
@@ -25,7 +25,6 @@
         universe_as_full_symbols = imvccunun.get_vendor_universe(version="small")
         self.assertEqual(len(universe_as_full_symbols), 2)
         self.assert_equal(universe_as_full_symbols[0], "gateio::XRP_USDT")
-<<<<<<< HEAD
         self.assert_equal(universe_as_full_symbols[1], "kucoin::SOL_USDT")
 
     def test2(self) -> None:
@@ -38,6 +37,3 @@
         self.assertEqual(len(universe_as_numerical_ids), 2)
         self.assertEqual(universe_as_numerical_ids[0], 2002879833)
         self.assertEqual(universe_as_numerical_ids[1], 2568064341)
-=======
-        self.assert_equal(universe_as_full_symbols[1], "kucoin::SOL_USDT")
->>>>>>> 0ff81f66
