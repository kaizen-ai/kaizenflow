--- conflicted
+++ resolved
@@ -1,23 +1,14 @@
 {
-<<<<<<< HEAD
-  "gateio": [
-    "XRP_USDT"
-  ],
-  "kucoin": [
-    "ETH_USDT",
-    "SOL_USDT"
-  ],
-  "binance": [
-    "BTC_USDT"
-  ]
-=======
   "CCXT": {
     "gateio": [
       "XRP_USDT"
     ],
     "kucoin": [
+      "ETH_USDT",
       "SOL_USDT"
+    ],
+    "binance": [
+      "BTC_USDT"
     ]
   }
->>>>>>> 3775821c
 }