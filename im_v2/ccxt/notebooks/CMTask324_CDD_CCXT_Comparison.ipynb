--- conflicted
+++ resolved
@@ -27,11 +27,8 @@
     "import helpers.hs3 as hs3\n",
     "import im_v2.ccxt.data.client.ccxt_clients as imvcdccccl\n",
     "import im_v2.ccxt.universe.universe as imvccunun\n",
-<<<<<<< HEAD
-=======
     "import im_v2.common.data.client as icdc\n",
     "import im_v2.cryptodatadownload.data.client.cdd_client as imcdaclcd\n",
->>>>>>> 78076d7b
     "import research_amp.cc.statistics as ramccsta"
    ]
   },
@@ -66,12 +63,8 @@
    "metadata": {},
    "outputs": [],
    "source": [
-<<<<<<< HEAD
-    "# Generate configs for 'CDD' and 'CCXT'."
-=======
     "# Two configs are necessary in this situation because current downloading functions\n",
     "# work only with specific 'vendor' value."
->>>>>>> 78076d7b
    ]
   },
   {
@@ -318,20 +311,23 @@
   {
    "cell_type": "code",
    "execution_count": null,
+   "id": "7f3ba9fd",
+   "metadata": {},
+   "outputs": [],
+   "source": [
+    "root_dir = os.path.join(hs3.get_path(), \"data\")"
+   ]
+  },
+  {
+   "cell_type": "code",
+   "execution_count": null,
    "id": "8db077be",
    "metadata": {},
    "outputs": [],
    "source": [
     "cdd_data = []\n",
-<<<<<<< HEAD
-    "data_type_cdd = config_cdd[\"data\"][\"data_type\"]\n",
-    "root_dir_cdd = config_cdd[\"load\"][\"data_dir\"]\n",
-    "cdd_loader = imcdalolo.CddLoader(\n",
-    "    data_type_cdd, root_dir_cdd, aws_profile=config_cdd[\"load\"][\"aws_profile\"]\n",
-=======
     "cdd_loader = imcdaclcd.CddClient(\n",
     "    data_type=\"ohlcv\", root_dir=root_dir, aws_profile=\"am\"\n",
->>>>>>> 78076d7b
     ")\n",
     "\n",
     "for full_symbol in currency_pair_intersection_binance:\n",
@@ -358,18 +354,6 @@
    "metadata": {},
    "outputs": [],
    "source": [
-<<<<<<< HEAD
-    "data_type_ccxt = config_ccxt[\"data\"][\"data_type\"]\n",
-    "root_dir_ccxt = config_ccxt[\"load\"][\"data_dir\"]\n",
-    "ccxt_csv_client = imvcdclcl.CcxtCsvFileSystemClient(\n",
-    "    data_type_ccxt, root_dir_ccxt, aws_profile=config_ccxt[\"load\"][\"aws_profile\"]\n",
-    ")\n",
-    "\n",
-    "start_ts = None\n",
-    "end_ts = None\n",
-    "ccxt_binance_df = ccxt_csv_client.read_data(\n",
-    "    list(currency_pair_intersection_binance), start_ts, end_ts\n",
-=======
     "# TODO(Grisha): @max make sure that the notebook runs end-to-end #905.\n",
     "extension = \"csv.gz\"\n",
     "ccxt_csv_client = imvcdccccl.CcxtCsvParquetByAssetClient(\n",
@@ -381,8 +365,17 @@
     "    list(currency_pair_intersection_binance),\n",
     "    start_ts,\n",
     "    end_ts,\n",
->>>>>>> 78076d7b
     ")"
+   ]
+  },
+  {
+   "cell_type": "code",
+   "execution_count": null,
+   "id": "40d26329",
+   "metadata": {},
+   "outputs": [],
+   "source": [
+    "ccxt_binance_df = ccxt_binance_df.sort_index()"
    ]
   },
   {
