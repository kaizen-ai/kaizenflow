--- conflicted
+++ resolved
@@ -200,18 +200,10 @@
 display(cdd_binance_df.shape)
 
 # %%
-<<<<<<< HEAD
 # TODO(Grisha): @max make sure that the notebook runs end-to-end #905.
 extension = "csv.gz"
 ccxt_csv_client = imvcdccccl.CcxtCsvParquetByAssetClient(
-    "ohlcv", root_dir, extension, aws_profile="am"
-=======
-ccxt_client = imvcdccccl.CcxtCsvFileSystemClient(
-    root_dir=root_dir, aws_profile="am"
-)
-multiple_symbols_client = icdc.MultipleSymbolsImClient(
-    class_=ccxt_client, mode="concat"
->>>>>>> 4ebd6b86
+    root_dir, extension, aws_profile="am"
 )
 start_ts = None
 end_ts = None
