import logging

import pytest

import helpers.lib_tasks as hlibtask
import helpers.system_interaction as hsysinte
import helpers.unit_test as hunitest
import im_v2.im_lib_tasks as imvimlita  # pylint: disable=no-name-in-module

_LOG = logging.getLogger(__name__)


class TestGetImDockerCmd(hunitest.TestCase):
    def test1(self) -> None:
        """
        Test the `bash` command.
        """
        cmd = "bash"
<<<<<<< HEAD
        actual = imvimlita._get_docker_cmd(cmd)
        docker_compose_path = hlibtask._get_base_docker_compose_path()
=======
        actual = imimlitas._get_docker_cmd(cmd)
        docker_compose_path = hlibtask.get_base_docker_compose_path()
>>>>>>> bfdcfaba
        expected = fr"""
        docker-compose \
            --file {docker_compose_path} \
            run --rm im_app \
            bash
        """
        self.assert_equal(actual, expected, fuzzy_match=True)

    def test2(self) -> None:
        """
        Test the Python script.
        """
        cmd = "im/devops/docker_scripts/set_shema_im_db.py"
<<<<<<< HEAD
        actual = imvimlita._get_docker_cmd(cmd)
        docker_compose_path = hlibtask._get_base_docker_compose_path()
=======
        actual = imimlitas._get_docker_cmd(cmd)
        docker_compose_path = hlibtask.get_base_docker_compose_path()
>>>>>>> bfdcfaba
        expected = fr"""
        docker-compose \
            --file {docker_compose_path} \
            run --rm im_app \
            im/devops/docker_scripts/set_shema_im_db.py
        """
        self.assert_equal(actual, expected, fuzzy_match=True)


class TestGetImDockerDown(hunitest.TestCase):
    def test1(self) -> None:
        """
        Check the command line to only remove containers.
        """
<<<<<<< HEAD
        actual = imvimlita._get_docker_down_cmd(volumes_remove=False)
        docker_compose_path = hlibtask._get_base_docker_compose_path()
=======
        actual = imimlitas._get_docker_down_cmd(volumes_remove=False)
        docker_compose_path = hlibtask.get_base_docker_compose_path()
>>>>>>> bfdcfaba
        expected = fr"""
        docker-compose \
            --file {docker_compose_path} \
            down
        """
        self.assert_equal(actual, expected, fuzzy_match=True)

    def test2(self) -> None:
        """
        Check the command line to remove containers and volumes.
        """
<<<<<<< HEAD
        actual = imvimlita._get_docker_down_cmd(volumes_remove=True)
        docker_compose_path = hlibtask._get_base_docker_compose_path()
=======
        actual = imimlitas._get_docker_down_cmd(volumes_remove=True)
        docker_compose_path = hlibtask.get_base_docker_compose_path()
>>>>>>> bfdcfaba
        expected = fr"""
        docker-compose \
            --file {docker_compose_path} \
            down \
            -v
        """
        self.assert_equal(actual, expected, fuzzy_match=True)


class TestGetImDockerUp(hunitest.TestCase):
    def test1(self) -> None:
        """
        Check the command line to bring up the db.
        """
<<<<<<< HEAD
        actual = imvimlita._get_docker_up_cmd(detach=False)
        docker_compose_path = hlibtask._get_base_docker_compose_path()
=======
        actual = imimlitas._get_docker_up_cmd(detach=False)
        docker_compose_path = hlibtask.get_base_docker_compose_path()
>>>>>>> bfdcfaba
        expected = fr"""
        docker-compose \
            --file {docker_compose_path} \
            up \
            im_postgres_local
        """
        self.assert_equal(actual, expected, fuzzy_match=True)

    def test2(self) -> None:
        """
        Check the command line to bring up the db in the detached mode.
        """
<<<<<<< HEAD
        actual = imvimlita._get_docker_up_cmd(detach=True)
        docker_compose_path = hlibtask._get_base_docker_compose_path()
=======
        actual = imimlitas._get_docker_up_cmd(detach=True)
        docker_compose_path = hlibtask.get_base_docker_compose_path()
>>>>>>> bfdcfaba
        expected = fr"""
        docker-compose \
            --file {docker_compose_path} \
            up \
            -d \
            im_postgres_local
        """
        self.assert_equal(actual, expected, fuzzy_match=True)


# TODO(Grisha): 'is_inside_docker()' -> 'is_inside_im_container()' in #100.
@pytest.mark.skipif(hsysinte.is_inside_docker(), reason="amp #1189")
class TestImDockerCmd(hunitest.TestCase):
    def test1(self) -> None:
        """
        Test running a simple command inside `im` container.
        """
        cmd = "invoke im_docker_cmd -c ls"
        hsysinte.system(cmd)<|MERGE_RESOLUTION|>--- conflicted
+++ resolved
@@ -16,13 +16,8 @@
         Test the `bash` command.
         """
         cmd = "bash"
-<<<<<<< HEAD
-        actual = imvimlita._get_docker_cmd(cmd)
-        docker_compose_path = hlibtask._get_base_docker_compose_path()
-=======
         actual = imimlitas._get_docker_cmd(cmd)
         docker_compose_path = hlibtask.get_base_docker_compose_path()
->>>>>>> bfdcfaba
         expected = fr"""
         docker-compose \
             --file {docker_compose_path} \
@@ -36,13 +31,8 @@
         Test the Python script.
         """
         cmd = "im/devops/docker_scripts/set_shema_im_db.py"
-<<<<<<< HEAD
-        actual = imvimlita._get_docker_cmd(cmd)
-        docker_compose_path = hlibtask._get_base_docker_compose_path()
-=======
         actual = imimlitas._get_docker_cmd(cmd)
         docker_compose_path = hlibtask.get_base_docker_compose_path()
->>>>>>> bfdcfaba
         expected = fr"""
         docker-compose \
             --file {docker_compose_path} \
@@ -57,13 +47,8 @@
         """
         Check the command line to only remove containers.
         """
-<<<<<<< HEAD
-        actual = imvimlita._get_docker_down_cmd(volumes_remove=False)
-        docker_compose_path = hlibtask._get_base_docker_compose_path()
-=======
         actual = imimlitas._get_docker_down_cmd(volumes_remove=False)
         docker_compose_path = hlibtask.get_base_docker_compose_path()
->>>>>>> bfdcfaba
         expected = fr"""
         docker-compose \
             --file {docker_compose_path} \
@@ -75,13 +60,8 @@
         """
         Check the command line to remove containers and volumes.
         """
-<<<<<<< HEAD
-        actual = imvimlita._get_docker_down_cmd(volumes_remove=True)
-        docker_compose_path = hlibtask._get_base_docker_compose_path()
-=======
         actual = imimlitas._get_docker_down_cmd(volumes_remove=True)
         docker_compose_path = hlibtask.get_base_docker_compose_path()
->>>>>>> bfdcfaba
         expected = fr"""
         docker-compose \
             --file {docker_compose_path} \
@@ -96,13 +76,8 @@
         """
         Check the command line to bring up the db.
         """
-<<<<<<< HEAD
-        actual = imvimlita._get_docker_up_cmd(detach=False)
-        docker_compose_path = hlibtask._get_base_docker_compose_path()
-=======
         actual = imimlitas._get_docker_up_cmd(detach=False)
         docker_compose_path = hlibtask.get_base_docker_compose_path()
->>>>>>> bfdcfaba
         expected = fr"""
         docker-compose \
             --file {docker_compose_path} \
@@ -115,13 +90,8 @@
         """
         Check the command line to bring up the db in the detached mode.
         """
-<<<<<<< HEAD
-        actual = imvimlita._get_docker_up_cmd(detach=True)
-        docker_compose_path = hlibtask._get_base_docker_compose_path()
-=======
         actual = imimlitas._get_docker_up_cmd(detach=True)
         docker_compose_path = hlibtask.get_base_docker_compose_path()
->>>>>>> bfdcfaba
         expected = fr"""
         docker-compose \
             --file {docker_compose_path} \
