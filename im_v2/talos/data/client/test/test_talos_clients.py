from typing import List

import pandas as pd

import helpers.hsql as hsql
import im_v2.common.data.client.test.im_client_test_case as icdctictc
import im_v2.im_lib_tasks as imvimlita
import im_v2.talos.data.client.talos_clients as imvtdctacl
import im_v2.talos.data.client.talos_clients_example as imvtdctcex
import im_v2.common.db.db_utils as imvcddbut

# #############################################################################
# TestTalosParquetByTileClient1
# #############################################################################


class TestTalosParquetByTileClient1(icdctictc.ImClientTestCase):
    """
    For all the test methods see description of corresponding private method in
    the parent class.
    """

    # ////////////////////////////////////////////////////////////////////////

    @staticmethod
    def get_expected_column_names() -> List[str]:
        """
        Return a list of expected column names.
        """
        expected_column_names = [
            "full_symbol",
            "open",
            "high",
            "low",
            "close",
            "volume",
        ]
        return expected_column_names

    def test_read_data1(self) -> None:
        talos_client = imvtdctcex.get_TalosHistoricalPqByTileClient_example1()
        full_symbol = "binance::ADA_USDT"
        #
        expected_length = 100
        expected_column_names = self.get_expected_column_names()
        expected_column_unique_values = {"full_symbol": ["binance::ADA_USDT"]}
        # pylint: disable=line-too-long
        expected_signature = r"""
        # df=
        index=[2022-01-01 00:00:00+00:00, 2022-01-01 01:39:00+00:00]
        columns=full_symbol,open,high,low,close,volume
        shape=(100, 6)
                                         full_symbol        open        high         low       close           volume
        timestamp
        2022-01-01 00:00:00+00:00  binance::ADA_USDT  1.30800000  1.31000000  1.30700000  1.31000000   98266.80000000
        2022-01-01 00:01:00+00:00  binance::ADA_USDT  1.31000000  1.31400000  1.30800000  1.31200000  132189.40000000
        2022-01-01 00:02:00+00:00  binance::ADA_USDT  1.31200000  1.31800000  1.31100000  1.31700000  708964.20000000
        ...
        2022-01-01 01:37:00+00:00  binance::ADA_USDT  1.33700000  1.33700000  1.33600000  1.33600000  39294.80000000
        2022-01-01 01:38:00+00:00  binance::ADA_USDT  1.33600000  1.33600000  1.33400000  1.33400000  22398.70000000
        2022-01-01 01:39:00+00:00  binance::ADA_USDT  1.33400000  1.33400000  1.33200000  1.33300000  69430.10000000
        """
        # pylint: enable=line-too-long
        self._test_read_data1(
            talos_client,
            full_symbol,
            expected_length,
            expected_column_names,
            expected_column_unique_values,
            expected_signature,
        )

    def test_read_data2(self) -> None:
        talos_client = imvtdctcex.get_TalosHistoricalPqByTileClient_example1()
        full_symbols = ["binance::ADA_USDT", "binance::BTC_USDT"]
        #
        expected_length = 200
        expected_column_names = self.get_expected_column_names()
        expected_column_unique_values = {
            "full_symbol": ["binance::ADA_USDT", "binance::BTC_USDT"]
        }
        # pylint: disable=line-too-long
        expected_signature = r"""
        # df=
        index=[2022-01-01 00:00:00+00:00, 2022-01-01 01:39:00+00:00]
        columns=full_symbol,open,high,low,close,volume
        shape=(200, 6)
                                         full_symbol            open            high             low           close           volume
        timestamp
        2022-01-01 00:00:00+00:00  binance::ADA_USDT      1.30800000      1.31000000      1.30700000      1.31000000   98266.80000000
        2022-01-01 00:00:00+00:00  binance::BTC_USDT  46216.93000000  46271.08000000  46208.37000000  46250.00000000      40.57574000
        2022-01-01 00:01:00+00:00  binance::ADA_USDT      1.31000000      1.31400000      1.30800000      1.31200000  132189.40000000
        ...
        2022-01-01 01:38:00+00:00  binance::BTC_USDT  46840.94000000  46854.39000000  46784.38000000  46789.23000000     18.42650000
        2022-01-01 01:39:00+00:00  binance::ADA_USDT      1.33400000      1.33400000      1.33200000      1.33300000  69430.10000000
        2022-01-01 01:39:00+00:00  binance::BTC_USDT  46789.23000000  46811.33000000  46753.84000000  46799.90000000     12.48485000
        """
        # pylint: enable=line-too-long
        self._test_read_data2(
            talos_client,
            full_symbols,
            expected_length,
            expected_column_names,
            expected_column_unique_values,
            expected_signature,
        )

    def test_read_data3(self) -> None:
        talos_client = imvtdctcex.get_TalosHistoricalPqByTileClient_example1()
        full_symbols = ["binance::ADA_USDT", "binance::BTC_USDT"]
        start_ts = pd.Timestamp("2022-01-01T00:01:00-00:00")
        #
        expected_length = 198
        expected_column_names = self.get_expected_column_names()
        expected_column_unique_values = {
            "full_symbol": ["binance::ADA_USDT", "binance::BTC_USDT"]
        }
        # pylint: disable=line-too-long
        expected_signature = r"""
        # df=
        index=[2022-01-01 00:01:00+00:00, 2022-01-01 01:39:00+00:00]
        columns=full_symbol,open,high,low,close,volume
        shape=(198, 6)
                                         full_symbol            open            high             low           close           volume
        timestamp
        2022-01-01 00:01:00+00:00  binance::ADA_USDT      1.31000000      1.31400000      1.30800000      1.31200000  132189.40000000
        2022-01-01 00:01:00+00:00  binance::BTC_USDT  46250.01000000  46344.23000000  46234.39000000  46312.76000000      42.38106000
        2022-01-01 00:02:00+00:00  binance::ADA_USDT      1.31200000      1.31800000      1.31100000      1.31700000  708964.20000000
        ...
        2022-01-01 01:38:00+00:00  binance::BTC_USDT  46840.94000000  46854.39000000  46784.38000000  46789.23000000     18.42650000
        2022-01-01 01:39:00+00:00  binance::ADA_USDT      1.33400000      1.33400000      1.33200000      1.33300000  69430.10000000
        2022-01-01 01:39:00+00:00  binance::BTC_USDT  46789.23000000  46811.33000000  46753.84000000  46799.90000000     12.48485000
        """
        # pylint: enable=line-too-long
        self._test_read_data3(
            talos_client,
            full_symbols,
            start_ts,
            expected_length,
            expected_column_names,
            expected_column_unique_values,
            expected_signature,
        )

    def test_read_data4(self) -> None:
        talos_client = imvtdctcex.get_TalosHistoricalPqByTileClient_example1()
        full_symbols = ["binance::ADA_USDT", "binance::BTC_USDT"]
        end_ts = pd.Timestamp("2022-01-01T00:05:00-00:00")
        #
        expected_length = 12
        expected_column_names = self.get_expected_column_names()
        expected_column_unique_values = {
            "full_symbol": ["binance::ADA_USDT", "binance::BTC_USDT"]
        }
        # pylint: disable=line-too-long
        expected_signature = r"""
        # df=
        index=[2022-01-01 00:00:00+00:00, 2022-01-01 00:05:00+00:00]
        columns=full_symbol,open,high,low,close,volume
        shape=(12, 6)
                                         full_symbol            open            high             low           close           volume
        timestamp
        2022-01-01 00:00:00+00:00  binance::ADA_USDT      1.30800000      1.31000000      1.30700000      1.31000000   98266.80000000
        2022-01-01 00:00:00+00:00  binance::BTC_USDT  46216.93000000  46271.08000000  46208.37000000  46250.00000000      40.57574000
        2022-01-01 00:01:00+00:00  binance::ADA_USDT      1.31000000      1.31400000      1.30800000      1.31200000  132189.40000000
        ...
        2022-01-01 00:04:00+00:00  binance::BTC_USDT  46331.07000000  46336.10000000  46300.00000000  46321.34000000     20.96029000
        2022-01-01 00:05:00+00:00  binance::ADA_USDT      1.31500000      1.31800000      1.31300000      1.31800000  75423.50000000
        2022-01-01 00:05:00+00:00  binance::BTC_USDT  46321.34000000  46443.56000000  46280.00000000  46436.03000000     35.86682000
        """
        # pylint: enable=line-too-long
        self._test_read_data4(
            talos_client,
            full_symbols,
            end_ts,
            expected_length,
            expected_column_names,
            expected_column_unique_values,
            expected_signature,
        )

    def test_read_data5(self) -> None:
        talos_client = imvtdctcex.get_TalosHistoricalPqByTileClient_example1()
        full_symbols = ["binance::ADA_USDT", "binance::BTC_USDT"]
        start_ts = pd.Timestamp("2022-01-01T00:01:00-00:00")
        end_ts = pd.Timestamp("2022-01-01T00:05:00-00:00")
        #
        expected_length = 10
        expected_column_names = self.get_expected_column_names()
        expected_column_unique_values = {
            "full_symbol": ["binance::ADA_USDT", "binance::BTC_USDT"]
        }
        # pylint: disable=line-too-long
        expected_signature = r"""
        # df=
        index=[2022-01-01 00:01:00+00:00, 2022-01-01 00:05:00+00:00]
        columns=full_symbol,open,high,low,close,volume
        shape=(10, 6)
                                         full_symbol            open            high             low           close           volume
        timestamp
        2022-01-01 00:01:00+00:00  binance::ADA_USDT      1.31000000      1.31400000      1.30800000      1.31200000  132189.40000000
        2022-01-01 00:01:00+00:00  binance::BTC_USDT  46250.01000000  46344.23000000  46234.39000000  46312.76000000      42.38106000
        2022-01-01 00:02:00+00:00  binance::ADA_USDT      1.31200000      1.31800000      1.31100000      1.31700000  708964.20000000
        ...
        2022-01-01 00:04:00+00:00  binance::BTC_USDT  46331.07000000  46336.10000000  46300.00000000  46321.34000000     20.96029000
        2022-01-01 00:05:00+00:00  binance::ADA_USDT      1.31500000      1.31800000      1.31300000      1.31800000  75423.50000000
        2022-01-01 00:05:00+00:00  binance::BTC_USDT  46321.34000000  46443.56000000  46280.00000000  46436.03000000     35.86682000
        """
        # pylint: enable=line-too-long
        self._test_read_data5(
            talos_client,
            full_symbols,
            start_ts,
            end_ts,
            expected_length,
            expected_column_names,
            expected_column_unique_values,
            expected_signature,
        )

    def test_read_data6(self) -> None:
        talos_client = imvtdctcex.get_TalosHistoricalPqByTileClient_example1()
        full_symbol = "unsupported_exchange::unsupported_currency"
        self._test_read_data6(
            talos_client,
            full_symbol,
        )

    # ////////////////////////////////////////////////////////////////////////

    def test_get_start_ts_for_symbol1(self) -> None:
        talos_client = imvtdctcex.get_TalosHistoricalPqByTileClient_example1()
        full_symbol = "binance::ADA_USDT"
        expected_start_ts = pd.Timestamp("2022-01-01T00:00:00-00:00")
        self._test_get_start_ts_for_symbol1(
            talos_client,
            full_symbol,
            expected_start_ts,
        )

    def test_get_end_ts_for_symbol1(self) -> None:
        talos_client = imvtdctcex.get_TalosHistoricalPqByTileClient_example1()
        full_symbol = "binance::ADA_USDT"
        expected_end_ts = pd.Timestamp("2022-01-01T01:39:00-00:00")
        self._test_get_end_ts_for_symbol1(
            talos_client,
            full_symbol,
            expected_end_ts,
        )


# #############################################################################
# RealTimeSqlTalosClient
# #############################################################################


class TestRealTimeSqlTalosClient1(icdctictc.ImClientTestCase, imvcddbut.TestImDbHelper):
    """

    """

    def test_build_select_query1(self) -> None:
        """
        `start_unix_epoch` is not int type.
        """
        talos_sql_client = self.setup_talos_sql_client()
        exchange_id = ["binance"]
        currency_pair = ["AVAX_USDT"]
        start_unix_epoch = "unsupported_type"
        end_unix_epoch = 1647471180000
        with self.assertRaises(AssertionError):
            talos_sql_client._build_select_query(
                exchange_id, currency_pair, start_unix_epoch, end_unix_epoch
            )

    def test_build_select_query2(self) -> None:
        """
        `exchange_ids` is not a list of strings.
        """
        talos_sql_client = self.setup_talos_sql_client()
        exchange_id = "unsupported_type"
        currency_pair = ["AVAX_USDT"]
        start_unix_epoch = 1647470940000
        end_unix_epoch = 1647471180000
        with self.assertRaises(AssertionError):
            talos_sql_client._build_select_query(
                exchange_id, currency_pair, start_unix_epoch, end_unix_epoch
            )

    def test_build_select_query3(self) -> None:
        """
        Start unix epoch is larger than end.
        """
        talos_sql_client = self.setup_talos_sql_client()
        exchange_id = ["binance"]
        currency_pair = ["AVAX_USDT"]
        start_unix_epoch = 1647471200000
        end_unix_epoch = 1647471180000
        with self.assertRaises(AssertionError):
            talos_sql_client._build_select_query(
                exchange_id, currency_pair, start_unix_epoch, end_unix_epoch
            )

    def test_build_select_query4(self) -> None:
        """
        Test SQL query string with every param provided.
        """
        talos_sql_client = self.setup_talos_sql_client()
        exchange_id = ["binance"]
        currency_pair = ["BTC_USDT"]
        start_unix_epoch = 1647470940000
        end_unix_epoch = 1647471180000
        actual_outcome = talos_sql_client._build_select_query(
            exchange_id, currency_pair, start_unix_epoch, end_unix_epoch
        )
        expected_outcome = (
            "SELECT * FROM talos_ohlcv WHERE timestamp >= 1647470940000 AND timestamp <= "
            "1647471180000 AND exchange_id IN ('binance') AND currency_pair IN ('BTC_USDT')"
        )
        # Message in case if test case got failed.
        message = "Actual and expected SQL queries are not equal!"
        self.assertEqual(actual_outcome, expected_outcome, message)

    def setup_talos_sql_client(
            self,
    ) -> imvtdctacl.RealTimeSqlTalosClient:
        """
        Initialize Talos SQL Client.
        """
<<<<<<< HEAD

=======
        env_file = imvimlita.get_db_env_path("local")
        connection_params = hsql.get_connection_info_from_env_file(env_file)
        connection = hsql.get_connection(*connection_params)
>>>>>>> 5fd86edb
        table_name = "talos_ohlcv"
        sql_talos_client = imvtdctacl.RealTimeSqlTalosClient(
            self.connection, table_name
        )
        return sql_talos_client<|MERGE_RESOLUTION|>--- conflicted
+++ resolved
@@ -2,9 +2,7 @@
 
 import pandas as pd
 
-import helpers.hsql as hsql
 import im_v2.common.data.client.test.im_client_test_case as icdctictc
-import im_v2.im_lib_tasks as imvimlita
 import im_v2.talos.data.client.talos_clients as imvtdctacl
 import im_v2.talos.data.client.talos_clients_example as imvtdctcex
 import im_v2.common.db.db_utils as imvcddbut
@@ -327,13 +325,7 @@
         """
         Initialize Talos SQL Client.
         """
-<<<<<<< HEAD
-
-=======
-        env_file = imvimlita.get_db_env_path("local")
-        connection_params = hsql.get_connection_info_from_env_file(env_file)
-        connection = hsql.get_connection(*connection_params)
->>>>>>> 5fd86edb
+
         table_name = "talos_ohlcv"
         sql_talos_client = imvtdctacl.RealTimeSqlTalosClient(
             self.connection, table_name
