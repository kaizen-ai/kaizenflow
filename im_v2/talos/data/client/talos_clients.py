"""
Import as:

import im_v2.talos.data.client.talos_clients as imvtdctacl
"""

import logging
import os
from typing import Any, Dict, List, Optional, Tuple

import pandas as pd

import helpers.hdatetime as hdateti
import helpers.hdbg as hdbg
import helpers.hparquet as hparque
import helpers.hprint as hprint
import helpers.hsql as hsql
import im_v2.common.data.client as icdc
import im_v2.common.data.client.full_symbol as imvcdcfusy
import im_v2.common.data.client.historical_pq_clients as imvcdchpcl
import im_v2.common.universe.universe_utils as imvcuunut

_LOG = logging.getLogger(__name__)


# #############################################################################
# TalosHistoricalPqByTileClient
# #############################################################################


class TalosHistoricalPqByTileClient(imvcdchpcl.HistoricalPqByTileClient):
    """
    Read historical data for `Talos` assets stored as Parquet dataset.

    It can read data from local or S3 filesystem as backend.

    The timing semantic of several clients is described below:
    1) Talos DB client
    2) Talos Parquet client
    3) CCXT CSV / Parquet client

    In a query for data in the interval `[a, b]`, the extremes `a` and b are
    rounded to the floor of the minute to retrieve the data.
    - E.g., for all the 3 clients:
        - [10:00:00, 10:00:36] retrieves data for [10:00:00, 10:00:00]
        - [10:07:00, 10:08:24] retrieves data for [10:07:00, 10:08:00]

    Note that for Talos DB if `b` is already a round minute, it's rounded down
    to the previous minute.
    - E.g., [10:06:00, 10:08:00]
        - For Talos DB client, retrieved data is in [10:06:00, 10:07:00]
        - For CCXT Client and Talos Client the data is in [10:06:00, 10:08:00]

    # TODO(gp): Change the Talos DB implementation to uniform the semantics,
    # since `MarketData` will not be happy with rewinding one minute.
    """

    def __init__(
        self,
        resample_1min: bool,
        root_dir: str,
        partition_mode: str,
        *,
        data_snapshot: str = "latest",
        aws_profile: Optional[str] = None,
    ) -> None:
        """
        Load `Talos` data from local or S3 filesystem.
        """
        vendor = "talos"
        super().__init__(
            vendor,
            resample_1min,
            root_dir,
            partition_mode,
            aws_profile=aws_profile,
        )
        self._data_snapshot = data_snapshot

    def get_metadata(self) -> pd.DataFrame:
        """
        See description in the parent class.
        """
        raise NotImplementedError

    def get_universe(self) -> List[icdc.FullSymbol]:
        """
        See description in the parent class.
        """
        # TODO(Danya): CmTask1420.
        return []

    @staticmethod
    def _get_columns_for_query() -> List[str]:
        """
        Get columns for Parquet data query.
        """
        columns = [
            "open",
            "high",
            "low",
            "close",
            "volume",
            "exchange_id",
            "currency_pair",
        ]
        return columns

    @staticmethod
    def _apply_transformations(
        df: pd.DataFrame, full_symbol_col_name: str
    ) -> pd.DataFrame:
        """
        Apply transformations to loaded data.
        """
        # Create full symbols column and drop its components.
        df[full_symbol_col_name] = (
            df["exchange_id"].astype(str) + "::" + df["currency_pair"].astype(str)
        )
        # Select only necessary columns.
        columns = [full_symbol_col_name, "open", "high", "low", "close", "volume"]
        df = df[columns]
        return df

    def _get_root_dir_and_symbol_filter(
        self, full_symbols: List[icdc.FullSymbol], full_symbol_col_name: str
    ) -> Tuple[str, hparque.ParquetFilter]:
        """
        Get the root dir of the `Talos` data and filtering condition on
        currency pair column.
        """
        # Get the lists of exchange ids and currency pairs.
        exchange_ids, currency_pairs = tuple(
            zip(
                *[
                    icdc.parse_full_symbol(full_symbol)
                    for full_symbol in full_symbols
                ]
            )
        )
        # TODO(Dan) Extend functionality to load data for multiple exchange
        #  ids in one query when data partitioning on S3 is changed.
        # Verify that all full symbols in a query belong to one exchange id
        # since dataset is partitioned only by currency pairs.
        hdbg.dassert_eq(1, len(set(exchange_ids)))
        # Extend the root dir to include the exchange dir, e.g.,
        # "s3://cryptokaizen-data/historical/talos/latest/binance"
        root_dir = os.path.join(
            self._root_dir, self._vendor, self._data_snapshot, exchange_ids[0]
        )
        # Add a filter on currency pairs.
        symbol_filter = ("currency_pair", "in", currency_pairs)
        return root_dir, symbol_filter


# #############################################################################
# RealTimeSqlTalosClient
# #############################################################################


class RealTimeSqlTalosClient(icdc.ImClient):
    """
    Retrieve real-time Talos data from DB using SQL queries.
    """

    def __init__(
        self,
        resample_1min: bool,
        db_connection: hsql.DbConnection,
        table_name: str,
        mode: str = "data_client",
    ) -> None:
        """
        2 modes are available, depending on the purpose of the loaded data:
        `data_client` and `market_data`.

        `data_client` mode loads data compatible with other clients, including
         historical ones, and is used for most prod and research tasks.

        `market_data` mode enforces an output compatible with `MarketData` class.
        This mode is required when loading data to use inside a model.
        """
        vendor = "talos"
        super().__init__(vendor, resample_1min)
        self._db_connection = db_connection
        self._table_name = table_name
        self._mode = mode
<<<<<<< HEAD
        self._full_symbol_mapping = self.build_numerical_to_string_id_mapping()
=======
        self._numerical_id_mapping = self.build_numerical_to_string_id_mapping()
>>>>>>> 5609fd9a

    @staticmethod
    def should_be_online() -> bool:
        """
        The real-time system for Talos should always be online.
        """
        return True

    @staticmethod
    def get_metadata() -> pd.DataFrame:
        """
        Return metadata.
        """
        raise NotImplementedError

    def get_universe(self) -> List[icdc.FullSymbol]:
        """
        See description in the parent class.
        """
        # TODO(Danya): CmTask1420.
        return []

    def build_numerical_to_string_id_mapping(self) -> Dict[int, str]:
        """
        Create a mapping from numerical ids (e.g., encoding asset ids) to the
        corresponding `full_symbol`.
        """
        # Extract DataFrame with unique combinations of `exchange_id`, `currency_pair`.
        query = (
            f"SELECT DISTINCT exchange_id, currency_pair FROM {self._table_name}"
        )
        currency_exchange_df = hsql.execute_query_to_df(
            self._db_connection, query
        )
        # Merge these columns to the general `full_symbol` format.
        full_symbols = currency_exchange_df.agg("::".join, axis=1)
        # Convert to list.
        full_symbols = full_symbols.to_list()
        # Map full_symbol with the numerical ids.
        full_symbol_mapping = imvcuunut.build_numerical_to_string_id_mapping(
            full_symbols
        )
        return full_symbol_mapping

    @staticmethod
    # TODO(Danya): Move up to hsql.
    def _create_in_operator(values: List[str], column_name: str) -> str:
        """
        Transform a list of possible values into an IN operator clause.

        Example:
            (`["binance", "ftx"]`, 'exchange_id') =>
            "exchange_id IN ('binance', 'ftx')"
        """
        in_operator = (
            f"{column_name} IN ("
            + ",".join([f"'{value}'" for value in values])
            + ")"
        )
        return in_operator

    def _apply_talos_normalization(
        self,
        data: pd.DataFrame,
        *,
        full_symbol_col_name: Optional[str] = None,
    ) -> pd.DataFrame:
        """
        Apply Talos-specific normalization.

         `data_client` mode:
        - Convert `timestamp` column to a UTC timestamp and set index.
        - Keep `open`, `high`, `low`, `close`, `volume` columns.

        `market_data` mode:
        - Add `start_timestamp` column in UTC timestamp format.
        - Add `end_timestamp` column in UTC timestamp format.
        - Add `asset_id` column which is result of mapping full_symbol to integer.
        - Drop extra columns.
        - The output looks like:
        ```
        open  high  low   close volume  start_timestamp          end_timestamp            asset_id
        0.825 0.826 0.825 0.825 18427.9 2022-03-16 2:46:00+00:00 2022-03-16 2:47:00+00:00 3303714233
        0.825 0.826 0.825 0.825 52798.5 2022-03-16 2:47:00+00:00 2022-03-16 2:48:00+00:00 3303714233
        ```
        """
        # Convert timestamp column with Unix epoch to timestamp format.
        data["timestamp"] = data["timestamp"].apply(
            hdateti.convert_unix_epoch_to_timestamp
        )
        full_symbol_col_name = self._get_full_symbol_col_name(
            full_symbol_col_name
        )
        ohlcv_columns = [
            # "timestamp",
            "open",
            "high",
            "low",
            "close",
            "volume",
            full_symbol_col_name
        ]
        if self._mode == "data_client":
            # Update index.
            data = data.set_index("timestamp")
        elif self._mode == "market_data":
            # Add `asset_id` column using maping on `full_symbol` column.
            data["asset_id"] = data[full_symbol_col_name].apply(
                imvcuunut.string_to_numerical_id
            )
            # Rename column `timestamp` -> `end_timestamp`.
            data = data.rename({"timestamp": "end_timestamp"}, axis=1)
            # Generate `start_timestamp` from `end_timestamp` by substracting delta.
            delta = pd.Timedelta("1M")
            data["start_timestamp"] = data["end_timestamp"].apply(
                lambda pd_timestamp: (pd_timestamp - delta)
            )
            # Columns that should left in the table.
            market_data_ohlcv_columns = [
                "start_timestamp",
                "asset_id",
            ]
            # Concatenate two lists of columns.
            ohlcv_columns = ohlcv_columns + market_data_ohlcv_columns
            # Set index.
            data = data.set_index("end_timestamp")
        else:
            hdbg.dfatal(
                "Invalid mode='%s'. Correct modes: 'market_data', 'data_client'"
                % self._mode
            )
        # Verify that dataframe contains OHLCV columns.
        hdbg.dassert_is_subset(ohlcv_columns, data.columns)
        # Rearrange the columns.
        data = data.loc[:, ohlcv_columns]
        return data

    def _read_data(
        self,
        full_symbols: List[imvcdcfusy.FullSymbol],
        start_ts: Optional[pd.Timestamp],
        end_ts: Optional[pd.Timestamp],
        *,
        full_symbol_col_name: Optional[str] = None,
        **kwargs: Dict[str, Any],
    ) -> pd.DataFrame:
        """
        Create a select query and load data from database.
        """
        # Parse symbols into exchange and currency pair.
        parsed_symbols = [imvcdcfusy.parse_full_symbol(s) for s in full_symbols]
        # Convert timestamps to epochs.
        if start_ts:
            start_unix_epoch = hdateti.convert_timestamp_to_unix_epoch(start_ts)
        else:
            start_unix_epoch = start_ts
        if end_ts:
            end_unix_epoch = hdateti.convert_timestamp_to_unix_epoch(end_ts)
        else:
            end_unix_epoch = end_ts
        # Read data from DB.
        select_query = self._build_select_query(
            parsed_symbols, start_unix_epoch, end_unix_epoch, **kwargs
        )
        data = hsql.execute_query_to_df(self._db_connection, select_query)
        # Add a full symbol column.
        full_symbol_col_name = self._get_full_symbol_col_name(
            full_symbol_col_name
        )
        data[full_symbol_col_name] = data[["exchange_id", "currency_pair"]].agg(
            "::".join, axis=1
        )
        # Remove extra columns and create a timestamp index.
        # TODO(Danya): The normalization may change depending on use of the class.
        data = self._apply_talos_normalization(
            data, full_symbol_col_name=full_symbol_col_name
        )
        return data

    def _build_select_query(
        self,
        parsed_symbols: List[Tuple],
        start_unix_epoch: Optional[int],
        end_unix_epoch: Optional[int],
        *,
        columns: Optional[List[str]] = None,
        ts_col_name: Optional[str] = "timestamp",
        left_close: bool = True,
        right_close: bool = True,
        limit: Optional[int] = None,
    ) -> str:
        """
        Build a SELECT query for Talos DB.

        Time is provided as unix epochs in ms, the time range
        is considered closed on both sides, i.e. [1647470940000, 1647471180000]

        Example of a full query:
        ```
        "SELECT * FROM talos_ohlcv WHERE timestamp >= 1647470940000
         AND timestamp <= 1647471180000
         AND ((exchange_id='binance' AND currency_pair='AVAX_USDT')
          OR (exchange_id='ftx' AND currency_pair='BTC_USDT'))
        ```
        :param parsed_symbols: List of tuples, e.g. [(`exchange_id`, `currency_pair`),..]
        :param start_unix_epoch: start of time period in ms, e.g. 1647470940000
        :param end_unix_epoch: end of the time period in ms, e.g. 1647471180000
        :param columns: columns to select from `table_name`
           - `None` means all columns.
        :param ts_col_name: name of timestamp column
        :param left_close: if operator for `start_unix_epoch` is either > or >=
        :param right_close: if operator for `end_unix_epoch` is either < or <=
        :return: SELECT query for Talos data
        """
        hdbg.dassert_container_type(
            obj=parsed_symbols,
            container_type=List,
            elem_type=tuple,
            msg="`parsed_symbols` should be a list of tuple",
        )
        # Add columns to the SELECT query
        columns_as_str = "*" if columns is None else ",".join(columns)
        # Build a SELECT query.
        select_query = f"SELECT {columns_as_str} FROM {self._table_name} WHERE "
        # Build a WHERE query.
        # TODO(Danya): Generalize to hsql with dictionary input.
        where_clause = []
        if start_unix_epoch:
            hdbg.dassert_isinstance(
                start_unix_epoch,
                int,
            )
            operator = ">=" if left_close else ">"
            where_clause.append(f"{ts_col_name} {operator} {start_unix_epoch}")
        if end_unix_epoch:
            hdbg.dassert_isinstance(
                end_unix_epoch,
                int,
            )
            operator = "<=" if right_close else "<"
            where_clause.append(f"{ts_col_name} {operator} {end_unix_epoch}")
        if start_unix_epoch and end_unix_epoch:
            hdbg.dassert_lte(
                start_unix_epoch,
                end_unix_epoch,
                msg="Start unix epoch should be smaller than end.",
            )
        # Create conditions for getting values by exchange_id and currency_pair
        # In the end there should be something like:
        # (exchange_id='binance' AND currency_pair='ADA_USDT') OR (exchange_id='ftx' AND currency_pair='BTC_USDT')
        exchange_currency_conditions = [
            f"(exchange_id='{exchange_id}' AND currency_pair='{currency_pair}')"
            for exchange_id, currency_pair in parsed_symbols
            if exchange_id and currency_pair
        ]
        if exchange_currency_conditions:
            # Add OR conditions between each pair of `exchange_id` and `currency_pair`
            where_clause.append(
                "(" + " OR ".join(exchange_currency_conditions) + ")"
            )
        # Build whole query.
        query = select_query + " AND ".join(where_clause)
        if limit:
            query += f" LIMIT {limit}"
        return query

    def _read_data_for_multiple_symbols(
        self,
        full_symbols: List[imvcdcfusy.FullSymbol],
        start_ts: Optional[pd.Timestamp],
        end_ts: Optional[pd.Timestamp],  # Converts to unix epoch
        *,
        full_symbol_col_name: Optional[str] = None,
        **kwargs: Dict[str, Any],
    ) -> pd.DataFrame:
        """
        Read data for the given time range and full symbols.

        The method builds a SELECT query like:

        SELECT * FROM {self._table_name} WHERE exchange_id="binance" AND currency_pair="ADA_USDT"

        The WHERE clause with AND/OR operators is built using a built-in method.

        :param full_symbols: a list of symbols, e.g. ["binance::ADA_USDT"]
        :param start_ts: beginning of the period, is converted to unix epoch
        :param end_ts: end of the period, is converted to unix epoch
        :param full_symbol_col_name: the name of the full_symbol column
        """
        full_symbol_col_name = self._get_full_symbol_col_name(
            full_symbol_col_name
        )
        # TODO(Danya): Convert timestamps to int when reading.
        # TODO(Danya): add a full symbol column to the output
        raise NotImplementedError

    def _get_start_end_ts_for_symbol(
        self, full_symbol: imvcdcfusy.FullSymbol, mode: str
    ) -> pd.Timestamp:
        """
        Select a maximum/minimum timestamp for the given symbol.

        Overrides the method in parent class to utilize
        the MIN/MAX SQL operators.

        :param full_symbol: unparsed full_symbol value
        :param mode: 'start' or 'end'
        :return: min or max value of 'timestamp' column.
        """
        _LOG.debug(hprint.to_str("full_symbol"))
        exchange, currency_pair = imvcdcfusy.parse_full_symbol(full_symbol)
        # Build a MIN/MAX query.
        if mode == "start":
            query = (
                f"SELECT MIN(timestamp) from {self._table_name}"
                f" WHERE currency_pair='{currency_pair}'"
                f" AND exchange_id='{exchange}'"
            )
        elif mode == "end":
            query = (
                f"SELECT MAX(timestamp) from {self._table_name}"
                f" WHERE currency_pair='{currency_pair}'"
                f" AND exchange_id='{exchange}'"
            )
        else:
            raise ValueError("Invalid mode='%s'" % mode)
        # TODO(Danya): factor out min/max as helper function.
        # Load the target timestamp as unix epoch.
        timestamp = hsql.execute_query_to_df(self._db_connection, query).loc[0][0]
        # Convert to `pd.Timestamp` type.
        timestamp = hdateti.convert_unix_epoch_to_timestamp(timestamp)
        hdateti.dassert_has_specified_tz(timestamp, ["UTC"])
        return timestamp<|MERGE_RESOLUTION|>--- conflicted
+++ resolved
@@ -185,11 +185,7 @@
         self._db_connection = db_connection
         self._table_name = table_name
         self._mode = mode
-<<<<<<< HEAD
-        self._full_symbol_mapping = self.build_numerical_to_string_id_mapping()
-=======
         self._numerical_id_mapping = self.build_numerical_to_string_id_mapping()
->>>>>>> 5609fd9a
 
     @staticmethod
     def should_be_online() -> bool:
