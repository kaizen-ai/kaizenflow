"""
Import as:

import im_v2.talos.data.client.talos_clients as imvtdctacl
"""

import collections
import logging
import os
from typing import Any, Dict, List, Optional, Tuple

import pandas as pd

import helpers.hdatetime as hdateti
import helpers.hdbg as hdbg
import helpers.hparquet as hparque
import helpers.hprint as hprint
import helpers.hsql as hsql
import im_v2.common.data.client as icdc
import im_v2.common.universe as icunv

_LOG = logging.getLogger(__name__)


# #############################################################################
# TalosHistoricalPqByTileClient
# #############################################################################


class TalosHistoricalPqByTileClient(icdc.HistoricalPqByTileClient):
    """
    Read historical data for `Talos` assets stored as Parquet dataset.

    It can read data from local or S3 filesystem as backend.

    The timing semantic of several clients is described below:
    1) Talos DB client
    2) Talos Parquet client
    3) CCXT CSV / Parquet client

    In a query for data in the interval `[a, b]`, the extremes `a` and b are
    rounded to the floor of the minute to retrieve the data.
    - E.g., for all the 3 clients:
        - [10:00:00, 10:00:36] retrieves data for [10:00:00, 10:00:00]
        - [10:07:00, 10:08:24] retrieves data for [10:07:00, 10:08:00]
        - [10:06:00, 10:08:00] retrieves data for [10:06:00, 10:08:00]
    """

    def __init__(
        self,
        resample_1min: bool,
        root_dir: str,
        partition_mode: str,
        *,
        data_snapshot: str = "latest",
        aws_profile: Optional[str] = None,
    ) -> None:
        """
        Constructor.

        See the parent class for parameters description.

        :param data_snapshot: data snapshot at a particular time point, e.g., "20220210"
        """
        vendor = "talos"
        infer_exchange_id = False
        super().__init__(
            vendor,
            resample_1min,
            root_dir,
            partition_mode,
            infer_exchange_id,
            aws_profile=aws_profile,
        )
        self._data_snapshot = data_snapshot

    def get_metadata(self) -> pd.DataFrame:
        """
        See description in the parent class.
        """
        raise NotImplementedError

    def get_universe(self) -> List[icdc.FullSymbol]:
        """
        See description in the parent class.
        """
        # TODO(Nina): CMTask #1658  Create `get_universe()` for `TalosHistoricalPqByTileClient`.
        universe = [
            "binance::ADA_USDT",
            "binance::BTC_USDT",
            "coinbase::ADA_USDT",
            "coinbase::BTC_USDT",
        ]
        return universe

    @staticmethod
    def _get_columns_for_query() -> List[str]:
        """
        See description in the parent class.
        """
        columns = [
            "open",
            "high",
            "low",
            "close",
            "volume",
            "exchange_id",
            "currency_pair",
        ]
        return columns

    @staticmethod
    def _apply_transformations(
        df: pd.DataFrame, full_symbol_col_name: str
    ) -> pd.DataFrame:
        """
        See description in the parent class.
        """
        # Convert to string, see the parent class for details.
        df["exchange_id"] = df["exchange_id"].astype(str)
        df["currency_pair"] = df["currency_pair"].astype(str)
        # Add full symbol column.
        df[full_symbol_col_name] = df.apply(
            lambda x: icdc.build_full_symbol(
                x["exchange_id"], x["currency_pair"]
            ),
            axis=1,
        )
        # Keep only necessary columns.
        columns = [full_symbol_col_name, "open", "high", "low", "close", "volume"]
        df = df[columns]
        return df

    def _get_root_dirs_symbol_filters(
        self, full_symbols: List[icdc.FullSymbol], full_symbol_col_name: str
    ) -> Dict[str, hparque.ParquetFilter]:
        """
        Build a dict with exchange root dirs of the `Talos` data as keys and
        filtering conditions on corresponding currency pairs as values.

        E.g.,
        ```
        {
            "s3://cryptokaizen-data/historical/talos/latest/binance": (
                "currency_pair", "in", ["ADA_USDT", "BTC_USDT"]
            ),
            "s3://cryptokaizen-data/historical/talos/latest/coinbase": (
                "currency_pair", "in", ["BTC_USDT", "ETH_USDT"]
            ),
        }
        ```
        """
        # Build a root dir to the list of exchange ids subdirs, e.g.,
        # `s3://cryptokaizen-data/historical/talos/latest/binance`.
        root_dir = os.path.join(self._root_dir, self._vendor, self._data_snapshot)
        # Split full symbols into exchange id and currency pair tuples, e.g.,
        # [('binance', 'ADA_USDT'),
        # ('coinbase', 'BTC_USDT')].
        full_symbol_tuples = [
            icdc.parse_full_symbol(full_symbol) for full_symbol in full_symbols
        ]
        # Store full symbols as a dictionary, e.g., `{exchange_id1: [currency_pair1, currency_pair2]}`.
        # `Defaultdict` provides a default value for the key that does not exists that prevents from
        # getting `KeyError`.
        symbol_dict = collections.defaultdict(list)
        for exchange_id, *currency_pair in full_symbol_tuples:
            symbol_dict[exchange_id].extend(currency_pair)
        # Build a dict with exchange root dirs as keys and Parquet filters by
        # the corresponding currency pairs as values.
        root_dir_symbol_filter_dict = {
            os.path.join(root_dir, exchange_id): (
                "currency_pair",
                "in",
                currency_pairs,
            )
            for exchange_id, currency_pairs in symbol_dict.items()
        }
        return root_dir_symbol_filter_dict


# #############################################################################
# RealTimeSqlTalosClient
# #############################################################################


class RealTimeSqlTalosClient(icdc.ImClient):
    """
    Retrieve real-time Talos data from DB using SQL queries.
    """

    def __init__(
        self,
        resample_1min: bool,
        db_connection: hsql.DbConnection,
        table_name: str,
        mode: str = "data_client",
    ) -> None:
        """
        2 modes are available, depending on the purpose of the loaded data:
        `data_client` and `market_data`.

        `data_client` mode loads data compatible with other clients, including
         historical ones, and is used for most prod and research tasks.

        `market_data` mode enforces an output compatible with `MarketData` class.
        This mode is required when loading data to use inside a model.
        """
        vendor = "talos"
        self._db_connection = db_connection
        self._table_name = table_name
        self._mode = mode
        super().__init__(vendor, resample_1min)

    def get_universe(self) -> List[icdc.FullSymbol]:
        """
        See description in the parent class.
        """
        # TODO(Danya): CmTask1420.
        # Extract DataFrame with unique combinations of `exchange_id`, `currency_pair`.
        query = (
            f"SELECT DISTINCT exchange_id, currency_pair FROM {self._table_name}"
        )
        currency_exchange_df = hsql.execute_query_to_df(
            self._db_connection, query
        )
        # Merge these columns to the general `full_symbol` format.
        full_symbols = currency_exchange_df.agg("::".join, axis=1)
        # Convert to list.
        full_symbols = full_symbols.to_list()
<<<<<<< HEAD
        return full_symbols

    @staticmethod
    def should_be_online() -> bool:
        """
        The real-time system for Talos should always be online.
        """
        return True

    @staticmethod
    def get_metadata() -> pd.DataFrame:
        """
        Return metadata.
        """
        raise NotImplementedError
=======
        # Map full_symbol with the numerical ids.
        full_symbol_mapping = icunv.build_numerical_to_string_id_mapping(
            full_symbols
        )
        return full_symbol_mapping
>>>>>>> 1d52cac5

    @staticmethod
    # TODO(Danya): Move up to hsql.
    def _create_in_operator(values: List[str], column_name: str) -> str:
        """
        Transform a list of possible values into an IN operator clause.

        Example:
            (`["binance", "ftx"]`, 'exchange_id') =>
            "exchange_id IN ('binance', 'ftx')"
        """
        in_operator = (
            f"{column_name} IN ("
            + ",".join([f"'{value}'" for value in values])
            + ")"
        )
        return in_operator

    def _apply_talos_normalization(
        self,
        data: pd.DataFrame,
        *,
        full_symbol_col_name: Optional[str] = None,
    ) -> pd.DataFrame:
        """
        Apply Talos-specific normalization.

         `data_client` mode:
        - Convert `timestamp` column to a UTC timestamp and set index.
        - Keep `open`, `high`, `low`, `close`, `volume` columns.

        `market_data` mode:
        - Add `start_timestamp` column in UTC timestamp format.
        - Add `end_timestamp` column in UTC timestamp format.
        - Add `asset_id` column which is result of mapping full_symbol to integer.
        - Drop extra columns.
        - The output looks like:
        ```
        open  high  low   close volume  start_timestamp          end_timestamp            asset_id
        0.825 0.826 0.825 0.825 18427.9 2022-03-16 2:46:00+00:00 2022-03-16 2:47:00+00:00 3303714233
        0.825 0.826 0.825 0.825 52798.5 2022-03-16 2:47:00+00:00 2022-03-16 2:48:00+00:00 3303714233
        ```
        """
        # Convert timestamp column with Unix epoch to timestamp format.
        data["timestamp"] = data["timestamp"].apply(
            hdateti.convert_unix_epoch_to_timestamp
        )
        full_symbol_col_name = self._get_full_symbol_col_name(
            full_symbol_col_name
        )
        ohlcv_columns = [
            # "timestamp",
            "open",
            "high",
            "low",
            "close",
            "volume",
            full_symbol_col_name,
        ]
        if self._mode == "data_client":
            pass
        elif self._mode == "market_data":
            # TODO (Danya): Move this transformation to MarketData.
            # Add `asset_id` column using mapping on `full_symbol` column.
            data["asset_id"] = data[full_symbol_col_name].apply(
                icunv.string_to_numerical_id
            )
            # Convert to int64 to keep NaNs alongside with int values.
            data["asset_id"] = data["asset_id"].astype(pd.Int64Dtype())
            # Generate `start_timestamp` from `end_timestamp` by substracting delta.
            delta = pd.Timedelta("1M")
            data["start_timestamp"] = data["timestamp"].apply(
                lambda pd_timestamp: (pd_timestamp - delta)
            )
            # Columns that should left in the table.
            market_data_ohlcv_columns = [
                "start_timestamp",
                "asset_id",
            ]
            # Concatenate two lists of columns.
            ohlcv_columns = ohlcv_columns + market_data_ohlcv_columns
        else:
            hdbg.dfatal(
                "Invalid mode='%s'. Correct modes: 'market_data', 'data_client'"
                % self._mode
            )
        data = data.set_index("timestamp")
        # Verify that dataframe contains OHLCV columns.
        hdbg.dassert_is_subset(ohlcv_columns, data.columns)
        # Rearrange the columns.
        data = data.loc[:, ohlcv_columns]
        return data

    def _read_data(
        self,
        full_symbols: List[icdc.FullSymbol],
        start_ts: Optional[pd.Timestamp],
        end_ts: Optional[pd.Timestamp],
        *,
        full_symbol_col_name: Optional[str] = None,
        # Extra arguments for building a query.
        **kwargs: Any,
    ) -> pd.DataFrame:
        """
        Create a select query and load data from database.

        Extra parameters for building a query can also be passed,
        see keyword args for `_build_select_query`

        :param full_symbols: a list of full symbols, e.g. ["ftx::BTC_USDT"]
        :param start_ts: beginning of the time interval
        :param end_ts: end of the time interval
        :param full_symbol_col_name: name of column containg full symbols
        :return:
        """
        # Parse symbols into exchange and currency pair.
        parsed_symbols = [icdc.parse_full_symbol(s) for s in full_symbols]
        # Convert timestamps to epochs.
        if start_ts:
            start_unix_epoch = hdateti.convert_timestamp_to_unix_epoch(start_ts)
        else:
            start_unix_epoch = start_ts
        if end_ts:
            end_unix_epoch = hdateti.convert_timestamp_to_unix_epoch(end_ts)
        else:
            end_unix_epoch = end_ts
        # Read data from DB.
        select_query = self._build_select_query(
            parsed_symbols, start_unix_epoch, end_unix_epoch, **kwargs
        )
        data = hsql.execute_query_to_df(self._db_connection, select_query)
        # Add a full symbol column.
        full_symbol_col_name = self._get_full_symbol_col_name(
            full_symbol_col_name
        )
        # TODO(Danya): Extend the `build_full_symbol()` function to apply to Series.
        data[full_symbol_col_name] = data[["exchange_id", "currency_pair"]].agg(
            "::".join, axis=1
        )
        # Remove extra columns and create a timestamp index.
        # TODO(Danya): The normalization may change depending on use of the class.
        data = self._apply_talos_normalization(
            data, full_symbol_col_name=full_symbol_col_name
        )
        return data

    def _build_select_query(
        self,
        parsed_symbols: List[Tuple],
        start_unix_epoch: Optional[int],
        end_unix_epoch: Optional[int],
        *,
        columns: Optional[List[str]] = None,
        ts_col_name: Optional[str] = "timestamp",
        left_close: bool = True,
        right_close: bool = True,
        limit: Optional[int] = None,
    ) -> str:
        """
        Build a SELECT query for Talos DB.

        Time is provided as unix epochs in ms, the time range
        is considered closed on both sides, i.e. [1647470940000, 1647471180000]

        Example of a full query:
        ```
        "SELECT * FROM talos_ohlcv WHERE timestamp >= 1647470940000
         AND timestamp <= 1647471180000
         AND ((exchange_id='binance' AND currency_pair='AVAX_USDT')
          OR (exchange_id='ftx' AND currency_pair='BTC_USDT'))
        ```

        :param parsed_symbols: List of tuples, e.g. [(`exchange_id`, `currency_pair`),..]
        :param start_unix_epoch: start of time period in ms, e.g. 1647470940000
        :param end_unix_epoch: end of the time period in ms, e.g. 1647471180000
        :param columns: columns to select from `table_name`
           - `None` means all columns.
        :param ts_col_name: name of timestamp column
        :param left_close: if operator for `start_unix_epoch` is either > or >=
        :param right_close: if operator for `end_unix_epoch` is either < or <=
        :param limit: number of rows to return
        :return: SELECT query for Talos data
        """
        hdbg.dassert_container_type(
            obj=parsed_symbols,
            container_type=List,
            elem_type=tuple,
            msg="`parsed_symbols` should be a list of tuple",
        )
        # Add columns to the SELECT query
        columns_as_str = "*" if columns is None else ",".join(columns)
        # Build a SELECT query.
        select_query = f"SELECT {columns_as_str} FROM {self._table_name} WHERE "
        # Build a WHERE query.
        # TODO(Danya): Generalize to hsql with dictionary input.
        where_clause = []
        if start_unix_epoch:
            hdbg.dassert_isinstance(
                start_unix_epoch,
                int,
            )
            operator = ">=" if left_close else ">"
            where_clause.append(f"{ts_col_name} {operator} {start_unix_epoch}")
        if end_unix_epoch:
            hdbg.dassert_isinstance(
                end_unix_epoch,
                int,
            )
            operator = "<=" if right_close else "<"
            where_clause.append(f"{ts_col_name} {operator} {end_unix_epoch}")
        if start_unix_epoch and end_unix_epoch:
            hdbg.dassert_lte(
                start_unix_epoch,
                end_unix_epoch,
                msg="Start unix epoch should be smaller than end.",
            )
        # Create conditions for getting values by exchange_id and currency_pair
        # In the end there should be something like:
        # (exchange_id='binance' AND currency_pair='ADA_USDT') OR (exchange_id='ftx' AND currency_pair='BTC_USDT')
        exchange_currency_conditions = [
            f"(exchange_id='{exchange_id}' AND currency_pair='{currency_pair}')"
            for exchange_id, currency_pair in parsed_symbols
            if exchange_id and currency_pair
        ]
        if exchange_currency_conditions:
            # Add OR conditions between each pair of `exchange_id` and `currency_pair`
            where_clause.append(
                "(" + " OR ".join(exchange_currency_conditions) + ")"
            )
        # Build whole query.
        query = select_query + " AND ".join(where_clause)
        if limit:
            query += f" LIMIT {limit}"
        return query

    def _read_data_for_multiple_symbols(
        self,
        full_symbols: List[icdc.FullSymbol],
        start_ts: Optional[pd.Timestamp],
        end_ts: Optional[pd.Timestamp],  # Converts to unix epoch
        *,
        full_symbol_col_name: Optional[str] = None,
        **kwargs: Any,
    ) -> pd.DataFrame:
        """
        Read data for the given time range and full symbols.

        The method builds a SELECT query like:

        SELECT * FROM {self._table_name} WHERE exchange_id="binance" AND currency_pair="ADA_USDT"

        The WHERE clause with AND/OR operators is built using a built-in method.

        :param full_symbols: a list of symbols, e.g. ["binance::ADA_USDT"]
        :param start_ts: beginning of the period, is converted to unix epoch
        :param end_ts: end of the period, is converted to unix epoch
        :param full_symbol_col_name: the name of the full_symbol column
        """
        full_symbol_col_name = self._get_full_symbol_col_name(
            full_symbol_col_name
        )
        # TODO(Danya): Convert timestamps to int when reading.
        # TODO(Danya): add a full symbol column to the output
        raise NotImplementedError

    def _get_start_end_ts_for_symbol(
        self, full_symbol: icdc.FullSymbol, mode: str
    ) -> pd.Timestamp:
        """
        Select a maximum/minimum timestamp for the given symbol.

        Overrides the method in parent class to utilize
        the MIN/MAX SQL operators.

        :param full_symbol: unparsed full_symbol value
        :param mode: 'start' or 'end'
        :return: min or max value of 'timestamp' column.
        """
        _LOG.debug(hprint.to_str("full_symbol"))
        exchange, currency_pair = icdc.parse_full_symbol(full_symbol)
        # Build a MIN/MAX query.
        if mode == "start":
            query = (
                f"SELECT MIN(timestamp) from {self._table_name}"
                f" WHERE currency_pair='{currency_pair}'"
                f" AND exchange_id='{exchange}'"
            )
        elif mode == "end":
            query = (
                f"SELECT MAX(timestamp) from {self._table_name}"
                f" WHERE currency_pair='{currency_pair}'"
                f" AND exchange_id='{exchange}'"
            )
        else:
            raise ValueError("Invalid mode='%s'" % mode)
        # TODO(Danya): factor out min/max as helper function.
        # Load the target timestamp as unix epoch.
        timestamp = hsql.execute_query_to_df(self._db_connection, query).loc[0][0]
        # Convert to `pd.Timestamp` type.
        timestamp = hdateti.convert_unix_epoch_to_timestamp(timestamp)
        hdateti.dassert_has_specified_tz(timestamp, ["UTC"])
        return timestamp<|MERGE_RESOLUTION|>--- conflicted
+++ resolved
@@ -227,7 +227,6 @@
         full_symbols = currency_exchange_df.agg("::".join, axis=1)
         # Convert to list.
         full_symbols = full_symbols.to_list()
-<<<<<<< HEAD
         return full_symbols
 
     @staticmethod
@@ -243,13 +242,6 @@
         Return metadata.
         """
         raise NotImplementedError
-=======
-        # Map full_symbol with the numerical ids.
-        full_symbol_mapping = icunv.build_numerical_to_string_id_mapping(
-            full_symbols
-        )
-        return full_symbol_mapping
->>>>>>> 1d52cac5
 
     @staticmethod
     # TODO(Danya): Move up to hsql.
