--- conflicted
+++ resolved
@@ -253,14 +253,9 @@
         full_symbol_col_name: Optional[str] = None,
     ) -> pd.DataFrame:
         """
-<<<<<<< HEAD
-        Apply Talos-specific normalization. `data_client` mode:
-
-=======
         Apply Talos-specific normalization.
 
          `data_client` mode:
->>>>>>> 659aff87
         - Convert `timestamp` column to a UTC timestamp and set index.
         - Keep `open`, `high`, `low`, `close`, `volume` columns.
 
