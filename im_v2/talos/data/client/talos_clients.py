--- conflicted
+++ resolved
@@ -161,7 +161,6 @@
 class RealTimeSqlTalosClient(icdc.ImClient):
     """
     Retrieve real-time Talos data from DB using SQL queries.
-
     """
 
     def __init__(
@@ -186,7 +185,6 @@
         self._db_connection = db_connection
         self._table_name = table_name
         self._mode = mode
-        self._numeric_id_mapping = self.build_numerical_to_string_id_mapping()
 
     @staticmethod
     def should_be_online() -> bool:
@@ -249,20 +247,15 @@
         return in_operator
 
     def _apply_talos_normalization(
-        self,
-        data: pd.DataFrame,
-        *,
-        full_symbol_col_name: Optional[str] = None,
+            self,
+            data: pd.DataFrame,
+            *,
+            full_symbol_col_name: Optional[str] = None,
     ) -> pd.DataFrame:
         """
-<<<<<<< HEAD
-        Apply Talos-specific normaliz
-
-        `data_client` mode:
-=======
-        Apply Talos-specific normalization. `data_client` mode:
-
->>>>>>> 3a7edda1
+        Apply Talos-specific normalization.
+
+         `data_client` mode:
         - Convert `timestamp` column to a UTC timestamp and set index.
         - Keep `open`, `high`, `low`, `close`, `volume` columns.
 
