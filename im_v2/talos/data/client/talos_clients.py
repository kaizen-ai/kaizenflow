"""
Import as:

import im_v2.talos.data.client.talos_clients as imvtdctacl
"""

import logging
import os
from typing import Any, Dict, List, Optional, Tuple

import pandas as pd

import helpers.hdatetime as hdateti
import helpers.hdbg as hdbg
import helpers.hparquet as hparque
import helpers.hprint as hprint
import helpers.hsql as hsql
import im_v2.common.data.client as icdc
import im_v2.common.data.client.full_symbol as imvcdcfusy
import im_v2.common.data.client.historical_pq_clients as imvcdchpcl
import im_v2.common.universe.universe_utils as imvcuunut

_LOG = logging.getLogger(__name__)


# #############################################################################
# TalosHistoricalPqByTileClient
# #############################################################################


class TalosHistoricalPqByTileClient(imvcdchpcl.HistoricalPqByTileClient):
    """
    Read historical data for `Talos` assets stored as Parquet dataset.

    It can read data from local or S3 filesystem as backend.

    The timing semantic of several clients is described below:
    1) Talos DB client
    2) Talos Parquet client
    3) CCXT CSV / Parquet client

    In a query for data in the interval `[a, b]`, the extremes `a` and b are
    rounded to the floor of the minute to retrieve the data.
    - E.g., for all the 3 clients:
        - [10:00:00, 10:00:36] retrieves data for [10:00:00, 10:00:00]
        - [10:07:00, 10:08:24] retrieves data for [10:07:00, 10:08:00]

    Note that for Talos DB if `b` is already a round minute, it's rounded down
    to the previous minute.
    - E.g., [10:06:00, 10:08:00]
        - For Talos DB client, retrieved data is in [10:06:00, 10:07:00]
        - For CCXT Client and Talos Client the data is in [10:06:00, 10:08:00]

    # TODO(gp): Change the Talos DB implementation to uniform the semantics,
    # since `MarketData` will not be happy with rewinding one minute.
    """

    def __init__(
        self,
        resample_1min: bool,
        root_dir: str,
        partition_mode: str,
        *,
        data_snapshot: str = "latest",
        aws_profile: Optional[str] = None,
    ) -> None:
        """
        Load `Talos` data from local or S3 filesystem.
        """
        vendor = "talos"
        super().__init__(
            vendor,
            resample_1min,
            root_dir,
            partition_mode,
            aws_profile=aws_profile,
        )
        self._data_snapshot = data_snapshot

    def get_metadata(self) -> pd.DataFrame:
        """
        See description in the parent class.
        """
        raise NotImplementedError

    def get_universe(self) -> List[icdc.FullSymbol]:
        """
        See description in the parent class.
        """
        # TODO(Danya): CmTask1420.
        return []

    @staticmethod
    def _get_columns_for_query() -> List[str]:
        """
        Get columns for Parquet data query.
        """
        columns = [
            "open",
            "high",
            "low",
            "close",
            "volume",
            "exchange_id",
            "currency_pair",
        ]
        return columns

    @staticmethod
    def _apply_transformations(
        df: pd.DataFrame, full_symbol_col_name: str
    ) -> pd.DataFrame:
        """
        Apply transformations to loaded data.
        """
        # Create full symbols column and drop its components.
        df[full_symbol_col_name] = (
            df["exchange_id"].astype(str) + "::" + df["currency_pair"].astype(str)
        )
        # Select only necessary columns.
        columns = ["full_symbol", "open", "high", "low", "close", "volume"]
        df = df[columns]
        return df

    def _get_root_dir_and_symbol_filter(
        self, full_symbols: List[icdc.FullSymbol], full_symbol_col_name: str
    ) -> Tuple[str, hparque.ParquetFilter]:
        """
        Get the root dir of the `Talos` data and filtering condition on
        currency pair column.
        """
        # Get the lists of exchange ids and currency pairs.
        exchange_ids, currency_pairs = tuple(
            zip(
                *[
                    icdc.parse_full_symbol(full_symbol)
                    for full_symbol in full_symbols
                ]
            )
        )
        # TODO(Dan) Extend functionality to load data for multiple exchange
        #  ids in one query when data partitioning on S3 is changed.
        # Verify that all full symbols in a query belong to one exchange id
        # since dataset is partitioned only by currency pairs.
        hdbg.dassert_eq(1, len(set(exchange_ids)))
        # Extend the root dir to include the exchange dir, e.g.,
        # "s3://cryptokaizen-data/historical/talos/latest/binance"
        root_dir = os.path.join(
            self._root_dir, self._vendor, self._data_snapshot, exchange_ids[0]
        )
        # Add a filter on currency pairs.
        symbol_filter = ("currency_pair", "in", currency_pairs)
        return root_dir, symbol_filter


# #############################################################################
# RealTimeSqlTalosClient
# #############################################################################


class RealTimeSqlTalosClient(icdc.ImClient):
    """
    Retrieve real-time Talos data from DB using SQL queries.
    """

    def __init__(
        self,
        resample_1min: bool,
        db_connection: hsql.DbConnection,
        table_name: str,
        mode: str = "data_client",
    ) -> None:
        vendor = "talos"
        super().__init__(vendor, resample_1min)
        self._db_connection = db_connection
        self._table_name = table_name
<<<<<<< HEAD
        self._numeric_id_mapping = self.get_numerical_ids()
=======
        self._mode = mode
>>>>>>> 50d40167

    @staticmethod
    def should_be_online() -> bool:
        """
        The real-time system for Talos should always be online.
        """
        return True

    @staticmethod
    def get_metadata() -> pd.DataFrame:
        """
        Return metadata.
        """
        raise NotImplementedError

    def get_universe(self) -> List[icdc.FullSymbol]:
        """
        See description in the parent class.
        """
        # TODO(Danya): CmTask1420.
        return []

    def get_numerical_ids(self) -> Dict[int, str]:
        """
        Create a mapping of `full_symbol` with numerical ids.
        """
        # Extract DataFrame with `exchange_id`, `currency_pair` columns.
        query = (
            f"SELECT DISTINCT currency_pair, exchange_id FROM {self._table_name}"
        )
        currency_exchange_df = hsql.execute_query_to_df(
            self._db_connection, query
        )
        # Merge these columns to the general `full_symbol` format.
        full_symbol_series = currency_exchange_df.agg("::".join, axis=1)
        # Convert to list.
        full_symbol_list = full_symbol_series.to_list()
        # Map full_symbol with the numerical ids.
        full_symbol_mapping = imvcuunut.build_numerical_to_string_id_mapping(
            full_symbol_list
        )
        return full_symbol_mapping

    @staticmethod
    # TODO(Danya): Move up to hsql.
    def _create_in_operator(values: List[str], column_name: str) -> str:
        """
        Transform a list of possible values into an IN operator clause.

        Example:
            (`["binance", "ftx"]`, 'exchange_id') =>
            "exchange_id IN ('binance', 'ftx')"
        """
        in_operator = (
            f"{column_name} IN ("
            + ",".join([f"'{value}'" for value in values])
            + ")"
        )
        return in_operator

    def _apply_talos_normalization(
        self,
        data: pd.DataFrame,
        *,
        full_symbol_col_name: Optional[str] = None,
    ) -> pd.DataFrame:
        """
        Apply Talos-specific normalization.
        `data_client` mode:
        - Convert `timestamp` column to a UTC timestamp and set index.
        - Drop extra columns (e.g. `id` created by the DB).

        `market_data` enforce an output compatible with `MarketData`, by:
        - Add `start_timestamp` column in UTC timestamp format.
        - Add `end_timestamp` column in UTC timestamp format.
        - Add `asset_id` column which is result of mapping full_symbol to integer.
        - Drop extra columns.
        - The output looks like:
        ```
        open  high  low   close volume  start_timestamp          end_timestamp            asset_id
        0.825 0.826 0.825 0.825 18427.9 2022-03-16 2:46:00+00:00 2022-03-16 2:47:00+00:00 3303714233
        0.825 0.826 0.825 0.825 52798.5 2022-03-16 2:47:00+00:00 2022-03-16 2:48:00+00:00 3303714233
        ```
        """
        # Convert timestamp column with Unix epoch to timestamp format.
        data["timestamp"] = data["timestamp"].apply(
            hdateti.convert_unix_epoch_to_timestamp
        )
        full_symbol_col_name = self._get_full_symbol_col_name(
            full_symbol_col_name
        )
        ohlcv_columns = [
            # "timestamp",
            "open",
            "high",
            "low",
            "close",
            "volume",
        ]
        if self._mode == "data_client":
            # Update index.
            data = data.set_index("timestamp")
            ohlcv_columns.append(full_symbol_col_name)
        elif self._mode == "market_data":
            # Add `asset_id` column using maping on `full_symbol` column.
            data["asset_id"] = data[full_symbol_col_name].apply(
                imvcuunut.string_to_numerical_id
            )
            # Rename column `timestamp` -> `end_timestamp`.
            data = data.rename({"timestamp": "end_timestamp"}, axis=1)
            # Generate `start_timestamp` from `end_timestamp` by substracting delta.
            delta = pd.Timedelta("1M")
            data["start_timestamp"] = data["end_timestamp"].apply(
                lambda pd_timestamp: (pd_timestamp - delta)
            )
            # Columns that should left in the table.
            market_data_ohlcv_columns = [
                "start_timestamp",
                "end_timestamp",
                "asset_id",
            ]
            # Concatenate two lists of columns.
            ohlcv_columns = ohlcv_columns + market_data_ohlcv_columns
        else:
            hdbg.dfatal(
                "Invalid mode='%s'. Correct modes: 'market_data', 'data_client'"
                % self._mode
            )
        # Verify that dataframe contains OHLCV columns.
        hdbg.dassert_is_subset(ohlcv_columns, data.columns)
        # Rearrange the columns.
        data = data.loc[:, ohlcv_columns]
        return data

    def _read_data(
        self,
        full_symbols: List[imvcdcfusy.FullSymbol],
        start_ts: Optional[pd.Timestamp],
        end_ts: Optional[pd.Timestamp],
        *,
        full_symbol_col_name: Optional[str] = None,
        **kwargs: Dict[str, Any],
    ) -> pd.DataFrame:
        """
        Create a select query and load data from database.
        """
        # Parse symbols into exchange and currency pair.
        parsed_symbols = [imvcdcfusy.parse_full_symbol(s) for s in full_symbols]
        # Convert timestamps to epochs.
        if start_ts:
            start_unix_epoch = hdateti.convert_timestamp_to_unix_epoch(start_ts)
        else:
            start_unix_epoch = start_ts
        if end_ts:
            end_unix_epoch = hdateti.convert_timestamp_to_unix_epoch(end_ts)
        else:
            end_unix_epoch = end_ts
        # Read data from DB.
        select_query = self._build_select_query(
            parsed_symbols, start_unix_epoch, end_unix_epoch
        )
        data = hsql.execute_query_to_df(self._db_connection, select_query)
        # Add a full symbol column.
        full_symbol_col_name = self._get_full_symbol_col_name(
            full_symbol_col_name
        )
        data[full_symbol_col_name] = data[["exchange_id", "currency_pair"]].agg(
            "::".join, axis=1
        )
        # Remove extra columns and create a timestamp index.
        # TODO(Danya): The normalization may change depending on use of the class.
        data = self._apply_talos_normalization(
            data, full_symbol_col_name=full_symbol_col_name
        )
        return data

    def _build_select_query(
        self,
        parsed_symbols: List[Tuple],
        start_unix_epoch: Optional[int],
        end_unix_epoch: Optional[int],
        *,
        limit: Optional[int] = None,
    ) -> str:
        """
        Build a SELECT query for Talos DB.

        Time is provided as unix epochs in ms, the time range
        is considered closed on both sides, i.e. [1647470940000, 1647471180000]

        Example of a full query:
        ```
        "SELECT * FROM talos_ohlcv WHERE timestamp >= 1647470940000
         AND timestamp <= 1647471180000
         AND ((exchange_id='binance' AND currency_pair='AVAX_USDT')
          OR (exchange_id='ftx' AND currency_pair='BTC_USDT'))
        ```
        :param parsed_symbols: List of tuples, e.g. [(`exchange_id`, `currency_pair`),..]
        :param start_unix_epoch: start of time period in ms, e.g. 1647470940000
        :param end_unix_epoch: end of the time period in ms, e.g. 1647471180000
        :return: SELECT query for Talos data
        """
        hdbg.dassert_container_type(
            obj=parsed_symbols,
            container_type=List,
            elem_type=tuple,
            msg="`parsed_symbols` should be a list of tuple",
        )
        # Build a SELECT query.
        select_query = f"SELECT * FROM {self._table_name} WHERE "
        # Build a WHERE query.
        # TODO(Danya): Generalize to hsql with dictionary input.
        where_clause = []
        if start_unix_epoch:
            hdbg.dassert_isinstance(
                start_unix_epoch,
                int,
            )
            where_clause.append(f"timestamp >= {start_unix_epoch}")
        if end_unix_epoch:
            hdbg.dassert_isinstance(
                end_unix_epoch,
                int,
            )
            where_clause.append(f"timestamp <= {end_unix_epoch}")
        if start_unix_epoch and end_unix_epoch:
            hdbg.dassert_lte(
                start_unix_epoch,
                end_unix_epoch,
                msg="Start unix epoch should be smaller than end.",
            )
        # Create conditions for getting values by exchange_id and currency_pair
        # In the end there should be something like:
        # (exchange_id='binance' AND currency_pair='ADA_USDT') OR (exchange_id='ftx' AND currency_pair='BTC_USDT')
        exchange_currency_conditions = [
            f"(exchange_id='{exchange_id}' AND currency_pair='{currency_pair}')"
            for exchange_id, currency_pair in parsed_symbols
            if exchange_id and currency_pair
        ]
        if exchange_currency_conditions:
            # Add OR conditions between each pair of `exchange_id` and `currency_pair`
            where_clause.append(
                "(" + " OR ".join(exchange_currency_conditions) + ")"
            )
        # Build whole query.
        query = select_query + " AND ".join(where_clause)
        if limit:
            query += f" LIMIT {limit}"
        return query

    def _read_data_for_multiple_symbols(
        self,
        full_symbols: List[imvcdcfusy.FullSymbol],
        start_ts: Optional[pd.Timestamp],
        end_ts: Optional[pd.Timestamp],  # Converts to unix epoch
        *,
        full_symbol_col_name: Optional[str] = None,
        **kwargs: Dict[str, Any],
    ) -> pd.DataFrame:
        """
        Read data for the given time range and full symbols.

        The method builds a SELECT query like:

        SELECT * FROM {self._table_name} WHERE exchange_id="binance" AND currency_pair="ADA_USDT"

        The WHERE clause with AND/OR operators is built using a built-in method.

        :param full_symbols: a list of symbols, e.g. ["binance::ADA_USDT"]
        :param start_ts: beginning of the period, is converted to unix epoch
        :param end_ts: end of the period, is converted to unix epoch
        :param full_symbol_col_name: the name of the full_symbol column
        """
        full_symbol_col_name = self._get_full_symbol_col_name(
            full_symbol_col_name
        )
        # TODO(Danya): Convert timestamps to int when reading.
        # TODO(Danya): add a full symbol column to the output
        raise NotImplementedError

    def _get_start_end_ts_for_symbol(
        self, full_symbol: imvcdcfusy.FullSymbol, mode: str
    ) -> pd.Timestamp:
        """
        Select a maximum/minimum timestamp for the given symbol.

        Overrides the method in parent class to utilize
        the MIN/MAX SQL operators.

        :param full_symbol: unparsed full_symbol value
        :param mode: 'start' or 'end'
        :return: min or max value of 'timestamp' column.
        """
        _LOG.debug(hprint.to_str("full_symbol"))
        exchange, currency_pair = imvcdcfusy.parse_full_symbol(full_symbol)
        # Build a MIN/MAX query.
        if mode == "start":
            query = (
                f"SELECT MIN(timestamp) from {self._table_name}"
                f" WHERE currency_pair='{currency_pair}'"
                f" AND exchange_id='{exchange}'"
            )
        elif mode == "end":
            query = (
                f"SELECT MAX(timestamp) from {self._table_name}"
                f" WHERE currency_pair='{currency_pair}'"
                f" AND exchange_id='{exchange}'"
            )
        else:
            raise ValueError("Invalid mode='%s'" % mode)
        # TODO(Danya): factor out min/max as helper function.
        # Load the target timestamp as unix epoch.
        timestamp = hsql.execute_query_to_df(self._db_connection, query).loc[0][0]
        # Convert to `pd.Timestamp` type.
        timestamp = hdateti.convert_unix_epoch_to_timestamp(timestamp)
        hdateti.dassert_has_specified_tz(timestamp, ["UTC"])
        return timestamp<|MERGE_RESOLUTION|>--- conflicted
+++ resolved
@@ -174,11 +174,8 @@
         super().__init__(vendor, resample_1min)
         self._db_connection = db_connection
         self._table_name = table_name
-<<<<<<< HEAD
+        self._mode = mode
         self._numeric_id_mapping = self.get_numerical_ids()
-=======
-        self._mode = mode
->>>>>>> 50d40167
 
     @staticmethod
     def should_be_online() -> bool:
