--- conflicted
+++ resolved
@@ -99,33 +99,6 @@
     traceback,
 )
 
-<<<<<<< HEAD
-# TODO(gp): This is due to the coupling between code in linter container and
-#  the code being linted.
-try:
-    from helpers.lib_tasks import (  # isort: skip # noqa: F401  # pylint: disable=unused-import
-        docker_update_prod_task_definition,
-        find_dependency,
-        gh_create_pr,
-        gh_issue_title,
-        gh_login,
-        gh_workflow_list,
-        gh_workflow_run,
-        git_branch_create,
-        git_branch_delete_merged,
-        git_branch_diff_with,
-        git_branch_rename,
-        git_patch_create,
-        integrate_rsync,
-        pytest_add_untracked_golden_outcomes,
-        pytest_buildmeister,
-        pytest_buildmeister_check,
-        pytest_collect_only,
-    )
-except ImportError:
-    # print(e)
-    pass
-=======
 # # TODO(gp): This is due to the coupling between code in linter container and
 # #  the code being linted.
 # try:
@@ -135,7 +108,6 @@
 # except ImportError as e:
 #     #print(e)
 #     pass
->>>>>>> 4fc04307
 
 
 _LOG = logging.getLogger(__name__)
