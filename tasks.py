import logging
import os
from typing import Any

import repo_config as rconf

# Expose the pytest targets.
# Extract with:
# > i print_tasks --as-code
from helpers.lib_tasks import set_default_params  # This is not an invoke target.
from helpers.lib_tasks import (  # noqa: F401  # pylint: disable=unused-import
    check_python_files,
    docker_bash,
    docker_build_local_image,
    docker_build_prod_image,
    docker_cmd,
    docker_images_ls_repo,
    docker_jupyter,
    docker_kill,
    docker_login,
    docker_ps,
    docker_pull,
    docker_pull_dev_tools,
    docker_push_dev_image,
    docker_push_prod_image,
    docker_release_all,
    docker_release_dev_image,
    docker_release_prod_image,
    docker_rollback_dev_image,
    docker_rollback_prod_image,
    docker_stats,
    docker_tag_local_image_as_dev,
    find_check_string_output,
    find_test_class,
    find_test_decorator,
    fix_perms,
    gh_create_pr,
    gh_issue_title,
    gh_workflow_list,
    gh_workflow_run,
    git_add_all_untracked,
    git_branch_copy,
    git_branch_diff_with_base,
    git_branch_files,
    git_branch_next_name,
    git_clean,
    git_create_branch,
    git_create_patch,
    git_delete_merged_branches,
    git_files,
    git_last_commit_files,
    git_merge_master,
    git_pull,
    git_pull_master,
    git_rename_branch,
    integrate_compare_branch_with_base,
    integrate_copy_dirs,
    integrate_create_branch,
    integrate_diff_dirs,
    lint,
    lint_create_branches,
    print_setup,
    print_tasks,
    pytest_clean,
    pytest_compare,
    pytest_failed,
    pytest_failed_freeze_test_list,
    run_blank_tests,
    run_fast_slow_tests,
    run_fast_tests,
    run_qa_tests,
    run_slow_tests,
    run_superslow_tests,
    traceback,
)

_LOG = logging.getLogger(__name__)


# #############################################################################
# Setup.
# #############################################################################


# TODO(gp): Move it to lib_tasks.
ECR_BASE_PATH = os.environ["AM_ECR_BASE_PATH"]
DOCKER_BASE_IMAGE_NAME = rconf.get_docker_base_image_name()


# pylint: disable=unused-argument
def _run_qa_tests(ctx: Any, stage: str, version: str) -> bool:
    """
    Run QA tests to verify that the invoke tasks are working properly.

    This is used when qualifying a docker image before releasing.
    """
<<<<<<< HEAD
    cmd = f"pytest -m qa test --image_stage {stage} --image_version {version}"
=======
    cmd = f"pytest -m qa test --image_stage {stage}"
    if version:
        cmd = f"{cmd} --image_version {version}"
>>>>>>> 71ff67f8
    ctx.run(cmd)
    return True


default_params = {
    "ECR_BASE_PATH": ECR_BASE_PATH,
    # When testing a change to the build system in a branch you can use a different
    # image, e.g., `XYZ_tmp` to not interfere with the prod system.
    # "BASE_IMAGE": "amp_tmp",
    "BASE_IMAGE": DOCKER_BASE_IMAGE_NAME,
    "QA_TEST_FUNCTION": _run_qa_tests,
}


set_default_params(default_params)<|MERGE_RESOLUTION|>--- conflicted
+++ resolved
@@ -94,13 +94,9 @@
 
     This is used when qualifying a docker image before releasing.
     """
-<<<<<<< HEAD
-    cmd = f"pytest -m qa test --image_stage {stage} --image_version {version}"
-=======
     cmd = f"pytest -m qa test --image_stage {stage}"
     if version:
         cmd = f"{cmd} --image_version {version}"
->>>>>>> 71ff67f8
     ctx.run(cmd)
     return True
 
