--- conflicted
+++ resolved
@@ -456,7 +456,6 @@
     return const
 
 
-<<<<<<< HEAD
 def compute_sharpe_ratio_prediction_interval_inflation_factor(
     ins_nobs: Union[int, float], oos_nobs: Union[int, float]
 ) -> float:
@@ -469,7 +468,8 @@
     """
     se_inflation_factor = np.sqrt(1 + ins_nobs / oos_nobs)
     return se_inflation_factor
-=======
+
+
 def compute_drawdown_cdf(
     sharpe_ratio: float,
     volatility: float,
@@ -571,7 +571,6 @@
     y = lambda_ * max_drawdown - np.log(time)
     probability = sp.stats.gumbel_r.cdf(y)
     return probability
->>>>>>> aa67c3ef
 
 
 # #############################################################################
