"""
Import as:

import core.dataflow.runners as cdtfr import core.dataflow as cdtf
"""
import datetime
import logging
from typing import Any, Dict, Generator, List, Optional, Tuple, Union, cast

import pandas as pd

import core.config as cconfig
import core.dataflow.real_time as cdrt
import helpers.dbg as dbg

# TODO(gp): Use the standard imports.
from core.dataflow.builders import DagBuilder
from core.dataflow.result_bundle import PredictionResultBundle, ResultBundle
from core.dataflow.visitors import extract_info, set_fit_state

_LOG = logging.getLogger(__name__)
_PANDAS_DATE_TYPE = Union[str, pd.Timestamp, datetime.datetime]


<<<<<<< HEAD
# TODO(gp): Why does DagRunner also builds a DAG through the DagBuilder?
#  This creates some necessary coupling. A DagRunner should accpets a DAG however
#  built and run it.
=======
# TODO(gp): Now a DagRunner builds and runs a DAG. This creates some coupling.
#  Consider having a DagRunner accept a DAG however built and run it.
>>>>>>> 6592831a


class FitPredictDagRunner:
    """
    Class for running DAGs.
    """

    def __init__(self, config: cconfig.Config, dag_builder: DagBuilder) -> None:
        """

        :param config: config for DAG
        :param dag_builder: `DagBuilder` instance
        """
        # Save input parameters.
        self.config = config
        self._dag_builder = dag_builder
        # Create DAG using DAG builder.
        self.dag = self._dag_builder.get_dag(self.config)
        _LOG.info("dag=%s", self.dag)
        self._methods = self._dag_builder.methods
        _LOG.info("_methods=%s", self._methods)
        self._column_to_tags_mapping = (
            self._dag_builder.get_column_to_tags_mapping(self.config)
        )
        _LOG.info("_column_to_tags_mapping=%s", self._column_to_tags_mapping)
        # Confirm that "fit" and "predict" are registered DAG methods.
        # TODO(gp): Factor this out.
        dbg.dassert_in("fit", self._methods)
        dbg.dassert_in("predict", self._methods)
        # Save the sink node.
        # TODO(gp): Factor this out.
        result_nids = self.dag.get_sinks()
        dbg.dassert_eq(len(result_nids), 1)
        self._result_nid = result_nids[0]
        _LOG.info("_result_nid=%s", self._result_nid)

    def set_fit_intervals(
        self, intervals: Optional[List[Tuple[Any, Any]]]
    ) -> None:
        """
        Set fit intervals for input nodes.

        :param intervals: as in `DataSource` node, but allowing `None`
        """
        if intervals is None:
            return
        for input_nid in self.dag.get_sources():
            self.dag.get_node(input_nid).set_fit_intervals(intervals)

    def set_predict_intervals(
        self, intervals: Optional[List[Tuple[Any, Any]]]
    ) -> None:
        """
        Set predict intervals for input nodes.

        :param intervals: as in `DataSource` node, but allowing `None`
        """
        if intervals is None:
            return
        for input_nid in self.dag.get_sources():
            self.dag.get_node(input_nid).set_predict_intervals(intervals)

    def fit(self) -> ResultBundle:
        return self._run_dag(self._result_nid, "fit")

    def predict(self) -> ResultBundle:
        return self._run_dag(self._result_nid, "predict")

    def _run_dag(self, nid: str, method: str) -> ResultBundle:
        """
        Run DAG and return a ResultBundle.

        :param nid: identifier of terminal node for execution
        :param method: `Node` subclass method to be executed
        :return: `ResultBundle` class containing `config`, `nid`, `method`,
            result dataframe and DAG info
        """
        # TODO(gp): Factor out this in _run_dag_helper().
        dbg.dassert_in(method, self._methods)
        df_out = self.dag.run_leq_node(nid, method)["df_out"]
        info = extract_info(self.dag, [method])
        return ResultBundle(
            config=self.config,
            result_nid=nid,
            method=method,
            result_df=df_out,
            column_to_tags=self._column_to_tags_mapping,
            info=info,
        )


class PredictionDagRunner(FitPredictDagRunner):
    """
    Class for running prediction DAGs.

    Identical to `FitPredictDagRunner`, but returns a
    `PredictionResultBundle`.
    """

    def _run_dag(self, nid: str, method: str) -> PredictionResultBundle:
        """
        Same as super class but return a `PredictionResultBundle`.
        """
        dbg.dassert_in(method, self._methods)
        df_out = self.dag.run_leq_node(nid, method)["df_out"]
        info = extract_info(self.dag, [method])
        return PredictionResultBundle(
            config=self.config,
            result_nid=nid,
            method=method,
            result_df=df_out,
            column_to_tags=self._column_to_tags_mapping,
            info=info,
        )


class RollingFitPredictDagRunner:
    """
    Class for periodic re-fitting of models.
    """

    def __init__(
        self,
        config: cconfig.Config,
        dag_builder: DagBuilder,
        start: _PANDAS_DATE_TYPE,
        end: _PANDAS_DATE_TYPE,
        retraining_freq: str,
        retraining_lookback: int,
    ) -> None:
        # Save input parameters.
        self.config = config
        self._dag_builder = dag_builder
        self._start = start
        self._end = end
        self._retraining_freq = retraining_freq
        self._retraining_lookback = retraining_lookback
        # Create DAG using DAG builder.
        self.dag = self._dag_builder.get_dag(self.config)
        _LOG.info("dag=%s", self.dag)
        self._methods = self._dag_builder.methods
        _LOG.info("_methods=%s", self._methods)
        self._column_to_tags_mapping = (
            self._dag_builder.get_column_to_tags_mapping(self.config)
        )
        _LOG.info("_column_to_tags_mapping=%s", self._column_to_tags_mapping)
        # Confirm that "fit" and "predict" are registered DAG methods.
        dbg.dassert_in("fit", self._methods)
        dbg.dassert_in("predict", self._methods)
        # Save the sink node.
        result_nids = self.dag.get_sinks()
        dbg.dassert_eq(len(result_nids), 1)
        self._result_nid = result_nids[0]
        _LOG.info("_result_nid=%s", self._result_nid)
        # Generate retraining dates.
        self._retraining_datetimes = self._generate_retraining_datetimes(
            start=self._start,
            end=self._end,
            retraining_freq=self._retraining_freq,
            retraining_lookback=self._retraining_lookback,
        )
        _LOG.info("_retraining_datetimes=%s", self._retraining_datetimes)

    def fit_predict(self) -> Generator:
        """
        Fit at each retraining date and predict until next retraining date.
        """
        for training_datetime in self._retraining_datetimes:
            (
                fit_result_bundle,
                predict_result_bundle,
            ) = self.fit_predict_at_datetime(training_datetime)
            training_datetime_str = training_datetime.strftime("%Y%m%d_%H%M%S")
            yield training_datetime_str, fit_result_bundle, predict_result_bundle

    def fit_predict_at_datetime(
        self,
        datetime_: _PANDAS_DATE_TYPE,
    ) -> Tuple[ResultBundle, ResultBundle]:
        """
        Fit at `datetime` and then predict.

        :param datetime_: point in time at which to train (historically) and then
            predict (one step ahead)
        :return: populated fit and predict `ResultBundle`s
        """
        # Determine fit interval.
        idx = pd.date_range(
            end=datetime_,
            freq=self._retraining_freq,
            periods=self._retraining_lookback,
        )
        start_datetime = idx[0]
        fit_interval = (start_datetime, datetime_)
        fit_result_bundle = self._run_fit(fit_interval)
        # Determine predict interval.
        idx = idx.shift(freq=self._retraining_freq)
        end_datetime = idx[-1]
        predict_interval = (start_datetime, end_datetime)
        predict_result_bundle = self._run_predict(predict_interval, datetime_)
        return fit_result_bundle, predict_result_bundle

    def _run_fit(
        self, interval: Tuple[_PANDAS_DATE_TYPE, _PANDAS_DATE_TYPE]
    ) -> ResultBundle:
        # Set fit interval on DAG.
        for input_nid in self.dag.get_sources():
            self.dag.get_node(input_nid).set_fit_intervals([interval])
        # Fit.
        method = "fit"
        df_out = self.dag.run_leq_node(self._result_nid, method)["df_out"]
        info = extract_info(self.dag, [method])
        return ResultBundle(
            config=self.config,
            result_nid=self._result_nid,
            method=method,
            result_df=df_out,
            column_to_tags=self._column_to_tags_mapping,
            info=info,
        )

    def _run_predict(
        self,
        interval: Tuple[_PANDAS_DATE_TYPE, _PANDAS_DATE_TYPE],
        oos_start: _PANDAS_DATE_TYPE,
    ) -> ResultBundle:
        # Set predict interval on DAG.
        for input_nid in self.dag.get_sources():
            self.dag.get_node(input_nid).set_predict_intervals([interval])
        # Predict.
        method = "predict"
        df_out = self.dag.run_leq_node(self._result_nid, method)["df_out"]
        # Restrict `df_out` to out-of-sample portion.
        df_out = df_out.loc[oos_start:]  # type: ignore[misc]
        info = extract_info(self.dag, [method])
        return ResultBundle(
            config=self.config,
            result_nid=self._result_nid,
            method=method,
            result_df=df_out,
            column_to_tags=self._column_to_tags_mapping,
            info=info,
        )

    @staticmethod
    def _generate_retraining_datetimes(
        start: _PANDAS_DATE_TYPE,
        end: _PANDAS_DATE_TYPE,
        retraining_freq: str,
        retraining_lookback: int,
    ) -> pd.DatetimeIndex:
        """
        Generate an index of retraining dates based on specs.

        :param start: start of available data for use in training
        :param end: end of available data for use in training
        :param retraining_freq: how often to retrain
        :param retraining_lookback: number of periods of past data to include
            in retraining, expressed in integral units of `retraining_freq`
        :return: (re)training dates
        """
        # Populate an initial index of candidate retraining dates.
        grid = pd.date_range(start=start, end=end, freq=retraining_freq)
        # The ability to compute a nonempty `idx` is the first sanity-check.
        dbg.dassert(
            not grid.empty, msg="Not enough data for requested training schedule!"
        )
        dbg.dassert_isinstance(retraining_lookback, int)
        # Ensure that `grid` has enough lookback points.
        dbg.dassert_lt(
            retraining_lookback,
            grid.size,
            msg="Input data does not have %i periods" % retraining_lookback,
        )
        # Shift the start of the index by the lookback amount. The new start
        # represents the first data point that will be used in (the first)
        # training.
        lookback = str(retraining_lookback) + retraining_freq
        idx = grid.shift(freq=lookback)
        # Trim end of date range back to `end`. This is needed because the
        # previous `shift()` also moves the end of the index.
        # TODO(Paul): Add back `end` for a fit-only step.
        idx = idx[idx < end]
        #
        dbg.dassert(not idx.empty)
        return idx

    def _run_dag(self, nid: str, method: str) -> ResultBundle:
        """
        Run DAG and return a ResultBundle.

        :param nid: identifier of terminal node for execution
        :param method: `Node` subclass method to be executed
        :return: `ResultBundle` class containing `config`, `nid`, `method`,
            result dataframe and DAG info
        """
        dbg.dassert_in(method, self._methods)
        df_out = self.dag.run_leq_node(nid, method)["df_out"]
        info = extract_info(self.dag, [method])
        return ResultBundle(
            config=self.config,
            result_nid=nid,
            method=method,
            result_df=df_out,
            column_to_tags=self._column_to_tags_mapping,
            info=info,
        )


class IncrementalDagRunner:
    """
    Class for running DAGs.
    """

    def __init__(
        self,
        config: cconfig.Config,
        dag_builder: DagBuilder,
        start: _PANDAS_DATE_TYPE,
        end: _PANDAS_DATE_TYPE,
        freq: str,
        # result_dir: str,
        fit_state: cconfig.Config,
    ) -> None:
        """
        Initialize DAG.

        :param config: config for DAG
        :param dag_builder: `DagBuilder` instance
        :param start: first prediction datetime_ (e.g., first time at which we
            generate a prediction in `predict` mode, using all available data
            up to and including `start`)
        :param end: last prediction datetime_
        :param freq: prediction frequency (typically the same as the frequency
            of the underlying DAG)
        :param fit_state: Config containing any learned state required for
            initializing the DAG
        """
        self.config = config
        self._dag_builder = dag_builder
        self._start = start
        self._end = end
        self._freq = freq
        # self._result_dir = result_dir
        self._fit_state = fit_state
        # Create DAG using DAG builder.
        self.dag = self._dag_builder.get_dag(self.config)
        #
        set_fit_state(self.dag, self._fit_state)
        #
        self._methods = self._dag_builder.methods
        self._column_to_tags_mapping = (
            self._dag_builder.get_column_to_tags_mapping(self.config)
        )
        # Confirm that "fit" and "predict" are registered DAG methods.
        dbg.dassert_in("fit", self._methods)
        dbg.dassert_in("predict", self._methods)
        result_nids = self.dag.get_sinks()
        dbg.dassert_eq(len(result_nids), 1)
        self._result_nid = result_nids[0]
        # Create predict range
        self._date_range = pd.date_range(
            start=self._start, end=self._end, freq=self._freq
        )

    def predict(self) -> Generator:
        """
        Generate a filtration and predict at each index of the filtration.

        Here we use "filtration" as it is used in the context of stochastic
        processes. To ensure that predictions are non-anticipating, we restrict
        the model inputs to times up to and including the prediction time.

        :return: a generator of result bundles (one result bundle for each
            prediction)
        """
        for end_dt in self._date_range:
            result_bundle = self.predict_at_datetime(end_dt)
            yield result_bundle

    def predict_at_datetime(self, dt: _PANDAS_DATE_TYPE) -> ResultBundle:
        """
        Generate a prediction as of `dt` (for a future point in time).

        :param dt: point in time at which to generate a prediction
        :return: populated `ResultBundle`
        """
        # Cut off data at `end_dt`. Do not restrict the start datetime_ so
        # so as not to adversely affect any required warm-up period.
        interval = [(None, dt)]
        # Set prediction intervals and predict.
        for input_nid in self.dag.get_sources():
            self.dag.get_node(input_nid).set_predict_intervals(interval)
        result_bundle = self._run_dag(self._result_nid, "predict")
        return result_bundle

    def _run_dag(self, nid: str, method: str) -> ResultBundle:
        """
        Run DAG and return a ResultBundle.

        :param nid: identifier of terminal node for execution
        :param method: `Node` subclass method to be executed
        :return: `ResultBundle` class containing `config`, `nid`, `method`,
            result dataframe and DAG info
        """
        dbg.dassert_in(method, self._methods)
        df_out = self.dag.run_leq_node(nid, method)["df_out"]
        info = extract_info(self.dag, [method])
        return ResultBundle(
            config=self.config,
            result_nid=nid,
            method=method,
            result_df=df_out,
            column_to_tags=self._column_to_tags_mapping,
            info=info,
        )


class RealTimeDagRunner:
    """
    Class for running a DAG in real-time.
    """

    def __init__(
        self,
        config: cconfig.Config,
        dag_builder: DagBuilder,
        fit_state: cconfig.Config,
        #
        execute_rt_loop_kwargs: Dict[str, Any],
        #
        dst_dir: str,
    ) -> None:
        # Save input parameters.
        self._config = config
        self._dag_builder = dag_builder
        # TODO(gp): Use this for stateful DAGs.
        _ = fit_state
        # Create DAG using DAG builder.
        self._dag = self._dag_builder.get_dag(self._config)
        #
        self._execute_rt_loop_kwargs = execute_rt_loop_kwargs
        #
        self._dst_dir = dst_dir
        #
        self._execution_trace: Optional[cdrt.ExecutionTrace] = None

    # TODO(gp): Should it return a List[ResultBundle]?
    def predict(self) -> List[Dict[str, Any]]:
        # TODO(gp): This is similar to an IncrementalDagRunner.
        def dag_workload(current_time: pd.Timestamp) -> Dict[str, Any]:
            """
            Workload for the real-time loop to execute a DAG.
            """
            _ = current_time
            sink = self._dag.get_unique_sink()
            dict_ = self._dag.run_leq_node(sink, "predict")
            dict_ = cast(Dict[str, Any], dict_)
            return dict_

        execution_trace, results = cdrt.execute_with_real_time_loop(
            **self._execute_rt_loop_kwargs, workload=dag_workload
        )
        self._execution_trace = execution_trace
        results = cast(List[Dict[str, Any]], results)
        return results

    @property
    def get_execution_trace(self) -> Optional[cdrt.ExecutionTrace]:
        return self._execution_trace<|MERGE_RESOLUTION|>--- conflicted
+++ resolved
@@ -22,14 +22,8 @@
 _PANDAS_DATE_TYPE = Union[str, pd.Timestamp, datetime.datetime]
 
 
-<<<<<<< HEAD
-# TODO(gp): Why does DagRunner also builds a DAG through the DagBuilder?
-#  This creates some necessary coupling. A DagRunner should accpets a DAG however
-#  built and run it.
-=======
 # TODO(gp): Now a DagRunner builds and runs a DAG. This creates some coupling.
 #  Consider having a DagRunner accept a DAG however built and run it.
->>>>>>> 6592831a
 
 
 class FitPredictDagRunner:
