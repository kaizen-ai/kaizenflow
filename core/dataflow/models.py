--- conflicted
+++ resolved
@@ -767,17 +767,11 @@
         )
         # Add info.
         info = collections.OrderedDict()
-<<<<<<< HEAD
         info["model_summary"] = (
             _remove_datetime_info_from_SARIMAX(self._model_results.summary())
             .as_text()
         )
         info["df_out_info"] = get_df_info_as_string(df_out)
-=======
-        info["model_summary"] = _remove_datetime_info_from_SARIMAX(
-            self._model_results.summary()
-        ).as_text()
->>>>>>> 15f39fb6
         self._set_info("predict", info)
         return {"df_out": df_out}
 
