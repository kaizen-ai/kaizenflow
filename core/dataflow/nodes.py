import abc
import collections
import copy
import inspect
import io
import logging
from typing import Any, Callable, Dict, Iterable, List, Optional, Tuple, Union

import numpy as np
import pandas as pd

import core.data_adapters as adpt
import core.finance as fin
import core.statistics as stats
import helpers.dbg as dbg

# TODO(*): This is an exception to the rule waiting for PartTask553.
from core.dataflow.core import DAG, Node

_LOG = logging.getLogger(__name__)


# #############################################################################
# DAG visiting
# #############################################################################


def extract_info(dag: DAG, methods: List[str]) -> collections.OrderedDict:
    """
    Extract node info from each DAG node.

    :param dag: Dag. Node info is populated upon running.
    :param methods: Node method infos to extract
    :return: nested OrderedDict
    """
    dbg.dassert_isinstance(dag, DAG)
    dbg.dassert_isinstance(methods, list)
    info = collections.OrderedDict()
    for nid in dag.dag.nodes():
        node_info = collections.OrderedDict()
        for method in methods:
            method_info = dag.get_node(nid).get_info(method)
            node_info[method] = copy.copy(method_info)
        info[nid] = copy.copy(node_info)
    return info


# #############################################################################
# Abstract Node classes with sklearn-style interfaces
# #############################################################################


class FitPredictNode(Node, abc.ABC):
    """
    Define an abstract class with sklearn-style `fit` and `predict` functions.

    Nodes may store a dictionary of information for each method following the
    method's invocation.
    """

    def __init__(
        self,
        nid: str,
        inputs: Optional[List[str]] = None,
        outputs: Optional[List[str]] = None,
    ) -> None:
        if inputs is None:
            inputs = ["df_in"]
        if outputs is None:
            outputs = ["df_out"]
        super().__init__(nid=nid, inputs=inputs, outputs=outputs)
        self._info = collections.OrderedDict()

    @abc.abstractmethod
<<<<<<< HEAD
    def fit(self, df_in: pd.DataFrame) -> Any:
        pass

    @abc.abstractmethod
    def predict(self, df_in: pd.DataFrame) -> Any:
=======
    def fit(self, df_in: pd.DataFrame) -> Dict[str, pd.DataFrame]:
        pass

    @abc.abstractmethod
    def predict(self, df_in: pd.DataFrame) -> Dict[str, pd.DataFrame]:
>>>>>>> 52172513
        pass

    def get_info(
        self, method: str
    ) -> Optional[Union[str, collections.OrderedDict]]:
        # TODO(Paul): Add a dassert_getattr function to use here and in core.
        dbg.dassert_isinstance(method, str)
        dbg.dassert(getattr(self, method))
        if method in self._info.keys():
            return self._info[method]
        # TODO(Paul): Maybe crash if there is no info.
        _LOG.warning("No info found for nid=%s, method=%s", self.nid, method)
        return None

<<<<<<< HEAD
    def _set_info(self, method: str, values: Any) -> None:
=======
    def _set_info(self, method: str, values: collections.OrderedDict) -> None:
>>>>>>> 52172513
        dbg.dassert_isinstance(method, str)
        dbg.dassert(getattr(self, method))
        dbg.dassert_isinstance(values, collections.OrderedDict)
        # Save the info in the node: we make a copy just to be safe.
        self._info[method] = copy.copy(values)


class DataSource(FitPredictNode, abc.ABC):
    """
    A source node that can be configured for cross-validation.
    """

    def __init__(self, nid: str, outputs: Optional[List[str]] = None) -> None:
        if outputs is None:
            outputs = ["df_out"]
        # Do not allow any empty list.
        dbg.dassert(outputs)
        super().__init__(nid, inputs=[], outputs=outputs)
        #
        self.df = None
        self._fit_idxs = None
        self._predict_idxs = None

<<<<<<< HEAD
    def set_fit_idxs(self, fit_idxs: pd.Index) -> None:
=======
    def set_fit_idxs(self, fit_idxs: pd.DatetimeIndex) -> None:
>>>>>>> 52172513
        """
        :param fit_idxs: indices of the df to use for fitting
        """
        self._fit_idxs = fit_idxs

    # DataSource does not have a `df_in` in either `fit` or `predict` as a
    # typical `FitPredictNode` does.
    # pylint: disable=arguments-differ
    def fit(self) -> Dict[str, pd.DataFrame]:
        """
        :return: training set as df
        """
        if self._fit_idxs is not None:
            fit_df = self.df.loc[self._fit_idxs].copy()
        else:
            fit_df = self.df.copy()
        info = collections.OrderedDict()
        info["fit_df_info"] = get_df_info_as_string(fit_df)
        self._set_info("fit", info)
        return {self.output_names[0]: fit_df}

<<<<<<< HEAD
    def set_predict_idxs(self, predict_idxs: pd.Index) -> None:
=======
    def set_predict_idxs(self, predict_idxs: pd.DatetimeIndex) -> None:
>>>>>>> 52172513
        """
        :param predict_idxs: indices of the df to use for predicting
        """
        self._predict_idxs = predict_idxs

    # pylint: disable=arguments-differ
    def predict(self) -> Dict[str, pd.DataFrame]:
        """
        :return: test set as df
        """
        if self._predict_idxs is not None:
            predict_df = self.df.loc[self._predict_idxs].copy()
        else:
            predict_df = self.df.copy()
        info = collections.OrderedDict()
        info["predict_df_info"] = get_df_info_as_string(predict_df)
        self._set_info("predict", info)
        return {self.output_names[0]: predict_df}

    def get_df(self) -> pd.DataFrame:
        dbg.dassert_is_not(self.df, None, "No DataFrame found!")
        return self.df


class Transformer(FitPredictNode, abc.ABC):
    """
    Stateless Single-Input Single-Output node.
    """

    # TODO(Paul): Consider giving users the option of renaming the single
    # input and single output (but verify there is only one of each).
    def __init__(self, nid: str) -> None:
        super().__init__(nid)

    @abc.abstractmethod
<<<<<<< HEAD
    def _transform(self, df: pd.DataFrame) -> Any:
=======
    def _transform(
        self, df: pd.DataFrame
    ) -> Tuple[pd.DataFrame, collections.OrderedDict]:
>>>>>>> 52172513
        """
        :return: df, info
        """

    def fit(self, df_in: pd.DataFrame) -> Dict[str, pd.DataFrame]:
        # Transform the input df.
        df_out, info = self._transform(df_in)
        self._set_info("fit", info)
        return {"df_out": df_out}

    def predict(self, df_in: pd.DataFrame) -> Dict[str, pd.DataFrame]:
        # Transform the input df.
        df_out, info = self._transform(df_in)
        self._set_info("predict", info)
        return {"df_out": df_out}


# #############################################################################
# Data source nodes
# #############################################################################


class ReadDataFromDf(DataSource):
    def __init__(self, nid: str, df: pd.DataFrame) -> None:
        super().__init__(nid)
        dbg.dassert_isinstance(df, pd.DataFrame)
        self.df = df


# #############################################################################
# Plumbing nodes
# #############################################################################


class YConnector(FitPredictNode):
    """
    Create an output dataframe from two input dataframes.
    """

    # TODO(Paul): Support different input/output names.
    def __init__(
        self,
        nid: str,
        connector_func: Callable[..., pd.DataFrame],
        connector_kwargs: Optional[Any] = None,
    ) -> None:
        """
        :param nid: unique node id
        :param connector_func:
            * Merge
            ```
            connector_func = lambda df_in1, df_in2, **connector_kwargs:
                df_in1.merge(df_in2, **connector_kwargs)
            ```
            * Reindexing
            ```
            connector_func = lambda df_in1, df_in2, connector_kwargs:
                df_in1.reindex(index=df_in2.index, **connector_kwargs)
            ```
            * User-defined functions
            ```
            # my_func(df_in1, df_in2, **connector_kwargs)
            connector_func = my_func
            ```
        :param connector_kwargs: kwargs associated with `connector_func`
        """
        super().__init__(nid, inputs=["df_in1", "df_in2"])
        self._connector_func = connector_func
        self._connector_kwargs = connector_kwargs or {}
        self._df_in1_col_names = None
        self._df_in2_col_names = None

    def get_df_in1_col_names(self) -> List[str]:
        """
        Allow introspection on column names of input dataframe #1.
        """
        return self._get_col_names(self._df_in1_col_names)

    def get_df_in2_col_names(self) -> List[str]:
        """
        Allow introspection on column names of input dataframe #2.
        """
        return self._get_col_names(self._df_in2_col_names)

    # pylint: disable=arguments-differ
    def fit(
        self, df_in1: pd.DataFrame, df_in2: pd.DataFrame
    ) -> Dict[str, pd.DataFrame]:
        df_out, info = self._apply_connector_func(df_in1, df_in2)
        self._set_info("fit", info)
        return {"df_out": df_out}

    # pylint: disable=arguments-differ
    def predict(
        self, df_in1: pd.DataFrame, df_in2: pd.DataFrame
    ) -> Dict[str, pd.DataFrame]:
        df_out, info = self._apply_connector_func(df_in1, df_in2)
        self._set_info("fit", info)
        return {"df_out": df_out}

    def _apply_connector_func(
        self, df_in1: pd.DataFrame, df_in2: pd.DataFrame
    ) -> Tuple[pd.DataFrame, Dict[str, Any]]:
        self._df_in1_col_names = df_in1.columns.tolist()
        self._df_in2_col_names = df_in2.columns.tolist()
        # TODO(Paul): Add meaningful info.
        df_out = self._connector_func(df_in1, df_in2, **self._connector_kwargs)
        info = collections.OrderedDict()
        info["df_merged_info"] = get_df_info_as_string(df_out)
        return df_out, info

    @staticmethod
    def _get_col_names(col_names: List[str]) -> List[str]:
        dbg.dassert_is_not(
            col_names,
            None,
            "No column names. This may indicate "
            "an invocation prior to graph execution.",
        )
        return col_names


# #############################################################################
# Transformer nodes
# #############################################################################


class ColumnTransformer(Transformer):
    """
    Perform non-index modifying changes of columns.
    """

    def __init__(
        self,
        nid: str,
        transformer_func: Callable[..., pd.DataFrame],
        # TODO(Paul): Tighten this type annotation.
        transformer_kwargs: Optional[Any] = None,
        # TODO(Paul): May need to assume `List` instead.
        cols: Optional[Iterable[str]] = None,
        col_rename_func: Optional[Callable[[Any], Any]] = None,
        col_mode: Optional[str] = None,
    ) -> None:
        """
        :param nid: unique node id
        :param transformer_func: df -> df. The keyword `info` (if present) is
            assumed to have a specific semantic meaning. If present,
                - An empty dict is passed in to this `info`
                - The resulting (populated) dict is included in the node's
                  `_info`
        :param transformer_kwargs: transformer_func kwargs
        :param cols: columns to transform; `None` defaults to all available.
        :param col_rename_func: function for naming transformed columns, e.g.,
            lambda x: "zscore_" + x
        :param col_mode: `merge_all`, `replace_selected`, or `replace_all`.
            Determines what columns are propagated by the node.
        """
        super().__init__(nid)
        if cols is not None:
            dbg.dassert_isinstance(cols, list)
        self._cols = cols
        if col_rename_func is not None:
            dbg.dassert_isinstance(col_rename_func, collections.Callable)
        self._col_rename_func = col_rename_func
        self._col_mode = col_mode or "merge_all"
        self._transformer_func = transformer_func
        self._transformer_kwargs = transformer_kwargs or {}
        # Store the list of columns after the transformation.
        self._transformed_col_names = None

    def transformed_col_names(self) -> List[str]:
        dbg.dassert_is_not(
            self._transformed_col_names,
            None,
            "No transformed column names. This may indicate "
            "an invocation prior to graph execution.",
        )
        return self._transformed_col_names

    # TODO(Paul): Add type hints (or rely on parent class?).
    def _transform(
        self, df: pd.DataFrame
    ) -> Tuple[pd.DataFrame, collections.OrderedDict]:
        df_in = df.copy()
        df = df.copy()
        if self._cols is not None:
            df = df[self._cols]
        # Initialize container to store info (e.g., auxiliary stats) in the
        # node.
        info = collections.OrderedDict()
        # Perform the column transformation operations.
        # Introspect to see whether `_transformer_func` contains an `info`
        # parameter. If so, inject an empty dict to be populated when
        # `_transformer_func` is executed.
        func_sig = inspect.signature(self._transformer_func)
        if "info" in func_sig.parameters:
            func_info = collections.OrderedDict()
            df = self._transformer_func(
                df, info=func_info, **self._transformer_kwargs
            )
            info["func_info"] = func_info
        else:
            df = self._transformer_func(df, **self._transformer_kwargs)
        # TODO(Paul): Consider supporting the option of relaxing or
        # foregoing this check.
        dbg.dassert(
            df.index.equals(df_in.index),
            "Input/output indices differ but are expected to be the same!",
        )
        # Maybe rename transformed columns.
        if self._col_rename_func is not None:
            df.rename(columns=self._col_rename_func, inplace=True)
        # Store names of transformed columns.
        self._transformed_col_names = df.columns.tolist()
        # Maybe merge transformed columns with a subset of input df columns.
        if self._col_mode == "merge_all":
            dbg.dassert(
                df.columns.intersection(df_in.columns).empty,
                "Transformed column names `%s` conflict with existing column "
                "names `%s`.",
                df.columns,
                df_in.columns,
            )
            df = df_in.merge(df, left_index=True, right_index=True)
        elif self._col_mode == "replace_selected":
            dbg.dassert(
                df.columns.intersection(df_in[self._cols]).empty,
                "Transformed column names `%s` conflict with existing column "
                "names `%s`.",
                df.columns,
                self._cols,
            )
            df = df_in.drop(self._cols, axis=1).merge(
                df, left_index=True, right_index=True
            )
        elif self._col_mode == "replace_all":
            pass
        else:
            dbg.dfatal("Unsupported column mode `%s`", self._col_mode)
        #
        info["df_transformed_info"] = get_df_info_as_string(df)
        return df, info


class DataframeMethodRunner(Transformer):
    def __init__(
        self, nid: str, method: str, method_kwargs: Optional[Any] = None
    ) -> None:
        super().__init__(nid)
        dbg.dassert(method)
        # TODO(Paul): Ensure that this is a valid method.
        self._method = method
        self._method_kwargs = method_kwargs or {}

    def _transform(
        self, df: pd.DataFrame
    ) -> Tuple[pd.DataFrame, collections.OrderedDict]:
        df = df.copy()
        df = getattr(df, self._method)(**self._method_kwargs)
        # Not all methods return DataFrames. We want to restrict to those that
        # do.
        dbg.dassert_isinstance(df, pd.DataFrame)
        #
        info = collections.OrderedDict()
        info["df_transformed_info"] = get_df_info_as_string(df)
        return df, info


class FilterAth(Transformer):
    def _transform(
        self, df: pd.DataFrame
    ) -> Tuple[pd.DataFrame, collections.OrderedDict]:
        df = df.copy()
        df = fin.filter_ath(df)
        #
        info = collections.OrderedDict()
        info["df_transformed_info"] = get_df_info_as_string(df)
        return df, info


class Resample(Transformer):
    def __init__(
        self,
        nid: str,
        rule: Union[pd.DateOffset, pd.Timedelta, str],
        agg_func: str,
    ) -> None:
        """
        :param nid: node identifier
        :param rule: resampling frequency passed into
            pd.DataFrame.resample
        :param agg_func: a function that is applied to the resampler
        """
        super().__init__(nid)
        self._rule = rule
        self._agg_func = agg_func

    def _transform(
        self, df: pd.DataFrame
    ) -> Tuple[pd.DataFrame, collections.OrderedDict]:
        df = df.copy()
        resampler = df.resample(rule=self._rule, closed="left", label="right")
        df = getattr(resampler, self._agg_func)()
        #
        info: collections.OrderedDict[str, Any] = collections.OrderedDict()
        info["df_transformed_info"] = get_df_info_as_string(df)
        return df, info


# #############################################################################
# Models
# #############################################################################


class SkLearnModel(FitPredictNode):
    def __init__(
        self,
        nid: str,
        model_func: Callable[..., Any],
        model_kwargs: Optional[Any] = None,
        x_vars=Union[List[str], Callable[[], List[str]]],
        y_vars=Union[List[str], Callable[[], List[str]]],
    ) -> None:
        super().__init__(nid)
        self._model_func = model_func
        self._model_kwargs = model_kwargs or {}
        self._x_vars = x_vars
        self._y_vars = y_vars
        self._model = None

    def fit(self, df_in: pd.DataFrame) -> Dict[str, pd.DataFrame]:
        dbg.dassert_isinstance(df_in, pd.DataFrame)
        dbg.dassert(
            df_in[df_in.isna().any(axis=1)].index.empty,
            "NaNs detected at index `%s`",
            str(df_in[df_in.isna().any(axis=1)].head().index),
        )
        df = df_in.copy()
        idx = df.index
        x_vars, x_fit, y_vars, y_fit = self._to_sklearn_format(df)
        self._model = self._model_func(**self._model_kwargs)
        self._model = self._model.fit(x_fit, y_fit)
        y_hat = self._model.predict(x_fit)
        #
        x_fit, y_fit, y_hat = self._from_sklearn_format(
            idx, x_vars, x_fit, y_vars, y_fit, y_hat
        )
        # TODO(Paul): Summarize model perf or make configurable.
        # TODO(Paul): Consider separating model eval from fit/predict.
        info = collections.OrderedDict()
        info["model_x_vars"] = x_vars
        self._set_info("fit", info)
        return {"df_out": y_hat}

    def predict(self, df_in: pd.DataFrame) -> Dict[str, pd.DataFrame]:
        dbg.dassert_isinstance(df_in, pd.DataFrame)
        df = df_in.copy()
        idx = df.index
        x_vars, x_predict, y_vars, y_predict = self._to_sklearn_format(df)
        dbg.dassert_is_not(
            self._model, None, "Model not found! Check if `fit` has been run."
        )
        y_hat = self._model.predict(x_predict)
        x_predict, y_predict, y_hat = self._from_sklearn_format(
            idx, x_vars, x_predict, y_vars, y_predict, y_hat
        )
        info = collections.OrderedDict()
        info["model_perf"] = self._model_perf(x_predict, y_predict, y_hat)
        self._set_info("predict", info)
        return {"df_out": y_hat}

    # TODO(Paul): Add type hints.
    @staticmethod
    def _model_perf(
        x: pd.DataFrame, y: pd.DataFrame, y_hat: pd.DataFrame
    ) -> collections.OrderedDict:
        _ = x
        info = collections.OrderedDict()
        # info["hitrate"] = pip._compute_model_hitrate(self.model, x, y)
        pnl_rets = y.multiply(y_hat.rename(columns=lambda x: x.strip("_hat")))
        info["pnl_rets"] = pnl_rets
        info["sr"] = fin.compute_sharpe_ratio(
            pnl_rets.resample("1B").sum(), time_scaling=252
        )
        return info

<<<<<<< HEAD
    def _to_sklearn_format(
        self, df: pd.DataFrame
    ) -> Tuple[List[str], np.array, List[str], np.array]:
=======
    # TODO(Paul): Add type hints.
    def _to_sklearn_format(
        self, df: pd.DataFrame
    ) -> Tuple[pd.Index, List[str], pd.DataFrame, List[str], pd.DataFrame]:
        idx = df.index
        df = df.reset_index()
        # TODO(Paul): replace with class name
>>>>>>> 52172513
        x_vars = self._to_list(self._x_vars)
        y_vars = self._to_list(self._y_vars)
        x_vals, y_vals = adpt.transform_to_sklearn(df, x_vars, y_vars)
        return x_vars, x_vals, y_vars, y_vals

    @staticmethod
    def _from_sklearn_format(
        idx: pd.Index,
        x_vars: List[str],
<<<<<<< HEAD
        x_vals: np.array,
        y_vars: List[str],
        y_vals: np.array,
        y_hat: np.array,
    ) -> Tuple[pd.DataFrame, pd.DataFrame, pd.DataFrame]:
        x = adpt.transform_from_sklearn(idx, x_vars, x_vals)
        y = adpt.transform_from_sklearn(idx, y_vars, y_vals)
        y_h = adpt.transform_from_sklearn(
            idx, [y + "_hat" for y in y_vars], y_hat
        )
=======
        x_vals: pd.DataFrame,
        y_vars: List[str],
        y_vals: pd.DataFrame,
        y_hat: pd.DataFrame,
    ) -> Tuple[pd.DataFrame, pd.DataFrame, pd.DataFrame]:
        x = pd.DataFrame(x_vals.values, index=idx, columns=x_vars)
        y = pd.DataFrame(y_vals.values, index=idx, columns=y_vars)
        y_h = pd.DataFrame(y_hat, index=idx, columns=[y + "_hat" for y in y_vars])
>>>>>>> 52172513
        return x, y, y_h

    @staticmethod
    def _to_list(to_list: Union[List[str], Callable[[], List[str]]]) -> List[str]:
        """
        Return a list given its input.

        - If the input is a list, the output is the same list.
        - If the input is a function that returns a list, then the output of
          the function is returned.

        How this might arise in practice:
          - A ColumnTransformer returns a number of x variables, with the
            number dependent upon a hyperparameter expressed in config
          - The column names of the x variables may be derived from the input
            dataframe column names, not necessarily known until graph execution
            (and not at construction)
          - The ColumnTransformer output columns are merged with its input
            columns (e.g., x vars and y vars are in the same DataFrame)
        Post-merge, we need a way to distinguish the x vars and y vars.
        Allowing a callable here allows us to pass in the ColumnTransformer's
        method `transformed_col_names` and defer the call until graph
        execution.
        """
        if callable(to_list):
            to_list = to_list()
        if isinstance(to_list, list):
            return to_list
        raise TypeError("Data type=`%s`" % type(to_list))


# #############################################################################
# Cross-validation
# #############################################################################


def _get_source_idxs(dag: DAG, mode: Optional[str] = None) -> Dict[str, pd.Index]:
    """
    Warm up source nodes and extract dataframe indices.

    :param mode: Determines how source indices extracted from dataframes
        - `default`: return index as-is
        - `dropna`: drop NaNs (any) and then return index
        - `ffill_dropna`: forward fill NaNs, drop leading NaNs, then return
                          index
    """
    mode = mode or "default"
    # Warm up source nodes to get dataframes from which we can generate splits.
    source_nids = dag.get_sources()
    for nid in source_nids:
        dag.run_leq_node(nid, "fit")
    # Collect source dataframe indices.
    source_idxs = {}
    for nid in source_nids:
        df = dag.get_node(nid).get_df()
        if mode == "default":
            source_idxs[nid] = df.index
        elif mode == "dropna":
            source_idxs[nid] = df.dropna().index
        elif mode == "ffill_dropna":
            source_idxs[nid] = df.fillna(method="ffill").dropna().index
        else:
            raise ValueError("Unsupported mode `%s`" % mode)
    return source_idxs


# TODO(Paul): Formalize what this returns and what can be done with it.
def cross_validate(
    dag: DAG,
    split_func: Callable,
    split_func_kwargs: Dict,
    idx_mode: Optional[str] = None,
) -> collections.OrderedDict:
    """
    Generate splits, run train/test, collect info.

    :param idx_mode: same meaning as mode in `_get_source_idxs`
    :return: DAG info for each split, keyed by split
    """
    # Get dataframe indices of source nodes.
    source_idxs = _get_source_idxs(dag, mode=idx_mode)
    composite_idx = stats.combine_indices(source_idxs.values())
    # Generate cross-validation splits from
    splits = split_func(composite_idx, **split_func_kwargs)
    _LOG.debug(stats.convert_splits_to_string(splits))
    #
    result_bundle = collections.OrderedDict()
    # TODO(Paul): rename train/test to fit/predict.
    for i, (train_idxs, test_idxs) in enumerate(splits):
        split_info = collections.OrderedDict()
        for nid, idx in source_idxs.items():
            node_info = collections.OrderedDict()
            node_train_idxs = idx.intersection(train_idxs)
            dbg.dassert_lte(1, node_train_idxs.size)
            node_info["fit_idxs"] = node_train_idxs
            dag.get_node(nid).set_fit_idxs(node_train_idxs)
            #
            node_test_idxs = idx.intersection(test_idxs)
            dbg.dassert_lte(1, node_test_idxs.size)
            node_info["predict_idxs"] = node_test_idxs
            dag.get_node(nid).set_predict_idxs(node_test_idxs)
            #
            split_info[nid] = node_info
        dag.run_dag("fit")
        dag.run_dag("predict")
        #
        split_info["stages"] = extract_info(dag, ["fit", "predict"])
        result_bundle["split_" + str(i)] = split_info
    return result_bundle


def process_result_bundle(result_bundle: Dict) -> collections.OrderedDict:
    info = collections.OrderedDict()
    split_names = []
    model_coeffs = []
    model_x_vars = []
    pnl_rets = []
    for split in result_bundle.keys():
        split_names.append(split)
        # model_coeffs.append(
        #    result_bundle[split]["stages"]["model"]["fit"]["model_coeffs"]
        # )
        model_x_vars.append(
            result_bundle[split]["stages"]["model"]["fit"]["model_x_vars"]
        )
        pnl_rets.append(
            result_bundle[split]["stages"]["model"]["predict"]["model_perf"][
                "pnl_rets"
            ]
        )
    model_df = pd.DataFrame(
        model_coeffs, index=split_names, columns=model_x_vars[0]
    )
    pnl_rets = pd.concat(pnl_rets)
    sr = fin.compute_sharpe_ratio(pnl_rets.resample("1B").sum(), time_scaling=252)
    info["model_df"] = copy.copy(model_df)
    info["pnl_rets"] = copy.copy(pnl_rets)
    info["sr"] = copy.copy(sr)
    return info


def get_df_info_as_string(df: pd.DataFrame) -> str:
    buffer = io.StringIO()
    df.info(buf=buffer)
    return buffer.getvalue()<|MERGE_RESOLUTION|>--- conflicted
+++ resolved
@@ -72,19 +72,11 @@
         self._info = collections.OrderedDict()
 
     @abc.abstractmethod
-<<<<<<< HEAD
-    def fit(self, df_in: pd.DataFrame) -> Any:
-        pass
-
-    @abc.abstractmethod
-    def predict(self, df_in: pd.DataFrame) -> Any:
-=======
     def fit(self, df_in: pd.DataFrame) -> Dict[str, pd.DataFrame]:
         pass
 
     @abc.abstractmethod
     def predict(self, df_in: pd.DataFrame) -> Dict[str, pd.DataFrame]:
->>>>>>> 52172513
         pass
 
     def get_info(
@@ -99,11 +91,7 @@
         _LOG.warning("No info found for nid=%s, method=%s", self.nid, method)
         return None
 
-<<<<<<< HEAD
-    def _set_info(self, method: str, values: Any) -> None:
-=======
     def _set_info(self, method: str, values: collections.OrderedDict) -> None:
->>>>>>> 52172513
         dbg.dassert_isinstance(method, str)
         dbg.dassert(getattr(self, method))
         dbg.dassert_isinstance(values, collections.OrderedDict)
@@ -127,11 +115,7 @@
         self._fit_idxs = None
         self._predict_idxs = None
 
-<<<<<<< HEAD
-    def set_fit_idxs(self, fit_idxs: pd.Index) -> None:
-=======
     def set_fit_idxs(self, fit_idxs: pd.DatetimeIndex) -> None:
->>>>>>> 52172513
         """
         :param fit_idxs: indices of the df to use for fitting
         """
@@ -153,11 +137,7 @@
         self._set_info("fit", info)
         return {self.output_names[0]: fit_df}
 
-<<<<<<< HEAD
-    def set_predict_idxs(self, predict_idxs: pd.Index) -> None:
-=======
     def set_predict_idxs(self, predict_idxs: pd.DatetimeIndex) -> None:
->>>>>>> 52172513
         """
         :param predict_idxs: indices of the df to use for predicting
         """
@@ -193,13 +173,9 @@
         super().__init__(nid)
 
     @abc.abstractmethod
-<<<<<<< HEAD
-    def _transform(self, df: pd.DataFrame) -> Any:
-=======
     def _transform(
         self, df: pd.DataFrame
     ) -> Tuple[pd.DataFrame, collections.OrderedDict]:
->>>>>>> 52172513
         """
         :return: df, info
         """
@@ -586,19 +562,9 @@
         )
         return info
 
-<<<<<<< HEAD
     def _to_sklearn_format(
         self, df: pd.DataFrame
     ) -> Tuple[List[str], np.array, List[str], np.array]:
-=======
-    # TODO(Paul): Add type hints.
-    def _to_sklearn_format(
-        self, df: pd.DataFrame
-    ) -> Tuple[pd.Index, List[str], pd.DataFrame, List[str], pd.DataFrame]:
-        idx = df.index
-        df = df.reset_index()
-        # TODO(Paul): replace with class name
->>>>>>> 52172513
         x_vars = self._to_list(self._x_vars)
         y_vars = self._to_list(self._y_vars)
         x_vals, y_vals = adpt.transform_to_sklearn(df, x_vars, y_vars)
@@ -608,7 +574,6 @@
     def _from_sklearn_format(
         idx: pd.Index,
         x_vars: List[str],
-<<<<<<< HEAD
         x_vals: np.array,
         y_vars: List[str],
         y_vals: np.array,
@@ -619,16 +584,6 @@
         y_h = adpt.transform_from_sklearn(
             idx, [y + "_hat" for y in y_vars], y_hat
         )
-=======
-        x_vals: pd.DataFrame,
-        y_vars: List[str],
-        y_vals: pd.DataFrame,
-        y_hat: pd.DataFrame,
-    ) -> Tuple[pd.DataFrame, pd.DataFrame, pd.DataFrame]:
-        x = pd.DataFrame(x_vals.values, index=idx, columns=x_vars)
-        y = pd.DataFrame(y_vals.values, index=idx, columns=y_vars)
-        y_h = pd.DataFrame(y_hat, index=idx, columns=[y + "_hat" for y in y_vars])
->>>>>>> 52172513
         return x, y, y_h
 
     @staticmethod
