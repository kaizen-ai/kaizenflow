--- conflicted
+++ resolved
@@ -24,11 +24,7 @@
 
 _TO_LIST_MIXIN_TYPE = Union[
     List[_COL_TYPE],
-<<<<<<< HEAD
-    # Function that returns a list of
-=======
     # Function that returns a list of column types.
->>>>>>> 098a4bc0
     Callable[[], List[_COL_TYPE]],
 ]
 
