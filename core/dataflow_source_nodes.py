"""
Import as:

import core.dataflow_source_nodes as dtfsn
"""
import datetime
import logging
from typing import Any, Dict, List, Optional, Union

import pandas as pd

import core.dataflow as cdataf
import core.finance as cfinan
import helpers.dbg as dbg
import helpers.printing as hprint
import im.kibot as vkibot

_LOG = logging.getLogger(__name__)

_PANDAS_DATE_TYPE = Union[str, pd.Timestamp, datetime.datetime]


# #############################################################################


def DataSourceNodeFactory(
    nid: str, source_node_name: str, source_node_kwargs: Dict[str, Any]
) -> cdataf.DataSource:
    """
    Initialize the appropriate data source node.

    The use case for this function is to create nodes depending on config parameters
    leaving the pipeline DAG unchanged.

    :param nid: node identifier
    :param source_node_name: short name for data source node type
    :param source_node_kwargs: kwargs for data source node
    :return: data source node of appropriate type instantiated with kwargs
    """
    dbg.dassert(source_node_name)
    # TODO(gp): To simplify we can use the name of the class (e.g., "ArmaGenerator"
    #  instead of "arma"), so we don't have to use another level of mnemonics.
    if source_node_name == "arma":
        ret = cdataf.ArmaGenerator(nid, **source_node_kwargs)
    elif source_node_name == "crypto_data_download":
<<<<<<< HEAD
        import core_lem.dataflow.nodes.sources as cldns

        return cldns.CryptoDataDownload_DataReader(nid, **source_node_kwargs)
=======
        ret = core_lem.dataflow.nodes.sources as cldns

        ret = cldns.CryptoDataDownload_DataReader(nid, **source_node_kwargs)
>>>>>>> cf5ed20f
    elif source_node_name == "disk":
        ret = cdataf.DiskDataSource(nid, **source_node_kwargs)
    elif source_node_name == "kibot":
        ret = KibotDataReader(nid, **source_node_kwargs)
    elif source_node_name == "kibot_equities":
        ret = KibotEquityReader(nid, **source_node_kwargs)
    elif source_node_name == "kibot_multi_col":
<<<<<<< HEAD
        return KibotColumnReader(nid, **source_node_kwargs)
    elif source_node_name == "DataLoader":
        return cdataf.DataLoader(nid, **source_node_kwargs)
    elif source_node_name == "multivariate_normal":
        return cdataf.MultivariateNormalGenerator(nid, **source_node_kwargs)
    elif source_node_name == "RealTimeDataSource":
        return cdataf.RealTimeDataSource(nid, **source_node_kwargs)
=======
        ret = KibotColumnReader(nid, **source_node_kwargs)
    elif source_node_name == "DataLoader":
        ret = cdataf.DataLoader(nid, **source_node_kwargs)
    elif source_node_name == "multivariate_normal":
        ret = cdataf.MultivariateNormalGenerator(nid, **source_node_kwargs)
>>>>>>> cf5ed20f
    else:
        raise ValueError(f"Unsupported data source node {source_node_name}")
    return ret


# #############################################################################


# TODO(gp): Move all the nodes somewhere else (e.g., sources.py)?


# #############################################################################


# TODO(gp): Move all the nodes somewhere else (e.g., sources.py)?


def process_timestamp(
    timestamp: Optional[_PANDAS_DATE_TYPE],
) -> Optional[pd.Timestamp]:
    if timestamp is pd.NaT:
        timestamp = None
    if timestamp is not None:
        timestamp = pd.Timestamp(timestamp)
        dbg.dassert_is(timestamp.tz, None)
    return timestamp


def load_kibot(
    symbol: str,
    frequency: Union[str, vkibot.Frequency],
    contract_type: Union[str, vkibot.ContractType],
    start_date: Optional[_PANDAS_DATE_TYPE] = None,
    end_date: Optional[_PANDAS_DATE_TYPE] = None,
    nrows: Optional[int] = None,
) -> pd.DataFrame:
    frequency = (
        vkibot.Frequency(frequency) if isinstance(frequency, str) else frequency
    )
    contract_type = (
        vkibot.ContractType(contract_type)
        if isinstance(contract_type, str)
        else contract_type
    )
    start_date = process_timestamp(start_date)
    end_date = process_timestamp(end_date)
    df_out = vkibot.KibotS3DataLoader().read_data(
        exchange="CME",
        asset_class=vkibot.AssetClass.Futures,
        frequency=frequency,
        contract_type=contract_type,
        symbol=symbol,
        nrows=nrows,
    )
    df_out = df_out.loc[start_date:end_date]
    return df_out


# TODO(gp): Maybe consolidate KibotDataReader and KibotColumnReader.

# TODO(gp): -> KibotFuturesDataReader
class KibotDataReader(cdataf.DataSource):
    def __init__(
        self,
        nid: str,
        symbol: str,
        frequency: Union[str, vkibot.Frequency],
        contract_type: Union[str, vkibot.ContractType],
        start_date: Optional[_PANDAS_DATE_TYPE] = None,
        end_date: Optional[_PANDAS_DATE_TYPE] = None,
        nrows: Optional[int] = None,
    ) -> None:
        """
        Create data source node outputting single instrument data from Kibot.

        :param symbol, frequency, contract_type:
            define the Kibot data to load with the same meaning as in get_kibot_path
        :param start_date: data start date in ET, included
        :param end_date: data end date in Et, included
        :param nrows: same as Kibot read_data
        """
        super().__init__(nid)
        self._symbol = symbol
        self._frequency = frequency
        self._contract_type = contract_type
        self._start_date = start_date
        self._end_date = end_date
        self._nrows = nrows

    def fit(self) -> Optional[Dict[str, pd.DataFrame]]:
        """
        :return: training set as df
        """
        self._lazy_load()
        return super().fit()

    def predict(self) -> Optional[Dict[str, pd.DataFrame]]:
        self._lazy_load()
        return super().predict()

    def _lazy_load(self) -> None:
        if self.df is not None:
            return
        df = load_kibot(
            symbol=self._symbol,
            frequency=self._frequency,
            contract_type=self._contract_type,
            start_date=self._start_date,
            end_date=self._end_date,
            nrows=self._nrows,
        )
        self.df = df


# #############################################################################


# TODO(gp): Move reading only a subset of columns into KibotS3DataLoader.
#  If we use Parquet we can avoid to read useless data for both time and
#  columns.


class KibotColumnReader(cdataf.DataSource):
    def __init__(
        self,
        nid: str,
        symbols: List[str],
        frequency: Union[str, vkibot.Frequency],
        contract_type: Union[str, vkibot.ContractType],
        col: str,
        start_date: Optional[_PANDAS_DATE_TYPE] = None,
        end_date: Optional[_PANDAS_DATE_TYPE] = None,
        nrows: Optional[int] = None,
    ) -> None:
        """
        Same interface as KibotDataReader but with multiple symbols.
        """
        super().__init__(nid)
        self._symbols = symbols
        self._frequency = (
            vkibot.Frequency(frequency)
            if isinstance(frequency, str)
            else frequency
        )
        self._contract_type = (
            vkibot.ContractType(contract_type)
            if isinstance(contract_type, str)
            else contract_type
        )
        self._col = col
        self._start_date = start_date
        self._end_date = end_date
        self._nrows = nrows

    def fit(self) -> Optional[Dict[str, pd.DataFrame]]:
        self._lazy_load()
        return super().fit()

    def predict(self) -> Optional[Dict[str, pd.DataFrame]]:
        self._lazy_load()
        return super().predict()

    def _lazy_load(self) -> None:
        if self.df is not None:
            return
        dict_df = {}
        for s in self._symbols:
            data = vkibot.KibotS3DataLoader().read_data(
                exchange="CME",
                asset_class=vkibot.AssetClass.Futures,
                frequency=self._frequency,
                contract_type=self._contract_type,
                symbol=s,
                nrows=self._nrows,
            )[self._col]
            data = data.loc[self._start_date : self._end_date]
            dict_df[s] = data
        self.df = pd.DataFrame.from_dict(dict_df)


# #############################################################################


class KibotEquityReader(cdataf.DataSource):
    def __init__(
        self,
        nid: str,
        symbols: List[str],
        frequency: Union[str, vkibot.Frequency],
        start_date: Optional[_PANDAS_DATE_TYPE] = None,
        end_date: Optional[_PANDAS_DATE_TYPE] = None,
        nrows: Optional[int] = None,
    ) -> None:
        """
        Read equity OHLCV data.
        """
        super().__init__(nid)
        dbg.dassert_isinstance(symbols, list)
        self._symbols = symbols
        self._frequency = (
            vkibot.Frequency(frequency)
            if isinstance(frequency, str)
            else frequency
        )
        self._start_date = start_date
        self._end_date = end_date
        self._nrows = nrows

    def fit(self) -> Optional[Dict[str, pd.DataFrame]]:
        self._lazy_load()
        return super().fit()

    def predict(self) -> Optional[Dict[str, pd.DataFrame]]:
        self._lazy_load()
        return super().predict()

    def _lazy_load(self) -> None:
        if self.df is not None:
            return
        dfs = {}
        for symbol in self._symbols:
            data = vkibot.KibotS3DataLoader().read_data(
                # TODO(*): This is required, but is it used?
                exchange="NYSE",
                asset_class=vkibot.AssetClass.Stocks,
                frequency=self._frequency,
                symbol=symbol,
                # TODO(*): Pass this through as an option.
                unadjusted=False,
                nrows=self._nrows,
            )
            data = data.loc[self._start_date : self._end_date]
            # Rename column for volume so that it adheres with our conventions.
            data = data.rename(columns={"vol": "volume"})
            # Print some info about the data.
            _LOG.debug(hprint.df_to_short_str("data", data))
            # Ensure data is on a uniform frequency grid.
            data = cfinan.resample_ohlcv_bars(data, rule=self._frequency.value)
            dfs[symbol] = data
        # Create a dataframe with multiindexed columns.
        df = pd.concat(dfs.values(), axis=1, keys=dfs.keys())
        # Swap column levels so that symbols are leaves.
        df = df.swaplevel(i=0, j=1, axis=1)
        df.sort_index(axis=1, level=0, inplace=True)
        self.df = df<|MERGE_RESOLUTION|>--- conflicted
+++ resolved
@@ -43,15 +43,9 @@
     if source_node_name == "arma":
         ret = cdataf.ArmaGenerator(nid, **source_node_kwargs)
     elif source_node_name == "crypto_data_download":
-<<<<<<< HEAD
-        import core_lem.dataflow.nodes.sources as cldns
-
-        return cldns.CryptoDataDownload_DataReader(nid, **source_node_kwargs)
-=======
         ret = core_lem.dataflow.nodes.sources as cldns
 
         ret = cldns.CryptoDataDownload_DataReader(nid, **source_node_kwargs)
->>>>>>> cf5ed20f
     elif source_node_name == "disk":
         ret = cdataf.DiskDataSource(nid, **source_node_kwargs)
     elif source_node_name == "kibot":
@@ -59,30 +53,16 @@
     elif source_node_name == "kibot_equities":
         ret = KibotEquityReader(nid, **source_node_kwargs)
     elif source_node_name == "kibot_multi_col":
-<<<<<<< HEAD
         return KibotColumnReader(nid, **source_node_kwargs)
     elif source_node_name == "DataLoader":
         return cdataf.DataLoader(nid, **source_node_kwargs)
     elif source_node_name == "multivariate_normal":
-        return cdataf.MultivariateNormalGenerator(nid, **source_node_kwargs)
+        ret = cdataf.MultivariateNormalGenerator(nid, **source_node_kwargs)
     elif source_node_name == "RealTimeDataSource":
         return cdataf.RealTimeDataSource(nid, **source_node_kwargs)
-=======
-        ret = KibotColumnReader(nid, **source_node_kwargs)
-    elif source_node_name == "DataLoader":
-        ret = cdataf.DataLoader(nid, **source_node_kwargs)
-    elif source_node_name == "multivariate_normal":
-        ret = cdataf.MultivariateNormalGenerator(nid, **source_node_kwargs)
->>>>>>> cf5ed20f
     else:
         raise ValueError(f"Unsupported data source node {source_node_name}")
     return ret
-
-
-# #############################################################################
-
-
-# TODO(gp): Move all the nodes somewhere else (e.g., sources.py)?
 
 
 # #############################################################################
