"""
Package with general pandas helpers.

Import as:

import core.pandas_helpers as cpanh
"""

# TODO(gp): Merge into helpers/hpandas.py

import collections
import logging
import types
from typing import Any, Callable, Dict, Optional, Tuple, Union

import numpy as np
import pandas as pd
from tqdm.auto import tqdm

import helpers.hdbg as hdbg
import helpers.hpandas as hpandas
import helpers.hprint as hprint

_LOG = logging.getLogger(__name__)


# #############################################################################


def resample_index(
    index: pd.DatetimeIndex,
    time: Union[None, Tuple[int, int]] = None,
    **kwargs: Any
) -> pd.DatetimeIndex:
    """
    Resample `index` with options compatible with pd.date_range().
    Implementation inspired by https://stackoverflow.com/questions/37853623.

    :param index: The daily-frequency index to resample as pd.DatetimeIndex
    :param time: (hour, time) tuple to align the sampling
    :param kwargs: parameters (e.g., freq) passed to pd.date_range()

    :return: The resampled index. Use df.loc[resampled_index] to sample.
    """
    hdbg.dassert_isinstance(index, pd.DatetimeIndex)
    _LOG.debug("index=%s", index)
    start_date = index.min()
    if time is not None:
        start_date = start_date.replace(hour=time[0], minute=time[1])
    end_date = index.max() + pd.DateOffset(nanoseconds=1)
    _LOG.debug("start_date=%s end_date=%s", start_date, end_date)
    resampled_index = pd.date_range(start_date, end_date, **kwargs)
    _LOG.debug("resampled_index=%s", resampled_index)
    index = resampled_index.intersection(index)
    return index


# #############################################################################


def _build_empty_df(metadata: Dict[str, Any]) -> pd.DataFrame:
    """
    Build an empty dataframe using the data in `metadata`, which is populated
    in the previous calls of the `df_rolling_apply` function.

    This is used to generate missing data when applying the rolling
    function.
    """
    hdbg.dassert_is_not(metadata, None)
    cols = metadata["cols"]
    hdbg.dassert_lte(1, len(cols))
    idxs = metadata["idxs"]
    hdbg.dassert_lte(1, len(idxs))
    if metadata["is_series"]:
        empty_df = pd.DataFrame([[np.nan] * len(cols)], columns=cols)
    else:
        empty_df = pd.DataFrame(
            [[np.nan] * len(cols)] * len(idxs), index=idxs, columns=cols
        )
    return empty_df


def _loop(
    i: int,
    ts: Union[int, pd.Timestamp, str],
    df: pd.DataFrame,
    func: Callable,
    window: int,
    metadata: Optional[Dict[str, Any]],
    abort_on_error: bool,
) -> Tuple[Optional[pd.DataFrame], Optional[Dict[str, Any]]]:
    """
    Apply `func` to a slice of `df` given by `i` and `window`.
    """
    # Extract the window.
    if i <= 1:
        _LOG.debug("i=%s -> return=None", i)
        df_tmp = None
        return df_tmp, metadata
    hdbg.dassert_lte(i, df.shape[0])
    hdbg.dassert_lt(0, window)
    upper_bound = i + 1
    lower_bound = upper_bound - window
    _LOG.debug(
        "i=%s, window=%s -> slice=[%d:%d]", i, window, lower_bound, upper_bound
    )
    if lower_bound < 0:
        _LOG.debug("lower_bound=%s < 0 -> return=None", i)
        df_tmp = None
        return df_tmp, metadata
    window_df = df.iloc[lower_bound:upper_bound, :]
    if window_df.shape[0] < window:
        _LOG.debug(
            "Not enough samples: window.shape=%s < window=%s -> " "return=None",
            window_df.shape[0],
            window,
        )
        df_tmp = None
        return df_tmp, metadata
    # Apply function.
    # is_class = inspect.isclass(func)
    is_class = not isinstance(func, types.FunctionType)
    try:
        if is_class:
            df_tmp = func(window_df, ts)
        else:
            df_tmp = func(window_df)
    except (RuntimeError, AssertionError) as e:
        _LOG.error("Caught exception at ts=%s", ts)
        if abort_on_error:
            _LOG.error(str(e))
            raise e
        df_tmp = _build_empty_df(metadata)
    # Make sure result is well-formed.
    is_series = isinstance(df_tmp, pd.Series)
    if is_series:
        df_tmp = pd.DataFrame(df_tmp).T
    if metadata is None:
        metadata = {
            "is_series": is_series,
            "idxs": df_tmp.index,
            "cols": df_tmp.columns,
        }
    else:
        if metadata["is_series"]:
            # TODO(gp): The equivalent check for multiindex is more complicated.
            hdbg.dassert_eq_all(df_tmp.index, metadata["idxs"])
            hdbg.dassert_eq_all(df_tmp.columns, metadata["cols"])
    return df_tmp, metadata


def df_rolling_apply(
    df: pd.DataFrame,
    window: int,
    func: Callable,
    timestamps: Optional[pd.DatetimeIndex] = None,
    convert_to_df: bool = True,
    progress_bar: bool = False,
    abort_on_error: bool = True,
) -> pd.DataFrame:
    """
    Apply function `func` to a rolling window over `df` with `window` columns.
    Timing semantic:

    - a timestamp i is computed based on a data slice [i - window + 1:i]
    - mimics pd.rolling functions

    The implementation from https://stackoverflow.com/questions/38878917
    doesn't scale both in time and memory since it makes copies of the windowed
    df. This implementations uses views and apply `func` directly without
    making copies.

    :param df: dataframe to process
    :param window: number of rows in each window
    :param func: function taking a df and returning a pd.Series with the results
        `func` should not change the passed df
    :param timestamps: pd.Index representing the datetimes to apply `func`
        - `None` implies using all the timestamps in `df`
    :param convert_to_df: return a df (potentially multiindex) with the result.
        If False return a OrderDict index to df
    :return: dataframe with the concatenated results, with the same number of
        rows as `df`
    """
    hdbg.dassert_isinstance(df, pd.DataFrame)
    hpandas.dassert_strictly_increasing_index(df)
    # Make sure the window is not larger than the df.
    hdbg.dassert_lt(0, window)
    if int(window) != window:
        _LOG.warning("window=%s is not an integer", window)
    window = int(window)
    hdbg.dassert_lte(window, df.shape[0])
    idx_to_df = collections.OrderedDict()
    # Store the metadata about the result of `func`.
    metadata = None
    if timestamps is None:
        # Roll the window over the df.
        iter_ = range(0, df.shape[0])
    else:
        hdbg.dassert_isinstance(timestamps, pd.Index)
        hpandas.dassert_strictly_increasing_index(timestamps)
        idxs = df.index.intersection(timestamps)
        hdbg.dassert_lte(1, len(idxs))
        if len(idxs) < len(timestamps):
            _LOG.warning(
                "Some of the requested timestamps are not in df: "
                "missing %s timestamps",
                hprint.perc(len(idxs), len(timestamps), invert=True),
            )
        # Find the numerical index of all the timestamps in df.
        idxs_loc = (
            pd.Series(list(range(df.shape[0])), index=df.index)
            .loc[idxs]
            .values.tolist()
        )
        hdbg.dassert_eq(len(idxs_loc), len(idxs))
        hdbg.dassert_eq_all(df.iloc[idxs_loc].index, idxs)
        iter_ = idxs_loc
    if progress_bar:
        iter_ = tqdm(iter_, desc="Roll applying")
    for i in iter_:
        ts = df.index[i]
        _LOG.debug(hprint.frame("i=%s ts=%s"), i, ts)
        df_tmp, metadata = _loop(
            i, ts, df, func, window, metadata, abort_on_error
        )
        idx_to_df[ts] = df_tmp
    # Replace None values with an empty df.
    empty_df = _build_empty_df(metadata)
    for ts, v in idx_to_df.items():
        if v is None:
            idx_to_df[ts] = empty_df
    _LOG.debug("idx_to_df=\n%s", idx_to_df)
    # Unfortunately the code paths for concatenating pd.Series and multiindex
    # pd.DataFrame are difficult to unify.
    if convert_to_df:
        if metadata["is_series"]:
            # Assemble result into a df.
            res_df = pd.concat(idx_to_df.values())
            idx = idx_to_df.keys()
            hdbg.dassert_eq(res_df.shape[0], len(idx))
            res_df.index = idx
        else:
            # Assemble result into a df.
            res_df = pd.concat(idx_to_df)
        result = res_df
        if timestamps is not None:
            hdbg.dassert_eq_all(res_df.index, idxs)
    else:
        result = idx_to_df
<<<<<<< HEAD
    return result


# #############################################################################

# TODO(Nikola): Remove functions below in favour `helpers/hpandas.py`

def _get_local_or_s3_stream(file_name: str, **kwargs: Any) -> Tuple[Any, Any]:
    _LOG.debug(hprint.to_str("file_name kwargs"))
    # Handle the s3fs param, if needed.
    if hs3.is_s3_path(file_name):
        # For S3 files we need to have an `s3fs` parameter.
        hdbg.dassert_in(
            "s3fs",
            kwargs,
            "Credentials through s3fs are needed to access an S3 path",
        )
        s3fs_ = kwargs.pop("s3fs")
        import s3fs

        hdbg.dassert_isinstance(s3fs_, s3fs.core.S3FileSystem)
        # TODO(gp): Add
        # hdbg.dassert_s3_file_exists(file_name)
        stream = s3fs_.open(file_name)
    else:
        if "s3fs" in kwargs:
            _LOG.warning("Passed `s3fs` without an S3 file: ignoring it")
            _ = kwargs.pop("s3fs")
        hdbg.dassert_file_exists(file_name)
        stream = file_name
    return stream, kwargs


# TODO(gp): -> read_csv_to_df
def read_csv(file_name: str, *args: Any, **kwargs: Any) -> pd.DataFrame:
    """
    Read a CSV file into a `pd.DataFrame` handling the S3 profile, if needed.
    """
    stream, kwargs = _get_local_or_s3_stream(file_name, **kwargs)
    # Handle zipped files.
    if any(file_name.endswith(ext) for ext in (".gzip", ".gz", ".tgz")):
        hdbg.dassert_not_in("compression", kwargs)
        kwargs["compression"] = "gzip"
    elif file_name.endswith(".zip"):
        hdbg.dassert_not_in("compression", kwargs)
        kwargs["compression"] = "zip"
    # Read.
    _LOG.debug(hprint.to_str("args kwargs"))
    df = pd.read_csv(stream, *args, **kwargs)
    return df


# TODO(gp): -> read_parquet_to_df
def read_parquet(file_name: str, *args: Any, **kwargs: Any) -> pd.DataFrame:
    """
    Read a Parquet file into a `pd.DataFrame` handling the S3 profile, if
    needed.
    """
    stream, kwargs = _get_local_or_s3_stream(file_name, **kwargs)
    # Read.
    _LOG.debug(hprint.to_str("args kwargs"))
    df = pd.read_parquet(stream, *args, **kwargs)
    return df
=======
    return result
>>>>>>> 0723ec7d
<|MERGE_RESOLUTION|>--- conflicted
+++ resolved
@@ -247,70 +247,4 @@
             hdbg.dassert_eq_all(res_df.index, idxs)
     else:
         result = idx_to_df
-<<<<<<< HEAD
-    return result
-
-
-# #############################################################################
-
-# TODO(Nikola): Remove functions below in favour `helpers/hpandas.py`
-
-def _get_local_or_s3_stream(file_name: str, **kwargs: Any) -> Tuple[Any, Any]:
-    _LOG.debug(hprint.to_str("file_name kwargs"))
-    # Handle the s3fs param, if needed.
-    if hs3.is_s3_path(file_name):
-        # For S3 files we need to have an `s3fs` parameter.
-        hdbg.dassert_in(
-            "s3fs",
-            kwargs,
-            "Credentials through s3fs are needed to access an S3 path",
-        )
-        s3fs_ = kwargs.pop("s3fs")
-        import s3fs
-
-        hdbg.dassert_isinstance(s3fs_, s3fs.core.S3FileSystem)
-        # TODO(gp): Add
-        # hdbg.dassert_s3_file_exists(file_name)
-        stream = s3fs_.open(file_name)
-    else:
-        if "s3fs" in kwargs:
-            _LOG.warning("Passed `s3fs` without an S3 file: ignoring it")
-            _ = kwargs.pop("s3fs")
-        hdbg.dassert_file_exists(file_name)
-        stream = file_name
-    return stream, kwargs
-
-
-# TODO(gp): -> read_csv_to_df
-def read_csv(file_name: str, *args: Any, **kwargs: Any) -> pd.DataFrame:
-    """
-    Read a CSV file into a `pd.DataFrame` handling the S3 profile, if needed.
-    """
-    stream, kwargs = _get_local_or_s3_stream(file_name, **kwargs)
-    # Handle zipped files.
-    if any(file_name.endswith(ext) for ext in (".gzip", ".gz", ".tgz")):
-        hdbg.dassert_not_in("compression", kwargs)
-        kwargs["compression"] = "gzip"
-    elif file_name.endswith(".zip"):
-        hdbg.dassert_not_in("compression", kwargs)
-        kwargs["compression"] = "zip"
-    # Read.
-    _LOG.debug(hprint.to_str("args kwargs"))
-    df = pd.read_csv(stream, *args, **kwargs)
-    return df
-
-
-# TODO(gp): -> read_parquet_to_df
-def read_parquet(file_name: str, *args: Any, **kwargs: Any) -> pd.DataFrame:
-    """
-    Read a Parquet file into a `pd.DataFrame` handling the S3 profile, if
-    needed.
-    """
-    stream, kwargs = _get_local_or_s3_stream(file_name, **kwargs)
-    # Read.
-    _LOG.debug(hprint.to_str("args kwargs"))
-    df = pd.read_parquet(stream, *args, **kwargs)
-    return df
-=======
-    return result
->>>>>>> 0723ec7d
+    return result