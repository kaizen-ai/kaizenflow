import logging
import unittest

import matplotlib.pyplot as plt
import numpy as np
import pandas as pd

import core.plotting.correlation as cplocorr
import core.plotting.misc_plotting as cplmiplo
import core.plotting.visual_stationarity_test as cpvistte

_LOG = logging.getLogger(__name__)


class Test_plots(unittest.TestCase):
    """
    Run smoke tests for plotting functions.
    """

    @staticmethod
    def get_plot_spectrum1() -> pd.DataFrame:
        """
        Generate a test DataFrame for the plot_spectrum function.
        """
        data = {
            "signal1": np.random.randn(1000),
            "signal2": np.random.randn(1000),
        }
        df = pd.DataFrame(data)
        return df

    @staticmethod
    def get_plot_effective_correlation_rank1() -> pd.Series:
        """
        Generate a test DataFrame for plotting effective correlation rank.
        """
        data = {
            "Column1": np.random.rand(10),
            "Column2": np.random.rand(10),
            "Column3": np.random.rand(10),
            "Column4": np.random.rand(10),
        }
        test_df = pd.DataFrame(data)
        return test_df

    @staticmethod
    def get_plot_time_series_by_period1() -> pd.Series:
        """
        Generate a test time series with daily timestamps.
        """
        timestamps = pd.date_range(
            start="2023-07-01", end="2023-07-07", freq="4H"
        )
        values = np.random.rand(len(timestamps))
        test_series = pd.Series(values, index=timestamps)
        return test_series

    @staticmethod
    def get_plot_heatmap1() -> pd.core.frame.DataFrame:
        """
        Generate a data frame with some random features.
        """
        df = pd.DataFrame(np.random.randn(10, 6), columns=list("ABCDEF"))
        return df

    @staticmethod
    def get_plot_timeseries_distribution1() -> pd.Series:
        """
        Get test data for plotting time series distribution.
        """
        samples = [0] * 50
        index = pd.date_range(start="2022-12-31", periods=len(samples), freq="H")
        srs = pd.Series(samples, index=index, name="test values")
        return srs

    @classmethod
    def setUpClass(cls):
        # Save the original random seed.
        cls.original_seed = np.random.get_state()
        # Set a specific random seed for the entire test class.
        cls._seed = 42
        np.random.seed(42)
        # Set a specific figure size.
        cls._figsize = (20, 20)

    @classmethod
    def tearDownClass(cls):
        """
        Restore the original random seed after all the test methods have been
        executed.
        """
        np.random.set_state(cls.original_seed)

    def get_plot_histograms_and_lagged_scatterplot1(self) -> pd.Series:
        """
        Get a random Gaussian data series for plotting histograms and lagged
        scatterplot.
        """
        rng = np.random.default_rng(seed=self._seed)
        samples = rng.normal(size=100)
        index = pd.date_range(start="2023-01-01", periods=len(samples), freq="D")
        srs = pd.Series(samples, index=index)
        return srs

    def test_plot_histograms_and_lagged_scatterplot1(self) -> None:
        """
        Smoke test for `plot_histograms_and_lagged_scatterplot()`.
        """
        # Set inputs.
        srs = self.get_plot_histograms_and_lagged_scatterplot1()
        lag = 7
        # Plot.
        cpvistte.plot_histograms_and_lagged_scatterplot(
            srs, lag, figsize=self._figsize
        )

    def test_plot_time_series_by_period1(self) -> None:
        test_series = self.get_plot_time_series_by_period1()
        period = "day"
        cplmiplo.plot_time_series_by_period(test_series, period)

    def test_plot_time_series_by_period2(self) -> None:
        test_series = self.get_plot_time_series_by_period1()
        period = "time"
        cplmiplo.plot_time_series_by_period(test_series, period)

    def test_plot_heatmap1(self) -> None:
        """
        Smoke test for `plot_heatmap()`
        """
        mode = "clustermap"
        corr_df = self.get_plot_heatmap1()
<<<<<<< HEAD
        figsize = (20, 20)
        cplocorr.plot_heatmap(corr_df, mode, figsize=figsize)
=======
        cplocorr.plot_heatmap(corr_df, mode, figsize=self._figsize)

    def test_plot_effective_correlation_rank1(self) -> None:
        """
        Smoke test for `plot_effective_correlation_rank()`.

        - `q_values` is None
        """
        test_df = self.get_plot_effective_correlation_rank1()
        cplocorr.plot_effective_correlation_rank(test_df)

    def test_plot_effective_correlation_rank2(self) -> None:
        """
        Smoke test for `plot_effective_correlation_rank()`.

        - `q_values` is a list of values
        """
        num_q_values = 5
        q_values = np.random.uniform(1, 10, num_q_values).tolist()
        test_df = self.get_plot_effective_correlation_rank1()
        cplocorr.plot_effective_correlation_rank(test_df, q_values)

    def test_plot_timeseries_distribution1(self) -> None:
        """
        Smoke test for 'plot_timeseries_distribution()'.
        """
        srs = self.get_plot_timeseries_distribution1()
        datetime_types = ["hour"]
        cplmiplo.plot_timeseries_distribution(srs, datetime_types)

    def test_plot_timeseries_distribution2(self) -> None:
        """
        Smoke test for 'plot_timeseries_distribution()'.
        """
        srs = self.get_plot_timeseries_distribution1()
        datetime_types = ["hour", "month"]
        cplmiplo.plot_timeseries_distribution(srs, datetime_types)

    def test_plot_spectrum1(self) -> None:
        """
        Smoke test for `plot_spectrum`.

        - `axes` is None
        """
        test_df = self.get_plot_spectrum1()
        cplmiplo.plot_spectrum(test_df)

    def test_plot_spectrum2(self) -> None:
        """
        Smoke test for `plot_spectrum`.

        - `axes` is a list of Matplotlib axes
        """
        test_df = self.get_plot_spectrum1()
        _, axes = plt.subplots(2, 2, figsize=self._figsize)
        axes_flat = axes.flatten()
        cplmiplo.plot_spectrum(signal=test_df, axes=axes_flat)
>>>>>>> 462723d6
<|MERGE_RESOLUTION|>--- conflicted
+++ resolved
@@ -130,10 +130,6 @@
         """
         mode = "clustermap"
         corr_df = self.get_plot_heatmap1()
-<<<<<<< HEAD
-        figsize = (20, 20)
-        cplocorr.plot_heatmap(corr_df, mode, figsize=figsize)
-=======
         cplocorr.plot_heatmap(corr_df, mode, figsize=self._figsize)
 
     def test_plot_effective_correlation_rank1(self) -> None:
@@ -190,5 +186,4 @@
         test_df = self.get_plot_spectrum1()
         _, axes = plt.subplots(2, 2, figsize=self._figsize)
         axes_flat = axes.flatten()
-        cplmiplo.plot_spectrum(signal=test_df, axes=axes_flat)
->>>>>>> 462723d6
+        cplmiplo.plot_spectrum(signal=test_df, axes=axes_flat)