# ---
# jupyter:
#   jupytext:
#     text_representation:
#       extension: .py
#       format_name: percent
#       format_version: '1.3'
#       jupytext_version: 1.14.1
#   kernelspec:
#     display_name: Python 3 (ipykernel)
#     language: python
#     name: python3
# ---

# %% [markdown]
# # Description
#
# This gallery notebook is used to verify that `amp/core/plotting` functions display plots correctly.

# %%
# %load_ext autoreload
# %autoreload 2
# %matplotlib inline

# %% [markdown]
# # Imports

# %% run_control={"marked": false}
import logging

import matplotlib.pyplot as plt
import numpy as np

<<<<<<< HEAD
import core.config as cconfig
=======
>>>>>>> d40be9fe
import core.plotting.correlation as cplocorr
import core.plotting.misc_plotting as cplmiplo
import core.plotting.test.test_plots as cptetepl
import core.plotting.visual_stationarity_test as cpvistte
import dataflow.model.model_plotter as dtfmomoplo
import dataflow.model.test.test_model_evaluator as cdmttme
import helpers.hdbg as hdbg
import helpers.henv as henv
import helpers.hprint as hprint

# %%
hdbg.init_logger(verbosity=logging.INFO)

_LOG = logging.getLogger(__name__)

_LOG.info("%s", henv.get_system_signature()[0])

hprint.config_notebook()

# %% [markdown]
# # Build config

# %%
config = cconfig.get_config_from_env()
if config:
    _LOG.info("Using config from env vars")
else:
    _LOG.info("Using hardwired config")
    config_dict = {"figsize": (20, 10)}
    config = cconfig.Config.from_dict(config_dict)
print(config)

# %% [markdown]
# # Plots

# %% [markdown]
# ## `plot_histograms_and_lagged_scatterplot()`

# %%
# Set inputs.
srs = cptetepl.Test_plots.get_plot_histograms_and_lagged_scatterplot1()
lag = 7
# %%
# TODO(Dan): Remove after integration with `cmamp`. Changes from Cm #4722 are not in `sorrentum` yet.
cpvistte.plot_histograms_and_lagged_scatterplot(
    srs, lag, figsize=config["figsize"]
)

# %% [markdown]
# ## `plot_timeseries_distribution()`
# %%
# Set inputs for hour interval.
srs = cptetepl.Test_plots.get_plot_timeseries_distribution1()

# %%
datetime_types = ["hour"]
cplmiplo.plot_timeseries_distribution(srs, datetime_types)

# %%
datetime_types = ["hour", "month"]
cplmiplo.plot_timeseries_distribution(srs, datetime_types)

# %% [markdown]
# ## `plot_time_series_by_period()`

# %%
# Set inputs.
test_series = cptetepl.Test_plots.get_plot_time_series_by_period1()

# %%
period = "day"
cplmiplo.plot_time_series_by_period(test_series, period)

# %%
period = "time"
cplmiplo.plot_time_series_by_period(test_series, period)

# %% [markdown]
# ## `plot_heatmap()`

# %%
mode = "clustermap"
corr_df = cptetepl.Test_plots.get_plot_heatmap1()
<<<<<<< HEAD

# %%
cplocorr.plot_heatmap(corr_df, mode, figsize=config["figsize"])

# %% [markdown]
# ## `plot_rets_signal_analysis()`

# %%
evaluator, eval_config = cdmttme.get_example_model_evaluator()
plotter = dtfmomoplo.ModelPlotter(evaluator)
keys = None


# %%
plotter.plot_performance(
    keys=keys,
    resample_rule=eval_config["resample_rule"],
    mode=eval_config["mode"],
    target_volatility=eval_config["target_volatility"],
)
=======
figsize = (20, 20)
cplocorr.plot_heatmap(corr_df, mode, figsize=figsize)
>>>>>>> d40be9fe

# %% [markdown]
# ## `plot_rets_signal_analysis()`

# %%
# Set inputs.
evaluator, eval_config = cdmttme.get_example_model_evaluator()
# Build the ModelPlotter.
plotter = dtfmomoplo.ModelPlotter(evaluator)
keys = None
plotter.plot_performance(
    keys=keys,
    resample_rule=eval_config["resample_rule"],
    mode=eval_config["mode"],
    target_volatility=eval_config["target_volatility"],
)


# %% [markdown]
# ## `plot_effective_correlation_rank()`

# %%
# Set inputs.
test_df = cptetepl.Test_plots.get_plot_effective_correlation_rank1()

# %%
cplocorr.plot_effective_correlation_rank(test_df)

# %%
num_q_values = 5
q_values = np.random.uniform(1, 10, num_q_values).tolist()
cplocorr.plot_effective_correlation_rank(test_df, q_values)

# %% [markdown]
# ## `plot_spectrum()`

# %%
# Set inputs.
test_df = cptetepl.Test_plots.get_plot_spectrum1()

# %%
cplmiplo.plot_spectrum(test_df)

# %%
_, axes = plt.subplots(2, 2, figsize=config["figsize"])
axes_flat = axes.flatten()
cplmiplo.plot_spectrum(signal=test_df, axes=axes_flat)<|MERGE_RESOLUTION|>--- conflicted
+++ resolved
@@ -31,16 +31,16 @@
 import matplotlib.pyplot as plt
 import numpy as np
 
-<<<<<<< HEAD
 import core.config as cconfig
-=======
->>>>>>> d40be9fe
+
 import core.plotting.correlation as cplocorr
 import core.plotting.misc_plotting as cplmiplo
 import core.plotting.test.test_plots as cptetepl
 import core.plotting.visual_stationarity_test as cpvistte
+
 import dataflow.model.model_plotter as dtfmomoplo
 import dataflow.model.test.test_model_evaluator as cdmttme
+
 import helpers.hdbg as hdbg
 import helpers.henv as henv
 import helpers.hprint as hprint
@@ -118,7 +118,6 @@
 # %%
 mode = "clustermap"
 corr_df = cptetepl.Test_plots.get_plot_heatmap1()
-<<<<<<< HEAD
 
 # %%
 cplocorr.plot_heatmap(corr_df, mode, figsize=config["figsize"])
@@ -139,10 +138,6 @@
     mode=eval_config["mode"],
     target_volatility=eval_config["target_volatility"],
 )
-=======
-figsize = (20, 20)
-cplocorr.plot_heatmap(corr_df, mode, figsize=figsize)
->>>>>>> d40be9fe
 
 # %% [markdown]
 # ## `plot_rets_signal_analysis()`
