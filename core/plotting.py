"""
Import as:

import core.plotting as cplott
"""

import calendar
import logging
import math
from typing import Any, Dict, List, Optional, Tuple, Union, cast

import matplotlib as mpl
import matplotlib.cm as mcm
import matplotlib.colors as mcolor
import matplotlib.pyplot as plt
import numpy as np
import pandas as pd
import scipy as sp
import scipy.cluster.hierarchy as schier
import seaborn as sns
import sklearn.decomposition as sdecom
import sklearn.metrics as smetri
import sklearn.utils.validation as suvali
import statsmodels as statsm
import statsmodels.api as sm
import statsmodels.regression.rolling as srroll

import core.explore as cexplo
import core.finance as cfinan
import core.signal_processing as csigna
import core.statistics as cstati
import helpers.dataframe as hdataf
import helpers.dbg as dbg
import helpers.list as hlist

_LOG = logging.getLogger(__name__)

_RETURNS_DICT_TYPE = Dict[str, Dict[int, pd.Series]]

_PCA_TYPE = Union[sdecom.PCA, sdecom.IncrementalPCA]

FIG_SIZE = (20, 5)

_DATETIME_TYPES = [
    "year",
    "month",
    "quarter",
    "weekofyear",
    "dayofweek",
    "hour",
    "minute",
    "second",
]

_COLORMAP = Union[str, mpl.colors.Colormap]


# #############################################################################
# General plotting helpers
# #############################################################################


def plot_non_na_cols(
    df: pd.core.frame.DataFrame,
    sort: bool = False,
    ascending: bool = True,
    max_num: Optional[int] = None,
    ax: Optional[mpl.axes.Axes] = None,
) -> Any:
    """
    Plot a diagram describing the non-nans intervals for the columns of df.

    :param df: usual df indexed with times
    :param sort: sort the columns by number of non-nans
    :param ascending:
    :param max_num: max number of columns to plot
    """
    # Check that there are no repeated columns.
    # TODO(gp): dassert_no_duplicates
    dbg.dassert_eq(len(hlist.find_duplicates(df.columns.tolist())), 0)
    # Note that the plot assumes that the first column is at the bottom of the
    # Assign 1.0 to all the non-nan value.
    df = df.where(df.isnull(), 1)
    # Sort.
    if sort:
        cnt = df.sum().sort_values(ascending=not ascending)
        df = df.reindex(cnt.index.tolist(), axis=1)
    _LOG.debug("Columns=%d %s", len(df.columns), ", ".join(df.columns))
    # Limit the number of elements.
    if max_num is not None:
        _LOG.warning(
            "Plotting only %d columns instead of all %d columns",
            max_num,
            df.shape[1],
        )
        dbg.dassert_lte(1, max_num)
        if max_num > df.shape[1]:
            _LOG.warning(
                "Too many columns requested: %d > %d", max_num, df.shape[1]
            )
        df = df.iloc[:, :max_num]
    _LOG.debug("Columns=%d %s", len(df.columns), ", ".join(df.columns))
    _LOG.debug("To plot=\n%s", df.head())
    # Associate each column to a number between 1 and num_cols + 1.
    scale = pd.Series({col: idx + 1 for idx, col in enumerate(df.columns)})
    df *= scale
    num_cols = df.shape[1]
    # Heuristics to find the value of ysize.
    ysize = num_cols * 0.3
    figsize = (20, ysize)
    ax = df.plot(figsize=figsize, legend=False, ax=ax)
    # Force all the yticks to be equal to the column names and to be visible.
    ax.set_yticks(np.arange(num_cols, 0, -1))
    ax.set_yticklabels(reversed(df.columns.tolist()))
    return ax


def plot_categories_count(
    df: pd.core.frame.DataFrame,
    category_column: str,
    figsize: Optional[Tuple[int, int]] = None,
    title: Optional[str] = None,
    label: Optional[str] = None,
    ax: Optional[mpl.axes.Axes] = None,
) -> None:
    """
    Plot countplot of a given `category_column`.

    :param df: df to plot
    :param category_column: categorical column to subset plots by
    :param figsize: if nothing specified, basic (20,5) used
    :param title: title for the plot
    """
    if not figsize:
        figsize = FIG_SIZE
    if not label:
        label = category_column
    num_categories = df[category_column].nunique()
    if num_categories > 10:
        ylen = math.ceil(num_categories / 26) * 5
        ax = sns.countplot(
            y=df[category_column],
            order=df[category_column].value_counts().index,
            ax=ax,
        )
        ax.set(xlabel=f"Number of {label}s")
        ax.set(ylabel=category_column.lower())
        figsize = (figsize[0], ylen)
        ax.get_figure().set_size_inches(figsize)
        for p in ax.patches:
            ax.text(
                p.get_width() + 0.1,
                p.get_y() + 0.5,
                str(round((p.get_width()), 2)),
            )
    else:
        ax = sns.countplot(
            x=df[category_column],
            order=df[category_column].value_counts().index,
            ax=ax,
        )
        ax.set(xlabel=category_column.lower())
        ax.set(ylabel=f"Number of {label}s")
        ax.get_figure().set_size_inches(figsize)
        for p in ax.patches:
            ax.annotate(p.get_height(), (p.get_x() + 0.35, p.get_height() + 1))
    title = title or f"Distribution by {category_column}"
    ax.set_title(title)


def get_multiple_plots(
    num_plots: int,
    num_cols: int,
    y_scale: Optional[float] = None,
    *args: Any,
    **kwargs: Any,
) -> Tuple[mpl.figure.Figure, np.array]:
    """
    Create figure to accommodate `num_plots` plots. The figure is arranged in
    rows with `num_cols` columns.

    :param num_plots: number of plots
    :param num_cols: number of columns to use in the subplot
    :param y_scale: if not None
    :return: figure and array of axes
    """
    dbg.dassert_lte(1, num_plots)
    dbg.dassert_lte(1, num_cols)
    # Heuristic to find the dimension of the fig.
    if y_scale is not None:
        dbg.dassert_lt(0, y_scale)
        ysize = math.ceil(num_plots / num_cols) * y_scale
        figsize: Optional[Tuple[float, float]] = (20, ysize)
    else:
        figsize = None
    if "tight_layout" not in kwargs:
        kwargs["tight_layout"] = True
    fig, ax = plt.subplots(
        math.ceil(num_plots / num_cols),
        num_cols,
        figsize=figsize,
        *args,
        **kwargs,
    )
    if isinstance(ax, np.ndarray):
        ax = ax.flatten()
    else:
        ax = np.array([ax])
    # Remove extra axes that can appear when `num_cols` > 1.
    empty_axes = ax[num_plots:]
    for empty_ax in empty_axes:
        empty_ax.remove()
    return fig, ax[:num_plots]


def plot_projection(
    df: pd.DataFrame,
    special_values: Optional[List[Any]] = None,
    mode: Optional[str] = None,
    ax: Optional[mpl.axes.Axes] = None,
    colormap: Optional[_COLORMAP] = None,
) -> None:
    """
    Plot lines where each column is not in special values.

    :param df: dataframe
    :param special_values: values to omit from plot. If `None`, omit `NaN`s
    :param mode: "scatter" or "no-scatter"; whether to add a scatter plot
    :param ax: axis on which to plot. If `None`, create an axis and plot there
    :param colormap: matplotlib colormap or colormap name
    """
    special_values = special_values or [None]
    mode = mode or "no-scatter"
    ax = ax or plt.gca()
    ax.set_yticklabels([])
    dbg.dassert_strictly_increasing_index(df)
    dbg.dassert_no_duplicates(df.columns.tolist())
    df = df.copy()
    # Get a mask for special values.
    special_val_mask = pd.DataFrame(
        np.full(df.shape, False), columns=df.columns, index=df.index
    )
    for curr_val in special_values:
        if pd.isna(curr_val):
            curr_mask = df.isna()
        elif np.isinf(curr_val):
            curr_mask = df.applymap(np.isinf)
        else:
            curr_mask = df.eq(curr_val)
        special_val_mask |= curr_mask
    # Replace non-special values with column numbers and special values with
    # `NaN`s.
    range_df = df.copy()
    for i in range(df.shape[1]):
        range_df.iloc[:, i] = i
    df_to_plot = range_df.mask(special_val_mask, np.nan)
    # Plot.
    df_to_plot.plot(ax=ax, legend="reverse", colormap=colormap)
    if mode == "scatter":
        sns.scatterplot(
            data=df_to_plot,
            markers=["o"] * df.shape[1],
            ax=ax,
            legend=False,
            color=colormap,
        )
    elif mode == "no-scatter":
        pass
    else:
        raise ValueError("Invalid `mode`='%s'" % mode)


# #############################################################################
# Data count plots.
# #############################################################################


def plot_value_counts(
    srs: pd.Series,
    dropna: bool = True,
    ax: Optional[mpl.axes.Axes] = None,
    *args: Any,
    **kwargs: Any,
) -> None:
    """
    Plot barplots for the counts of a series and print the values.

    Same interface as plot_count_series() but computing the count of the
    given series `srs`.
    """
    # Compute the counts.
    counts = srs.value_counts(dropna=dropna)
    # Plot.
    return plot_counts(counts, ax=ax, *args, **kwargs)


def plot_counts(
    counts: pd.Series,
    top_n_to_print: int = 10,
    top_n_to_plot: Optional[int] = None,
    plot_title: Optional[str] = None,
    label: Optional[str] = None,
    ax: Optional[mpl.axes.Axes] = None,
    figsize: Optional[Tuple[int, int]] = None,
    rotation: int = 0,
) -> None:
    """
    Plot barplots for series containing counts and print the values.

    If the number of labels is over 20, the plot is oriented horizontally
    and the height of the plot is automatically adjusted.

    :param counts: series to plot value counts for
    :param top_n_to_print: top N values by count to print. None for all. 0 for
        no values
    :param top_n_to_plot: like top_n_to_print, but for the plot
    :param plot_title: title of the barplot
    :param label: label of the X axis
    :param figsize: size of the plot
    :param rotation: rotation of xtick labels
    """
    dbg.dassert_isinstance(counts, pd.Series)
    figsize = figsize or FIG_SIZE
    counts = counts.sort_values(ascending=False)
    # Display the top n counts.
    top_n_to_print = top_n_to_print or counts.size
    if top_n_to_print != 0:
        top_n_to_print = min(top_n_to_print, counts.size)
        print(
            f"First {top_n_to_print} out of {counts.size} labels:\n"
            f"{counts[:top_n_to_print].to_string()}"
        )
    # Plot the top n counts.
    if top_n_to_plot == 0:
        return
    top_n_to_plot = top_n_to_plot or counts.size
    # Plot horizontally or vertically, depending on counts number.
    if top_n_to_plot > 20:
        ylen = math.ceil(top_n_to_plot / 26) * 5
        figsize = (figsize[0], ylen)
        orientation = "horizontal"
    else:
        orientation = "vertical"
    plot_barplot(
        counts[:top_n_to_plot],
        orientation=orientation,
        title=plot_title,
        figsize=figsize,
        xlabel=label,
        rotation=rotation,
        unicolor=True,
        ax=ax,
    )


def plot_barplot(
    srs: pd.Series,
    orientation: str = "vertical",
    annotation_mode: str = "pct",
    string_format: str = "%.2f",
    top_n_to_plot: Optional[int] = None,
    title: Optional[str] = None,
    xlabel: Optional[str] = None,
    unicolor: bool = False,
    color_palette: Optional[List[Tuple[float, float, float]]] = None,
    figsize: Optional[Tuple[int, int]] = None,
    rotation: int = 0,
    ax: Optional[mpl.axes.Axes] = None,
    yscale: Optional[str] = None,
) -> None:
    """
    Plot a barplot.

    :param srs: pd.Series
    :param orientation: vertical or horizontal bars
    :param annotation_mode: `pct`, `value` or None
    :param string_format: format of bar annotations
    :param top_n_to_plot: number of top N integers to plot
    :param title: title of the plot
    :param xlabel: label of the X axis
    :param unicolor: if True, plot all bars in neutral blue color
    :param color_palette: color palette
    :param figsize: size of plot
    :param rotation: rotation of xtick labels
    :param ax: axes
    :param yscale: y-axis scale is "linear" (if None) or "log"
    """

    def _get_annotation_loc(
        x_: float, y_: float, height_: float, width_: float
    ) -> Tuple[float, float]:
        if orientation == "vertical":
            return x_, y_ + max(height_, 0)
        if orientation == "horizontal":
            return x_ + max(width_, 0), y_
        raise ValueError("Invalid orientation='%s'" % orientation)

    # Get default figure size.
    if figsize is None:
        figsize = FIG_SIZE
    if top_n_to_plot is None:
        # If top_n not specified, plot all values.
        srs_top_n = srs
    else:
        # Assert N>0.
        dbg.dassert_lte(1, top_n_to_plot)
        # Sort in descending order.
        srs_sorted = srs.sort_values(ascending=False)
        # Select top N.
        srs_top_n = srs_sorted[:top_n_to_plot]
    # Choose colors.
    if unicolor:
        color = sns.color_palette("deep")[0]
    else:
        color_palette = color_palette or sns.diverging_palette(10, 133, n=2)
        color = (srs > 0).map({True: color_palette[-1], False: color_palette[0]})
    # Choose orientation.
    if orientation == "vertical":
        kind = "bar"
    elif orientation == "horizontal":
        kind = "barh"
    else:
        raise ValueError("Invalid orientation='%s'" % orientation)
    # Plot top N.
    ax = srs_top_n.plot(
        kind=kind, color=color, rot=rotation, title=title, ax=ax, figsize=figsize
    )
    # Choose scale.
    yscale = yscale or "linear"
    dbg.dassert_in(yscale, ["log", "linear"], f"Invalid scale={yscale}")
    ax.set_yscale(yscale)
    # Add annotations to bars.
    # Note: annotations in both modes are taken from
    # entire series, not top N.
    if annotation_mode:
        if annotation_mode == "pct":
            annotations = srs * 100 / srs.sum()
            string_format = string_format + "%%"
            annotations = annotations.apply(lambda z: string_format % z)
        elif annotation_mode == "value":
            annotations = srs.apply(lambda z: string_format % z)
        else:
            raise ValueError("Invalid annotations_mode='%s'" % annotation_mode)
        # Annotate bars.
        for i, p in enumerate(ax.patches):
            height = p.get_height()
            width = p.get_width()
            x, y = p.get_xy()
            annotation_loc = _get_annotation_loc(x, y, height, width)
            ax.annotate(annotations.iloc[i], annotation_loc)
    # Set X-axis label.
    if xlabel:
        ax.set(xlabel=xlabel)


# #############################################################################
# Time series plotting
# #############################################################################


def plot_timeseries_distribution(
    srs: pd.Series,
    datetime_types: Optional[List[str]] = None,
    axes: Optional[List[mpl.axes.Axes]] = None,
) -> None:
    """
    Plot timeseries distribution by.

    - "year",
    - "month",
    - "quarter",
    - "weekofyear",
    - "dayofweek",
    - "hour",
    - "second"
    unless otherwise provided by `datetime_types`.

    :param srs: timeseries pd.Series to plot
    :param datetime_types: types of pd.datetime, e.g. "month", "quarter"
    """
    dbg.dassert_isinstance(srs, pd.Series)
    dbg.dassert_isinstance(srs.index, pd.DatetimeIndex)
    if axes is None:
        _, axes = get_multiple_plots(num_plots=len(datetime_types), num_cols=1)
    else:
        dbg.dassert_eq(len(datetime_types), len(axes))
    srs = hdataf.apply_nan_mode(srs, mode="drop")
    index_series = pd.Series(srs.index)
    if datetime_types is None:
        datetime_types = _DATETIME_TYPES
    for datetime_type, ax in zip(datetime_types, axes):
        sns.countplot(getattr(index_series.dt, datetime_type))
        ax.set_title(f"Distribution by {datetime_type}")
        ax.set_xlabel(datetime_type, fontsize=12)
        ax.set_ylabel(f"Quantity of {srs.name}", fontsize=12)
        ax.get_figure().set_size_inches(FIG_SIZE)


def plot_timeseries_per_category(
    df: pd.core.frame.DataFrame,
    datetime_types: Optional[List["str"]],
    column: str,
    ts_column: str,
    category_column: str,
    categories: Optional[List[str]] = None,
    top_n: Optional[int] = None,
    figsize: Optional[Tuple[int, int]] = None,
) -> None:
    """
    Plot distribution (where `datetime_types` has the same meaning as in
    plot_headlines) for a given list of categories.

    If `categories` param is not specified, `top_n` must be specified and plots
    will show the `top_n` most popular categories.
    :param df: df to plot
    :param datetime_types: types of pd.datetime, e.g. "month", "quarter"
    :param column: distribution of which variable to represent
    :param ts_column: timeseries column
    :param category_column: categorical column to subset plots by
    :param categories: categories to represent
    :param top_n: number of top categories to use, if categories are not specified
    """
    if not figsize:
        figsize = FIG_SIZE
    unique_rows = cexplo.drop_duplicates(df=df, subset=[column])
    if top_n:
        categories = (
            df[category_column].value_counts().iloc[:top_n].index.to_list()
        )
    dbg.dassert(categories, "No categories found.")
    if not datetime_types:
        datetime_types = _DATETIME_TYPES
    for datetime_type in datetime_types:
        categories = cast(List[str], categories)
        rows = math.ceil(len(categories) / 3)
        fig, ax = plt.subplots(
            figsize=(FIG_SIZE[0], rows * 4.5),
            ncols=3,
            nrows=rows,
            constrained_layout=True,
        )
        ax = ax.flatten()
        a = iter(ax)
        for category in categories:
            j = next(a)
            # Prepare a subset of data for the current category only.
            rows_by_category = unique_rows.loc[
                unique_rows[categories] == category, :
            ]
            sns.countplot(
                getattr(rows_by_category[ts_column].dt, datetime_type), ax=j
            )
            j.set_ylabel(f"Quantity of {column}")
            j.set_xlabel(datetime_type)
            j.set_xticklabels(j.get_xticklabels(), rotation=45)
            j.set_title(category)
        fig.suptitle(f"Distribution by {datetime_type}")


# TODO(*): Rename. Maybe `plot_sequence_and_density()`.
def plot_cols(
    data: Union[pd.Series, pd.DataFrame],
    colormap: _COLORMAP = "rainbow",
    mode: Optional[str] = None,
    axes: Optional[List[mpl.axes.Axes]] = None,
    figsize: Optional[Tuple[float, float]] = (20, 10),
) -> None:
    """
    Plot lineplot and density plot for the given dataframe.

    :param data: data to plot
    :param colormap: preferred colors
    :param mode: "renormalize" or "default"
    :param axes: pair of axes for plot over time and density plot
    :param figsize: matplotlib figsize. Default is `(20, 10)`. If `None`, uses
        notebook default parameters
    """
    if isinstance(data, pd.Series):
        data = data.to_frame()
    if axes is None:
        _, axes = plt.subplots(2, ncols=1, figsize=figsize)
    if mode is None or mode == "default":
        pass
    elif mode == "renormalize":
        data = data.copy()
        data /= data.std()
    else:
        raise ValueError(f"Unsupported mode `{mode}`")
    data.replace([np.inf, -np.inf], np.nan).plot(
        kind="density", colormap=colormap, ax=axes[0]
    )
    data.plot(colormap=colormap, ax=axes[1])


# TODO(*): Check that data index size exceeds lags.
def plot_autocorrelation(
    signal: Union[pd.Series, pd.DataFrame],
    lags: int = 40,
    zero: bool = False,
    nan_mode: str = "conservative",
    fft: bool = True,
    title_prefix: Optional[str] = None,
    axes: Optional[List[mpl.axes.Axes]] = None,
    **kwargs: Any,
) -> None:
    """
    Plot ACF and PACF of columns.

    https://www.statsmodels.org/stable/_modules/statsmodels/graphics/tsaplots.html#plot_acf
    https://www.statsmodels.org/stable/_modules/statsmodels/tsa/stattools.html#acf

    :param axes: flat list of axes or `None`
    """
    if isinstance(signal, pd.Series):
        signal = signal.to_frame()
    if axes is None:
        _, axes = get_multiple_plots(signal.shape[1] * 2, num_cols=2, y_scale=5)
    axis_pairs = zip(axes[::2], axes[1::2])
    title_prefix = title_prefix or ""
    # Replacing inf with nan to ensure non-empty plots generated.
    signal = cstati.replace_infs_with_nans(signal)
    for col, axis_pair in zip(signal.columns, axis_pairs):
        if nan_mode == "conservative":
            data = signal[col].fillna(0).dropna()
        else:
            raise ValueError(f"Unsupported nan_mode `{nan_mode}`")
        ax1 = axis_pair[0]
        # Partial correlation can be computed for lags up to 50% of the sample
        # size.
        lags_curr = min(lags, data.size // 2 - 1)
        # Exclude lag zero so that the y-axis does not get squashed.
        acf_title = title_prefix + f"{col} autocorrelation"
        _ = sm.graphics.tsa.plot_acf(
            data,
            lags=lags_curr,
            fft=fft,
            ax=ax1,
            zero=zero,
            title=acf_title,
            **kwargs,
        )
        ax2 = axis_pair[1]
        pacf_title = title_prefix + f"{col} partial autocorrelation"
        _ = sm.graphics.tsa.plot_pacf(
            data,
            lags=lags_curr,
            ax=ax2,
            zero=zero,
            title=pacf_title,
            **kwargs,
        )


def plot_seasonal_decomposition(
    srs: Union[pd.Series, pd.DataFrame],
    nan_mode: Optional[str] = None,
    figsize: Optional[Tuple[int, int]] = None,
    axes: Optional[List[mpl.axes.Axes]] = None,
    kwargs: Optional[dict] = None,
) -> None:
    """
    Plot seasonal trend decomposition using LOESS.

    https://www.statsmodels.org/stable/generated/statsmodels.tsa.seasonal.STL.html

    :param srs: input time series
    :param nan_mode: argument for hdataf.apply_nan_mode()
    :param kwargs: kwargs for statsm.tsa.seasonal.STL
    """
    nan_mode = nan_mode or "drop"
    kwargs = kwargs or {}
    figsize = figsize or (20, 16)
    if isinstance(srs, pd.DataFrame) and srs.shape[1] > 1:
        raise ValueError("Input df should be 1 dim, not %s'" % srs.shape[1])
    srs = srs.squeeze()
    srs = hdataf.apply_nan_mode(srs, mode=nan_mode)
    stl = statsm.tsa.seasonal.STL(srs, **kwargs).fit()
    if axes is None:
        _, axes = get_multiple_plots(4, 1, y_scale=figsize[1] / 4)
    stl.observed.plot(ylabel="Observed", ax=axes[0])
    stl.trend.plot(ylabel="Trend", ax=axes[1])
    stl.seasonal.plot(ylabel="Season", ax=axes[2])
    stl.resid.plot(marker="o", linestyle="none", ylabel="Resid", ax=axes[3])
    axes[3].axhline(0, color="#000000", zorder=-3)


def plot_spectrum(
    signal: Union[pd.Series, pd.DataFrame],
    nan_mode: str = "conservative",
    title_prefix: Optional[str] = None,
    axes: Optional[List[mpl.axes.Axes]] = None,
) -> None:
    """
    Plot power spectral density and spectrogram of columns.

    PSD:
      - Estimate the power spectral density using Welch's method.
      - Related to autocorrelation via the Fourier transform (Wiener-Khinchin).
    Spectrogram:
      - From the scipy documentation of spectrogram:
        "Spectrograms can be used as a way of visualizing the change of a
         nonstationary signal's frequency content over time."

    :param axes: flat list of axes or `None`
    """
    if isinstance(signal, pd.Series):
        signal = signal.to_frame()
    if title_prefix is None:
        title_prefix = ""
    # Replacing inf with nan to ensure non-empty plots generated.
    signal = cstati.replace_infs_with_nans(signal)
    if axes is None:
        _, axes = get_multiple_plots(signal.shape[1] * 2, num_cols=2, y_scale=5)
    axis_pairs = zip(axes[::2], axes[1::2])
    for col, axis_pair in zip(signal.columns, axis_pairs):
        if nan_mode == "conservative":
            data = signal[col].fillna(0).dropna()
        else:
            raise ValueError(f"Unsupported nan_mode `{nan_mode}`")
        axes = cast(List, axes)
        ax1 = axis_pair[0]
        f_pxx, Pxx = sp.signal.welch(data)
        ax1.semilogy(f_pxx, Pxx)
        ax1.set_title(title_prefix + f"{col} power spectral density")
        # TODO(*): Maybe put labels on a shared axis.
        # ax1.set_xlabel("Frequency")
        # ax1.set_ylabel("Power")
        ax2 = axis_pair[1]
        f_sxx, t, Sxx = sp.signal.spectrogram(data)
        ax2.pcolormesh(t, f_sxx, Sxx)
        ax2.set_title(title_prefix + f"{col} spectrogram")
        # ax2.set_ylabel("Frequency band")
        # ax2.set_xlabel("Time window")


def plot_time_series_dict(
    dict_: Dict[str, pd.Series],
    num_plots: Optional[int] = None,
    num_cols: Optional[int] = None,
    y_scale: Optional[float] = 4,
    sharex: bool = True,
    sharey: bool = False,
    exclude_empty: bool = True,
    axes: Optional[List[mpl.axes.Axes]] = None,
) -> None:
    """
    Plot series from a dict of series.

    :param dict_: dict of series
    :param num_plots: number of plots
    :param num_cols: number of columns to use in the subplot
    :param y_scale: scale of y-axis
    :param sharex: unify x-axis if True
    :param sharey: unify y-axis if True
    :param exclude_empty: whether to exclude plots of empty series
    """
    if exclude_empty:
        non_empty_dict_ = {
            key: val for key, val in dict_.items() if not val.empty
        }
        if len(non_empty_dict_) < len(dict_):
            excluded_series = set(dict_).difference(non_empty_dict_)
            _LOG.warning("Excluded empty series: %s", excluded_series)
        dict_ = non_empty_dict_
    num_plots = num_plots or len(dict_)
    if axes is None:
        # Create figure to accommodate plots.
        num_cols = num_cols or 2
        _, axes = get_multiple_plots(
            num_plots=num_plots,
            num_cols=num_cols,
            y_scale=y_scale,
            sharex=sharex,
            sharey=sharey,
        )
    else:
        dbg.dassert_eq(len(axes), num_plots)
    # Select first `num_plots` series in the dict and plot them.
    keys_to_draw = list(dict_.keys())[:num_plots]
    for i, key in enumerate(keys_to_draw):
        srs = dict_[key]
        srs.to_frame().plot(title=key, ax=axes[i])


def plot_histograms_and_lagged_scatterplot(
    srs: pd.Series,
    lag: int,
    oos_start: Optional[str] = None,
    nan_mode: Optional[str] = None,
    title: Optional[str] = None,
    figsize: Optional[Tuple] = None,
    hist_kwargs: Optional[Any] = None,
    scatter_kwargs: Optional[Any] = None,
    axes: Optional[List[mpl.axes.Axes]] = None,
) -> None:
    """
    Plot histograms and scatterplot to test stationarity visually.

    Function plots histograms with density plot for 1st and 2nd part of the time
    series (splitted by oos_start if provided otherwise to two equal halves).
    If the timeseries is stationary, the histogram of the 1st part of
    the timeseries would be similar to the histogram of the 2nd part) and
    scatter-plot of time series observations versus their lagged values (x_t
    versus x_{t - lag}). If it is stationary the scatter-plot with its lagged
    values would resemble a circular cloud.

    :param axes: flat list of axes or `None`
    """
    dbg.dassert(isinstance(srs, pd.Series), "Input must be Series")
    dbg.dassert_monotonic_index(srs, "Index must be monotonic")
    hist_kwargs = hist_kwargs or {}
    scatter_kwargs = scatter_kwargs or {}
    # Handle inf and nan.
    srs = srs.replace([-np.inf, np.inf], np.nan)
    nan_mode = nan_mode or "drop"
    srs = hdataf.apply_nan_mode(srs, mode=nan_mode)
    # Divide timeseries to two parts.
    oos_start = oos_start or srs.index.tolist()[len(srs) // 2]
    srs_first_part = srs[:oos_start]
    srs_second_part = srs[oos_start:]
    # Plot histograms.
    if axes is None:
        _, axes = get_multiple_plots(3, 2, y_scale=figsize[1] / 2)
        plt.suptitle(title or srs.name)
    sns.histplot(
        srs_first_part, ax=axes[0], kde=True, stat="probability", **hist_kwargs
    )
    axes[0].set(xlabel=None, ylabel=None, title="Sample distribution split 1")
    sns.histplot(
        srs_second_part,
        ax=axes[1],
        kde=True,
        stat="probability",
        **hist_kwargs,
    )
    axes[1].set(xlabel=None, ylabel=None, title="Sample distribution split 2")
    # Plot scatter plot.
    axes[2].scatter(srs, srs.shift(lag), **scatter_kwargs)
    axes[2].set(xlabel="Values", ylabel="Values with lag={}".format(lag))
    axes[2].axis("equal")
    axes[2].set_title("Scatter-plot with lag={}".format(lag))


# #############################################################################
# Correlation-type plots
# #############################################################################


def plot_heatmap(
    corr_df: pd.core.frame.DataFrame,
    mode: Optional[str] = None,
    annot: Union[bool, str] = "auto",
    figsize: Optional[Tuple[int, int]] = None,
    title: Optional[str] = None,
    vmin: float = -1.0,
    vmax: float = 1.0,
    ax: Optional[mpl.axes.Axes] = None,
) -> None:
    """
    Plot a heatmap for a corr / cov df.

    :param corr_df: df to plot a heatmap
    :param mode: "heatmap_semitriangle", "heatmap" or "clustermap"
    :param annot: determines whether to use annotations
    :param figsize: if nothing specified, basic (20,5) used
    :param title: title for the plot
    :param vmin: minimum value to anchor the colormap
    :param vmax: maximum value to anchor the colormap
    :param ax: axes in which to draw the plot
    """
    figsize = figsize or FIG_SIZE
    # Sanity check.
    if corr_df.empty:
        _LOG.warning("Can't plot heatmap for empty `corr_df`")
        return
    if corr_df.shape[0] > 20:
        _LOG.warning("The corr_df.shape[0]='%s' > 20", corr_df.shape[0])
        figsize = (figsize[0], figsize[0])
    if np.all(np.isnan(corr_df)):
        _LOG.warning(
            "Can't plot heatmap with only nans:\n%s", corr_df.to_string()
        )
        return
    #
    if annot == "auto":
        annot = corr_df.shape[0] < 10
    # Generate a custom diverging colormap.
    cmap = _get_heatmap_colormap()
    mode = mode or "heatmap"
    if mode in ("heatmap", "heatmap_semitriangle"):
        # Set up the matplotlib figure.
        if ax is None:
            _, ax = plt.subplots(figsize=figsize)
        mask = _get_heatmap_mask(corr_df, mode)
        sns.heatmap(
            corr_df,
            cmap=cmap,
            vmin=vmin,
            vmax=vmax,
            # Use correct aspect ratio.
            square=True,
            annot=annot,
            fmt=".2f",
            cbar_kws={
                "shrink": 0.5,
                "location": "left",
                "use_gridspec": False,
                "pad": 0.03,
            },
            mask=mask,
            ax=ax,
        )
        ax.set_title(title)
    elif mode == "clustermap":
        dbg.dassert_is(ax, None)
        g = sns.clustermap(
            corr_df,
            cmap=cmap,
            vmin=vmin,
            vmax=vmax,
            square=True,
            annot=annot,
            figsize=figsize,
        )
        g.ax_heatmap.set_title(title)
    else:
        raise RuntimeError("Invalid mode='%s'" % mode)
    ax.tick_params(axis="y", labelright=True, labelleft=False, labelrotation=0)


# TODO(gp): Add an option to mask out the correlation with low pvalues
# http://stackoverflow.com/questions/24432101/correlation-coefficients-and-p-values-for-all-pairs-of-rows-of-a-matrix
def plot_correlation_matrix(
    df: pd.core.frame.DataFrame,
    mode: Optional[str] = None,
    annot: Union[bool, str] = False,
    figsize: Optional[Tuple[int, int]] = None,
    title: Optional[str] = None,
    method: Optional[str] = None,
    min_periods: Optional[int] = None,
    ax: Optional[mpl.axes.Axes] = None,
) -> pd.core.frame.DataFrame:
    """
    Compute correlation matrix and plot its heatmap.

    :param df: Df to compute correlation matrix and plot a heatmap
    :param mode: "heatmap_semitriangle", "heatmap" or "clustermap"
    :param annot: determines whether to use annotations
    :param figsize: if nothing specified, basic (20,5) used
    :param title: title for the plot
    :param method: "pearson", "kendall", "spearman" or callable method of correlation
    :param min_periods: minimum number of observations required per pair of columns to have
        a valid result; currently only available for Pearson and Spearman correlation
    """
    if df.empty:
        _LOG.warning("Skipping correlation matrix since `df` is empty")
        return None
    # Compute the correlation matrix.
    method = method or "pearson"
    corr_df = df.corr(method=method, min_periods=min_periods)
    # Plot heatmap.
    plot_heatmap(
        corr_df,
        mode=mode,
        annot=annot,
        figsize=figsize,
        title=title,
        vmin=-1.0,
        vmax=1.0,
        ax=ax,
    )
    return corr_df


def display_corr_df(df: pd.core.frame.DataFrame) -> None:
    """
    Display a correlation df with values with 2 decimal places.
    """
    if df is not None:
        df_tmp = df.applymap(lambda x: "%.2f" % x)
        cexplo.display_df(df_tmp)
    else:
        _LOG.warning("Can't display correlation df since it is None")


def compute_linkage(df: pd.DataFrame, method: Optional[str] = None) -> np.ndarray:
    """
    Perform hierarchical clustering.

    Linkage methods available in the official documentation:
    https://docs.scipy.org/doc/scipy/reference/generated/scipy.cluster.hierarchy.linkage.html

    :param df: input dataframe with columns as series
    :method: distance calculation method
    :returns: hierarchical clustering encoded as a linkage matrix
    """
    method = method or "average"
    corr = df.corr()
    return schier.linkage(corr, method=method)


def select_series_to_keep(df_corr: pd.DataFrame, threshold: float) -> List[str]:
    """
    Select correlate series to keep.

    Iterate through the correlation dataframe by picking the time series that has
    the largest number of coefficients above the correlation threshold. If there
    are multiple such time series, pick the first one i.e. with the min index.
    Next, take all the time series that have correlation above the threshold
    with the selected one and drop them from the correlation matrix.
    Continue the process on the remaining subset matrix until all of the time series
    in the remaining matrix have a correlation below the threshold. At this point,
    stop the process and return the list of time series in the remaining matrix.

    :param df_corr: dataframe with time series correlations
    :param threshold: correlation threshold to remove time series
    :returns: list of series to remove
    """
    corr = df_corr.copy()
    # Fill diag with 0 to ensure that the correlations of time series with themselves
    # (i.e. 1.0) are not selected when coefficients compared to the threshold.
    np.fill_diagonal(corr.values, 0)
    while True:
        subset_corr = corr[abs(corr) > threshold]
        if subset_corr.isnull().values.all():
            return list(subset_corr.columns.values)
        else:
            column_to_keep = (
                subset_corr[abs(subset_corr) > threshold].notnull().sum().idxmax()
            )
            columns_to_remove = subset_corr[
                subset_corr[column_to_keep].notnull()
            ].index
            corr = subset_corr.drop(columns_to_remove).drop(
                columns_to_remove, axis=1
            )


def cluster_and_select(
    df: pd.DataFrame,
    num_clust: int,
    corr_thr: float = 0.8,
    show_corr_plots: bool = True,
    show_dendogram: bool = True,
    method: Optional[str] = None,
) -> Optional[Dict[str, float]]:
    """
    Select a subset of time series, using clustering and correlation approach.

    Cluster time series using hierarchical clustering algorithm defined by
    the linkage matrix. We use compute_linkage() function to compute linkage
    matrix with the default 'average' method (or the method specified in the input).
    Once the clusters are formed and each time series is assigned to a
    specific cluster, the correlations amongst time series produced
    for every such cluster. The correlation matrix is then passed to
    select_series_to_remove() method, which returns the list of highly
    correlated time series within the cluster (above the threshold specified)
    that are removed from the total list of time series to consider.
    Once the function iterated over every cluster and removed from the
    original list of time series, it returns the reduced list of time series
    with the equivalent amount of information that can be used to consider
    for further analysis. The function also produces dendogram of clustered
    time series along with correlation plots at different stages of execution.

    :param df: input dataframe with columns as time series
    :param num_clust: number of clusters to compute
    :param corr_thr: correlation threshold
    :param show_corr_plots: bool whether to show correlation plots or not
    :param show_dendogram: bool whether to show original clustering dendogram
    :param method: distance calculation method
    :returns: list of names of series to keep
    """
    method = method or "average"
    df = df.drop(df.columns[df.nunique() == 1], axis=1)
    if df.shape[1] < 2:
        _LOG.warning("Skipping correlation matrix since df is %s", str(df.shape))
        return
    # Cluster the time series.
    z_linkage = compute_linkage(df, method=method)
    clusters = schier.fcluster(z_linkage, num_clust, criterion="maxclust")
    series_to_keep = []
    dict_series_to_keep = {}
    df_name_clust = pd.DataFrame(
        {"name": list(df.columns.values), "cluster": clusters}
    )
    # Plot the dendogram of clustered series.
    if show_dendogram:
        plot_dendrogram(df, method=method)
    # Plot the correlation heatmap for each cluster and drop highly correlated ts.
    for cluster_name, cluster_series in df_name_clust.groupby("cluster"):
        names = list(cluster_series["name"])
        cluster_subset = df[names]
        cluster_corr = cluster_subset.corr()
        if show_corr_plots:
            plot_heatmap(cluster_corr)
            plt.show()
        original = set(names.copy())
        # Remove series that have correlation above the threshold specified.
        remaining_series = select_series_to_keep(cluster_corr, corr_thr)
        series_to_keep = series_to_keep + remaining_series
        dict_series_to_keep[cluster_name] = remaining_series
        plt.show()
        _LOG.info("Current cluster is %s", cluster_name)
        _LOG.info("Original series in cluster is %s", list(original))
        _LOG.info("Series to keep in cluster is %s", remaining_series)
    # Print the final list of series to keep.
    _LOG.info("Final number of selected time series is %s", len(series_to_keep))
    _LOG.info("Series to keep are: %s", series_to_keep)
    return dict_series_to_keep


def plot_dendrogram(
    df: pd.core.frame.DataFrame,
    method: Optional[str] = None,
    figsize: Optional[Tuple[int, int]] = None,
    ax: Optional[mpl.axes.Axes] = None,
    **kwargs: Any,
) -> None:
    """
    Plot a dendrogram.

    A dendrogram is a diagram representing a tree.

    :param df: df to plot a heatmap
    :param method: str distance calculation method
    :param figsize: if nothing specified, basic (20,5) used
    :param kwargs: kwargs for `sp.cluster.hierarchy.dendrogram`
    """
    # Look at:
    # ~/.conda/envs/root_longman_20150820/lib/python2.7/site-packages/seaborn/matrix.py
    # https://joernhees.de/blog/2015/08/26/scipy-hierarchical-clustering-and-dendrogram-tutorial/
    # Drop constant columns.
    method = method or "average"
    constant_cols = df.columns[(df.diff().iloc[1:] == 0).all()]
    if not constant_cols.empty:
        _LOG.warning("Excluding constant columns: %s", constant_cols.tolist())
        df = df.drop(columns=constant_cols)
    if df.shape[1] < 2:
        _LOG.warning("Skipping correlation matrix since df is %s", str(df.shape))
        return
    z_linkage = compute_linkage(df, method=method)
    if not {"leaf_rotation", "orientation"}.intersection(kwargs):
        kwargs["leaf_rotation"] = 90
    ax = ax or plt.gca()
    sp.cluster.hierarchy.dendrogram(
        z_linkage,
        labels=df.columns.tolist(),
        ax=ax,
        **kwargs,
    )
    figsize = figsize or FIG_SIZE
    ax.get_figure().set_size_inches(figsize)
    ax.set_title("Hierarchical Clustering Dendrogram")
    ax.set_ylabel("Distance")


def plot_corr_over_time(
    corr_df: pd.core.frame.DataFrame,
    mode: Optional[str] = None,
    annot: bool = False,
    num_cols: int = 4,
) -> None:
    """
    Plot correlation over time.
    """
    mode = mode or "heatmap"
    timestamps = corr_df.index.get_level_values(0).unique()
    if len(timestamps) > 20:
        _LOG.warning("The first level of index length='%s' > 20", len(timestamps))
    # Get the axes.
    fig, axes = get_multiple_plots(
        len(timestamps), num_cols=num_cols, y_scale=4, sharex=True, sharey=True
    )
    # Add color map bar on the side.
    cbar_ax = fig.add_axes([0.91, 0.3, 0.03, 0.4])
    cmap = _get_heatmap_colormap()
    for i, dt in enumerate(timestamps):
        corr_tmp = corr_df.loc[dt]
        # Generate a mask for the upper triangle.
        mask = _get_heatmap_mask(corr_tmp, mode)
        # Plot.
        sns.heatmap(
            corr_tmp,
            cmap=cmap,
            cbar=i == 0,
            cbar_ax=None if i else cbar_ax,
            vmin=-1,
            vmax=1,
            square=True,
            annot=annot,
            fmt=".2f",
            linewidths=0.5,
            mask=mask,
            # cbar_kws={"shrink": .5},
            ax=axes[i],
        )
        axes[i].set_title(timestamps[i])


class PCA:
    def __init__(self, mode: str, **kwargs: Any):
        if mode == "standard":
            self.pca = sdecom.PCA(**kwargs)
        elif mode == "incremental":
            self.pca = sdecom.IncrementalPCA(**kwargs)
        else:
            raise ValueError("Invalid mode='%s'" % mode)

    def plot_components(
        self,
        num_components: Optional[int] = None,
        num_cols: int = 4,
        y_scale: Optional[float] = None,
        axes: Optional[List[mpl.axes.Axes]] = None,
    ) -> None:
        """
        Plot principal components.

        :param num_components: number of top components to plot
        :param num_cols: number of columns to use in the subplot
        """
        suvali.check_is_fitted(self.pca)
        pcs = pd.DataFrame(self.pca.components_)
        max_pcs = self.pca.components_.shape[0]
        num_components = self._get_num_pcs_to_plot(num_components, max_pcs)
        _LOG.info(
            f"Plotting the first {num_components} components out of {max_pcs}"
        )
        if axes is None:
            _, axes = get_multiple_plots(
                num_components,
                num_cols=num_cols,
                y_scale=y_scale,
                sharex=True,
                sharey=True,
            )
            plt.suptitle("Principal components")
        else:
            dbg.dassert_eq(len(axes), num_components)
        for i in range(num_components):
            pc = pcs.iloc[i, :]
            pc.plot(
                kind="barh", ax=axes[i], title="PC%s" % i, edgecolor="tab:blue"
            )

    def plot_explained_variance(
        self,
        ax: Optional[mpl.axes.Axes] = None,
    ) -> None:
<<<<<<< HEAD
        ax = ax or plt.gca()
        suvali.check_is_fitted(self.pca)
=======
        if ax is None:
            _, ax = plt.subplots()
        skluv.check_is_fitted(self.pca)
>>>>>>> d3e615c7
        explained_variance_ratio = pd.Series(self.pca.explained_variance_ratio_)
        eigenvals = pd.Series(self.pca.explained_variance_)
        # Plot explained variance.
        explained_variance_ratio.cumsum().plot(
            title="Explained variance ratio", lw=5, ylim=(0, 1), ax=ax
        )
        (eigenvals / eigenvals.max()).plot(color="g", kind="bar", rot=0, ax=ax)

    def fit(self, X: pd.DataFrame, standardize: bool = False) -> _PCA_TYPE:
        if standardize:
            X = (X - X.mean()) / X.std()
        return self.pca.fit(X)

    @staticmethod
    def _get_num_pcs_to_plot(num_pcs_to_plot: Optional[int], max_pcs: int) -> int:
        """
        Get the number of principal components to cplott.
        """
        if num_pcs_to_plot is None:
            num_pcs_to_plot = max_pcs
            _LOG.warning("Plotting all %s components", num_pcs_to_plot)
        else:
            if num_pcs_to_plot > max_pcs:
                _LOG.warning(
                    "Overall number of components is less than requested"
                )
                num_pcs_to_plot = max_pcs
        dbg.dassert_lte(1, num_pcs_to_plot)
        return num_pcs_to_plot


def _get_heatmap_mask(corr: pd.DataFrame, mode: str) -> np.ndarray:
    if mode == "heatmap_semitriangle":
        # Generate a mask for the upper triangle.
        mask = np.zeros_like(corr, dtype=np.bool)
        mask[np.triu_indices_from(mask)] = True
    elif mode == "heatmap":
        mask = None
    else:
        raise ValueError("Invalid mode='%s'" % mode)
    return mask


def _get_heatmap_colormap() -> mcolor.LinearSegmentedColormap:
    """
    Generate a custom diverging colormap useful for heatmaps.
    """
    cmap = sns.diverging_palette(220, 10, as_cmap=True)
    return cmap


# #############################################################################
# Eval metrics plots
# #############################################################################


def plot_confusion_heatmap(
    y_true: Union[List[Union[float, int]], np.array],
    y_pred: Union[List[Union[float, int]], np.array],
    return_results: bool = False,
    axes: Optional[List[mpl.axes.Axes]] = None,
) -> Any:
    """
    Construct and plot a heatmap for a confusion matrix of fact and prediction.

    :param y_true: true values
    :param y_pred: predictions
    :param return_results: determines whether to return result dataframes
    """
    confusion = smetri.confusion_matrix(y_true, y_pred)
    labels = set(list(y_true))
    df_out = pd.DataFrame(confusion, index=labels, columns=labels)
    df_out_percentage = df_out.apply(lambda x: x / x.sum(), axis=1)
    if axes is None:
        _, axes = plt.subplots(figsize=(FIG_SIZE), ncols=2)
    plot_heatmap(
        df_out,
        mode="heatmap",
        vmin=df_out.min().min(),
        vmax=df_out.max().max(),
        ax=axes[0],
    )
    plot_heatmap(
        df_out_percentage,
        mode="heatmap",
        vmin=df_out_percentage.min().min(),
        vmax=df_out_percentage.max().max(),
        ax=axes[1],
    )
    if return_results:
        return df_out, df_out_percentage
    return None


def multipletests_plot(
    pvals: pd.Series,
    threshold: float,
    adj_pvals: Optional[Union[pd.Series, pd.DataFrame]] = None,
    num_cols: Optional[int] = None,
    method: Optional[str] = None,
    suptitle: Optional[str] = None,
    axes: Optional[List[mpl.axes.Axes]] = None,
    **kwargs: Any,
) -> None:
    """
    Plot adjusted p-values and pass/fail threshold.

    :param pvals: unadjusted p-values
    :param threshold: threshold for adjusted p-values separating accepted and
        rejected hypotheses, e.g., "FWER", or family-wise error rate
    :param adj_pvals: adjusted p-values, if provided, will be used instead
        calculating inside the function
    :param num_cols: number of columns in multiplotting
    :param method: method for performing p-value adjustment, e.g., "fdr_bh"
    :param suptitle: overall title of all plots
    """
    if adj_pvals is None:
        pval_series = pvals.dropna().sort_values().reset_index(drop=True)
        adj_pvals = cstati.multipletests(pval_series, method=method).to_frame()
    else:
        pval_series = pvals.dropna()
        if isinstance(adj_pvals, pd.Series):
            adj_pvals = adj_pvals.to_frame()
    num_cols = num_cols or 1
    adj_pvals = adj_pvals.dropna(axis=1, how="all")
    if axes is None:
        _, axes = get_multiple_plots(
            adj_pvals.shape[1],
            num_cols=num_cols,
            sharex=False,
            sharey=True,
            y_scale=5,
        )
        if not isinstance(axes, np.ndarray):
            axes = [axes]
        plt.suptitle(suptitle, x=0.5105, y=1.01, fontsize=15)
    for i, col in enumerate(adj_pvals.columns):
        mask = adj_pvals[col].notna()
        adj_pval = adj_pvals.loc[mask, col].sort_values().reset_index(drop=True)
        axes[i].plot(
            pval_series.loc[mask].sort_values().reset_index(drop=True),
            label="pvals",
            **kwargs,
        )
        axes[i].plot(adj_pval, label="adj pvals", **kwargs)
        # Show min adj p-val in text.
        min_adj_pval = adj_pval.iloc[0]
        axes[i].text(0.1, 0.7, "adj pval=%.3f" % min_adj_pval, fontsize=20)
        axes[i].text(
            0.1,
            0.6,
            weight="bold",
            fontsize=20,
            **(
                {"s": "PASS", "color": "g"}
                if min_adj_pval <= threshold
                else {"s": "FAIL", "color": "r"}
            ),
        )
        axes[i].set_title(col)
        axes[i].axhline(threshold, ls="--", c="k")
        axes[i].set_ylim(0, 1)
        axes[i].legend()


# #############################################################################
# Model evaluation
# #############################################################################


def plot_cumulative_returns(
    cumulative_rets: pd.Series,
    mode: str,
    unit: str = "ratio",
    benchmark_series: Optional[pd.Series] = None,
    title_suffix: Optional[str] = None,
    ax: Optional[mpl.axes.Axes] = None,
    plot_zero_line: bool = True,
    events: Optional[List[Tuple[str, Optional[str]]]] = None,
) -> None:
    """
    Plot cumulative returns.

    :param cumulative_rets: log or pct cumulative returns
    :param mode: log or pct, used to choose plot title
    :param unit: "ratio", "%" or "bps", both input series are rescaled
        appropriately
    :param benchmark_series: additional series to plot
    :param title_suffix: suffix added to the title
    :param ax: axes
    :param plot_zero_line: whether to plot horizontal line at 0
    :param events: list of tuples with dates and labels to point out on the plot
    """
    title_suffix = title_suffix or ""
    scale_coeff = _choose_scaling_coefficient(unit)
    cumulative_rets = cumulative_rets * scale_coeff
    #
    if mode == "log":
        title = "Cumulative log returns"
    elif mode == "pct":
        title = "Cumulative returns"
    else:
        raise ValueError("Invalid mode='%s'" % mode)
    label = str(cumulative_rets.name) or "returns"
    #
    ax = cumulative_rets.plot(ax=ax, title=f"{title}{title_suffix}", label=label)
    if benchmark_series is not None:
        benchmark_series = benchmark_series.loc[
            cumulative_rets.index[0] : cumulative_rets.index[-1]
        ]
        benchmark_series = benchmark_series * scale_coeff
        bs_label = benchmark_series.name or "benchmark_series"
        benchmark_series.plot(ax=ax, label=bs_label, color="grey")
    if plot_zero_line:
        ax.axhline(0, linestyle="--", linewidth=0.8, color="black")
    _maybe_add_events(ax=ax, events=events)
    ax.set_ylabel(unit)
    ax.legend()
    ax.autoscale()


def plot_rolling_annualized_volatility(
    srs: pd.Series,
    tau: float,
    min_periods: Optional[int] = None,
    min_depth: int = 1,
    max_depth: int = 1,
    p_moment: float = 2,
    unit: str = "ratio",
    trim_index: Optional[bool] = False,
    ax: Optional[mpl.axes.Axes] = None,
    events: Optional[List[Tuple[str, Optional[str]]]] = None,
) -> None:
    """
    Plot rolling annualized volatility.

    :param srs: input series
    :param tau: argument as for csigna.compute_rolling_std
    :param min_periods: argument as for csigna.compute_rolling_std
    :param min_depth: argument as for csigna.compute_rolling_std
    :param max_depth: argument as for csigna.compute_rolling_std
    :param p_moment: argument as for csigna.compute_rolling_std
    :param unit: "ratio", "%" or "bps" scaling coefficient
        "Exchange:Kibot_symbol"
        "Exchange:Exchange_symbol"
    :param trim_index: start plot at original index if True
    :param ax: axes
    :param events: list of tuples with dates and labels to point out on the plot
    """
    min_periods = min_periods or tau
    srs = hdataf.apply_nan_mode(srs, mode="fill_with_zero")
    # Calculate rolling volatility.
    rolling_volatility = csigna.compute_rolling_std(
        srs, tau, min_periods, min_depth, max_depth, p_moment
    )
    # Annualize rolling volatility.
    ppy = hdataf.infer_sampling_points_per_year(srs)
    annualized_rolling_volatility = np.sqrt(ppy) * rolling_volatility
    # Remove leading `NaNs`.
    first_valid_index = annualized_rolling_volatility.first_valid_index()
    annualized_rolling_volatility = annualized_rolling_volatility.loc[
        first_valid_index:
    ]
    # Rescale according to desired output units.
    scale_coeff = _choose_scaling_coefficient(unit)
    annualized_rolling_volatility *= scale_coeff
    # Calculate whole-period target volatility.
    annualized_volatility = cfinan.compute_annualized_volatility(srs)
    annualized_volatility *= scale_coeff
    # Plot.
    ax = ax or plt.gca()
    ax.plot(
        annualized_rolling_volatility,
        label="annualized rolling volatility",
    )
    ax.axhline(
        annualized_volatility,
        linestyle="--",
        linewidth=2,
        color="green",
        label="average annualized volatility",
    )
    ax.axhline(0, linewidth=0.8, color="black")
    _maybe_add_events(ax=ax, events=events)
    ax.set_title(f"Annualized rolling volatility ({unit})")
    # Start plot from original index if specified.
    if not trim_index:
        ax.set_xlim([min(srs.index), max(srs.index)])
    else:
        ax.set_xlim(
            annualized_rolling_volatility.index[0],
            annualized_rolling_volatility.index[-1],
        )
    ax.set_ylabel(unit)
    ax.set_xlabel("period")
    ax.legend()


def plot_rolling_annualized_sharpe_ratio(
    srs: pd.Series,
    tau: float,
    min_depth: int = 1,
    max_depth: int = 1,
    p_moment: float = 2,
    ci: float = 0.95,
    title_suffix: Optional[str] = None,
    trim_index: Optional[bool] = False,
    ax: Optional[mpl.axes.Axes] = None,
    events: Optional[List[Tuple[str, Optional[str]]]] = None,
) -> None:
    """
    Plot rolling annualized Sharpe ratio.

    :param srs: input series
    :param tau: argument as for csigna.compute_smooth_moving_average
    :param min_depth: argument as for csigna.compute_smooth_moving_average
    :param max_depth: argument as for csigna.compute_smooth_moving_average
    :param p_moment: argument as for csigna.compute_smooth_moving_average
    :param ci: confidence interval
    :param title_suffix: suffix added to the title
    :param trim_index: start plot at original index if True
    :param ax: axes
    :param events: list of tuples with dates and labels to point out on the plot
    """
    title_suffix = title_suffix or ""
    srs = hdataf.apply_nan_mode(srs, mode="fill_with_zero")
    min_periods = tau * max_depth
    rolling_sharpe = csigna.compute_rolling_annualized_sharpe_ratio(
        srs,
        tau,
        min_periods=min_periods,
        min_depth=min_depth,
        max_depth=max_depth,
        p_moment=p_moment,
    )
    # Remove leading `NaNs`.
    first_valid_index = rolling_sharpe.first_valid_index()
    rolling_sharpe = rolling_sharpe.loc[first_valid_index:]
    # Prepare for plotting SE band.
    z = sp.stats.norm.ppf((1 - ci) / 2)
    rolling_sharpe["sr-z*se"] = (
        rolling_sharpe["annualized_SR"] + z * rolling_sharpe["annualized_SE(SR)"]
    )
    rolling_sharpe["sr+z*se"] = (
        rolling_sharpe["annualized_SR"] - z * rolling_sharpe["annualized_SE(SR)"]
    )
    # Plot.
    ax = rolling_sharpe["annualized_SR"].plot(
        ax=ax, title=f"Annualized rolling Sharpe ratio{title_suffix}", label="SR"
    )
    ax.fill_between(
        rolling_sharpe.index,
        rolling_sharpe["sr-z*se"],
        rolling_sharpe["sr+z*se"],
        alpha=0.4,
        label=f"{100*ci:.2f}% confidence interval",
    )
    mean_sharpe_ratio = (
        rolling_sharpe["annualized_SR"]
        .replace([np.inf, -np.inf], value=np.nan)
        .mean()
    )
    ax = ax or plt.gca()
    ax.axhline(
        mean_sharpe_ratio,
        linestyle="--",
        linewidth=2,
        color="green",
        label="average SR",
    )
    ax.axhline(0, linewidth=0.8, color="black", label="0")
    _maybe_add_events(ax=ax, events=events)
    # Start plot from original index if specified.
    if not trim_index:
        ax.set_xlim([min(srs.index), max(srs.index)])
    ax.set_ylabel("annualized SR")
    ax.legend()


def plot_yearly_barplot(
    log_rets: pd.Series,
    unit: str = "ratio",
    unicolor: bool = False,
    orientation: str = "vertical",
    figsize: Optional[Tuple[int, int]] = None,
    ax: Optional[mpl.axes.Axes] = None,
) -> None:
    """
    Plot a barplot of log returns statistics by year.

    :param log_rets: input series of log returns
    :param unit: "ratio", "%" or "bps" scaling coefficient
    :param unicolor: if True, plot all bars in neutral blue color
    :param orientation: vertical or horizontal bars
    :param figsize: size of plot
    :param ax: axes
    """
    scale_coeff = _choose_scaling_coefficient(unit)
    yearly_log_returns = log_rets.resample("Y").sum()
    yearly_pct_returns = cfinan.convert_log_rets_to_pct_rets(yearly_log_returns)
    yearly_returns = yearly_pct_returns * scale_coeff
    yearly_returns.index = yearly_returns.index.year
    ax = ax or plt.gca()
    plot_barplot(
        yearly_returns,
        annotation_mode="value",
        orientation=orientation,
        title=f"Annual returns ({unit})",
        unicolor=unicolor,
        ax=ax,
        figsize=figsize,
    )
    if orientation == "vertical":
        xlabel = "year"
        ylabel = unit
    elif orientation == "horizontal":
        xlabel = unit
        ylabel = "year"
    else:
        raise ValueError("Invalid orientation='%s'" % orientation)
    ax.set_xlabel(xlabel)
    ax.set_ylabel(ylabel)


def plot_monthly_heatmap(
    log_rets: pd.Series, unit: str = "ratio", ax: Optional[mpl.axes.Axes] = None
) -> None:
    """
    Plot a heatmap of log returns statistics by year and month.

    :param log_rets: input series of log returns
    :param unit: "ratio", `%` or "bps" scaling coefficient
    :param ax: axes
    """
    scale_coeff = _choose_scaling_coefficient(unit)
    ax = ax or plt.gca()
    monthly_pct_spread = _calculate_year_to_month_spread(log_rets)
    monthly_spread = monthly_pct_spread * scale_coeff
    cmap = sns.diverging_palette(10, 133, as_cmap=True)
    sns.heatmap(monthly_spread, center=0, cmap=cmap, annot=True, fmt=".2f", ax=ax)
    ax.set_title(f"Monthly returns ({unit})")
    ax.tick_params(axis="y", rotation=0)


def plot_pnl(
    pnls: Dict[int, pd.Series],
    title: Optional[str] = None,
    colormap: Optional[_COLORMAP] = None,
    figsize: Optional[Tuple[int]] = None,
    start_date: Optional[Union[str, pd.Timestamp]] = None,
    end_date: Optional[Union[str, pd.Timestamp]] = None,
    nan_mode: Optional[str] = None,
    xlabel: Optional[str] = None,
    ylabel: Optional[str] = None,
    ax: Optional[mpl.axes.Axes] = None,
) -> None:
    """
    Plot pnls for dict of pnl time series.

    :param pnls: dict of pnl time series
    :param title: plot title
    :param colormap: matplotlib colormap name
    :param figsize: size of plot
    :param start_date: left limit value of the X axis
    :param end_date: right limit value of the X axis
    :param nan_mode: argument for hdataf.apply_nan_mode()
    :param xlabel: label of the X axis
    :param ylabel: label of the Y axis
    :param ax: axes
    """
    title = title or ""
    colormap = colormap or "rainbow"
    nan_mode = nan_mode or "drop"
    xlabel = xlabel or None
    ylabel = ylabel or None
    fstr = "{col} (SR={sr})"
    ax = ax or plt.gca()
    #
    pnls_notna = {}
    empty_srs = []
    for key, srs in pnls.items():
        srs = hdataf.apply_nan_mode(srs, mode=nan_mode)
        if srs.dropna().empty:
            empty_srs.append(key)
        else:
            pnls_notna[key] = srs
    if empty_srs:
        _LOG.warning(
            "Empty input series were dropped: '%s'",
            ", ".join([str(x) for x in empty_srs]),
        )
    df_plot = pd.concat(pnls_notna, axis=1)
    # Compute sharpe ratio for every time series.
    sharpe_ratio = {
        key: cstati.compute_annualized_sharpe_ratio(srs)
        for key, srs in pnls.items()
    }
    sharpe_ratio = pd.Series(sharpe_ratio)
    sharpe_cols = [
        [round(sr, 1), df_plot.columns[i]] for i, sr in enumerate(sharpe_ratio)
    ]
    # Change column names and order to column names with sharpe ratio.
    df_plot.columns = [
        fstr.format(col=str(item[1]), sr=str(item[0])) for item in sharpe_cols
    ]
    sharpe_cols = sorted(sharpe_cols, key=lambda x: x[0], reverse=True)
    sorted_names = [
        fstr.format(col=str(item[1]), sr=str(item[0])) for item in sharpe_cols
    ]
    df_plot = df_plot.reindex(sorted_names, axis=1)
    # Plotting the dataframe without dropping `NaN`s in each column results in
    # a missing line for some of the pnls. To avoid it, plot by column.
    cmap = mpl.cm.get_cmap(colormap)
    colors = np.linspace(0, 1, df_plot.shape[1])
    colors = [cmap(c) for c in colors]
    for color, col in zip(colors, df_plot.columns):
        df_plot[col].cumsum().dropna().plot(ax=ax, color=color, figsize=figsize)
    # Setting fixed borders of x-axis.
    left_lim = start_date or min(df_plot.index)
    right_lim = end_date or max(df_plot.index)
    ax.set_xlim([left_lim, right_lim])
    # Formatting.
    ax.set_title(title, fontsize=20)
    ax.set_ylabel(ylabel, fontsize=20)
    ax.set_xlabel(xlabel, fontsize=20)
    ax.legend(prop=dict(size=13), loc="upper left")


def plot_drawdown(
    log_rets: pd.Series,
    ylim: Optional[str] = None,
    unit: str = "%",
    title_suffix: Optional[str] = None,
    ax: Optional[mpl.axes.Axes] = None,
    events: Optional[List[Tuple[str, Optional[str]]]] = None,
) -> None:
    """
    Plot drawdown.

    :param log_rets: log returns
    :param ylim: either "fixed", "scalable" or None. default is None corresponds
        to "scalable". If y_lim is set to "fixed", the axes limit relies on units
        with possible values of -1 for "ratio", -100 for "%" and -10000 for "bps"
    :param unit: `ratio`, `%`, input series is rescaled appropriately
    :param title_suffix: suffix added to the title
    :param ax: axes
    :param events: list of tuples with dates and labels to point out on the plot
    """
    ylim = ylim or "scalable"
    title_suffix = title_suffix or ""
    scale_coeff = _choose_scaling_coefficient(unit)
    drawdown = -scale_coeff * cfinan.compute_perc_loss_from_high_water_mark(log_rets)
    label = drawdown.name or "drawdown"
    title = f"Drawdown ({unit})"
    ax = ax or plt.gca()
    drawdown.plot(ax=ax, label="_nolegend_", color="b", linewidth=3.5)
    drawdown.plot.area(
        ax=ax, title=f"{title}{title_suffix}", label=label, color="b", alpha=0.3
    )
    _maybe_add_events(ax=ax, events=events)
    if ylim == "scalable":
        ax.set_ylim(top=0)
    # The drawdown is negative is either -1, -100 or -10000 according to units.
    elif ylim == "fixed":
        ax.set_ylim(bottom=-scale_coeff, top=0)
    else:
        raise ValueError("Invalid bottom ylim='%s'" % ylim)
    ax.set_ylabel(unit)
    ax.legend()


def plot_holdings(
    holdings: pd.Series,
    unit: str = "ratio",
    ax: Optional[mpl.axes.Axes] = None,
    events: Optional[List[Tuple[str, Optional[str]]]] = None,
) -> None:
    """
    Plot holdings, average holdings and average holdings by month.

    :param holdings: pnl series to plot
    :param unit: "ratio", "%" or "bps" scaling coefficient
    :param ax: axes in which to draw the plot
    :param events: list of tuples with dates and labels to point out on the plot
    """
    ax = ax or plt.gca()
    scale_coeff = _choose_scaling_coefficient(unit)
    holdings = scale_coeff * holdings
    holdings.plot(linewidth=1, ax=ax, label="holdings")
    holdings.resample("M").mean().plot(
        linewidth=2.5, ax=ax, label="average holdings by month"
    )
    ax.axhline(
        holdings.mean(),
        linestyle="--",
        color="green",
        label="average holdings, overall",
    )
    _maybe_add_events(ax=ax, events=events)
    ax.set_ylabel(unit)
    ax.legend()
    ax.set_title(f"Total holdings ({unit})")


def plot_qq(
    srs: pd.Series,
    ax: Optional[mpl.axes.Axes] = None,
    dist: Optional[str] = None,
    nan_mode: Optional[str] = None,
) -> None:
    """
    Plot ordered values against theoretical quantiles of the given
    distribution.

    :param srs: data to plot
    :param ax: axes in which to draw the plot
    :param dist: distribution name
    :param nan_mode: argument for hdataf.apply_nan_mode()
    """
    dist = dist or "norm"
    ax = ax or plt.gca()
    nan_mode = nan_mode or "drop"
    x_plot = hdataf.apply_nan_mode(srs, mode=nan_mode)
    sp.stats.probplot(x_plot, dist=dist, plot=ax)
    ax.set_title(f"{dist} probability plot")


def plot_turnover(
    positions: pd.Series,
    unit: str = "ratio",
    ax: Optional[mpl.axes.Axes] = None,
    events: Optional[List[Tuple[str, Optional[str]]]] = None,
) -> None:
    """
    Plot turnover, average turnover by month and overall average turnover.

    :param positions: series of positions to plot
    :param unit: "ratio", "%" or "bps" scaling coefficient
    :param ax: axes in which to draw the plot
    :param events: list of tuples with dates and labels to point out on the plot
    """
    ax = ax or plt.gca()
    scale_coeff = _choose_scaling_coefficient(unit)
    turnover = cfinan.compute_turnover(positions)
    turnover = scale_coeff * turnover
    turnover.plot(linewidth=1, ax=ax, label="turnover")
    turnover.resample("M").mean().plot(
        linewidth=2.5, ax=ax, label="average turnover by month"
    )
    ax.axhline(
        turnover.mean(),
        linestyle="--",
        color="green",
        label="average turnover, overall",
    )
    _maybe_add_events(ax=ax, events=events)
    ax.set_ylabel(unit)
    ax.legend()
    ax.set_title(f"Turnover ({unit})")


def plot_allocation(
    position_df: pd.DataFrame,
    config: Dict[str, Any],
    figsize: Optional[Tuple[int, int]] = None,
    ax: Optional[mpl.axes.Axes] = None,
    events: Optional[List[Tuple[str, Optional[str]]]] = None,
) -> None:
    """
    Plot position allocations over time.

    :param position_df: dataframe with position time series
    :param config: information about time series
    :param figsize: size of plot
    :param ax: axes
    :param events: list of tuples with dates and labels to point out on the plot
    """
    ax = ax or plt.gca()
    figsize = figsize or (20, 5)
    fstr = "{key} [{tag}]"
    labels = [
        fstr.format(key=str(key), tag=config[key]["tag"]) for key in config.keys()
    ]
    position_df_plot = position_df.copy()
    position_df_plot.columns = labels
    position_df_plot.plot(ax=ax, figsize=figsize)
    _maybe_add_events(ax=ax, events=events)
    ax.set_title(
        f"Portfolio allocation over time; {position_df.shape[1]} positions"
    )
    ax.set_xlabel("period")
    ax.legend()


def plot_rolling_beta(
    rets: pd.Series,
    benchmark_rets: pd.Series,
    window: int,
    nan_mode: Optional[str] = None,
    ax: Optional[mpl.axes.Axes] = None,
    events: Optional[List[Tuple[str, Optional[str]]]] = None,
    **kwargs: Any,
) -> None:
    """
    Regress returns against benchmark series and plot rolling beta.

    :param rets: returns
    :param benchmark_rets: benchmark returns
    :param window: length of the rolling window
    :param nan_mode: argument for hdataf.apply_nan_mode()
    :param ax: axis
    :param events: list of tuples with dates and labels to point out on the plot
    :param kwargs: kwargs for statsmodels.regression.rolling.RollingOLS
    """
    dbg.dassert_strictly_increasing_index(rets)
    dbg.dassert_strictly_increasing_index(benchmark_rets)
    dbg.dassert_eq(rets.index.freq, benchmark_rets.index.freq)
    # Assert that the 'rets' index is a subset of the 'benchmark_rets' index.
    dbg.dassert(rets.index.isin(benchmark_rets.index).all())
    dbg.dassert_lte(
        window,
        min(len(rets), len(benchmark_rets)),
        "`window` should not be larger than inputs' lengths.",
    )
    rets_name = rets.name
    benchmark_name = benchmark_rets.name
    dbg.dassert_ne(
        rets_name, benchmark_name, "Inputs should have different names."
    )
    nan_mode = nan_mode or "drop"
    # Combine rets and benchmark_rets in one dataframe over the intersection
    #    of their indices.
    all_rets_df = pd.concat([rets, benchmark_rets], axis=1, join="inner")
    all_rets_df.columns = [rets_name, benchmark_name]
    # Extract common index in order to keep NaN periods on the X-axis.
    common_index = all_rets_df.index
    # Apply `.dropna()` after `hdataf.apply_nan_mode` in oder to drop remaining
    #     rows with NaNs and calculate rolling beta without NaN gaps in input.
    clean_rets_df = all_rets_df.apply(hdataf.apply_nan_mode, mode=nan_mode).dropna()
    # Get copies of rets and benchmark_rets with unified indices and no NaNs.
    rets = clean_rets_df[rets_name]
    benchmark_rets = clean_rets_df[benchmark_name]
    # Calculate and plot rolling beta.
    ax = ax or plt.gca()
    benchmark_rets = sm.add_constant(benchmark_rets)
    # Calculate and plot rolling beta.
    model_rolling = srroll.RollingOLS(rets, benchmark_rets, window=window, **kwargs)
    res_rolling = model_rolling.fit()
    beta_rolling = res_rolling.params[
        benchmark_name
    ]  # pylint: disable=unsubscriptable-object
    # Return NaN periods to the rolling beta series for the plot.
    beta_rolling = beta_rolling.reindex(common_index)
    beta_rolling.plot(
        ax=ax,
        title=f"Beta with respect to {benchmark_name}",
        label="Rolling beta",
    )
    # Calculate and plot beta for the whole period.
    model_whole_period = sm.OLS(rets, benchmark_rets)
    res_whole_period = model_whole_period.fit()
    beta_whole_period = res_whole_period.params[benchmark_name]
    ax.axhline(beta_whole_period, ls="--", c="k", label="Whole-period beta")
    ax.set_xlabel("period")
    ax.set_ylabel("beta")
    _maybe_add_events(ax=ax, events=events)
    ax.legend()


def plot_rolling_correlation(
    srs1: pd.Series,
    srs2: pd.Series,
    tau: float,
    demean: bool = True,
    min_periods: int = 0,
    min_depth: int = 1,
    max_depth: int = 1,
    p_moment: float = 2,
    mode: Optional[str] = None,
    ax: Optional[mpl.axes.Axes] = None,
    events: Optional[List[Tuple[str, Optional[str]]]] = None,
    plot_zero_line: bool = True,
    ylim: Optional[str] = None,
) -> None:
    """
    Return rolling correlation between 2 series and plot rolling correlation.

    :param srs1: first series
    :param srs2: second series
    :param tau: tau correlation coefficient
    :param demean: bool demean
    :param min_periods: min periods
    :param min_depth: min depth
    :param max_depth: max depth
    :param p_moment: p moment
    :param mode: corr or zcorr
    :param ax: axis
    :param events: list of tuples with dates and labels to point out on the plot
    :param ylim: either "fixed" or "scalable" (if None). If ylim is set to "fixed",
        the y-axis limits are (-1, 1).
    """
    mode = mode or "corr"
    # Calculate and plot rolling correlation.
    ax = ax or plt.gca()
    # Calculate rolling correlation.
    if mode == "zcorr":
        roll_correlation = csigna.compute_rolling_zcorr
        title = "Z Correlation of 2 time series"
        label = "Rolling z correlation"
    elif mode == "corr":
        roll_correlation = csigna.compute_rolling_corr
        title = "Correlation of 2 time series"
        label = "Rolling correlation"
    else:
        raise ValueError("Invalid mode='%s'" % mode)
    # Calculate rolling correlation with the given mode.
    roll_corr = roll_correlation(
        srs1,
        srs2,
        tau=tau,
        demean=demean,
        min_periods=min_periods,
        min_depth=min_depth,
        max_depth=max_depth,
        p_moment=p_moment,
    )
    # Plot rolling correlation.
    roll_corr.plot(ax=ax, title=title, label=label)
    ylim = ylim or "scalable"
    if ylim == "fixed":
        ax.set_ylim(-1, 1)
    elif ylim == "scalable":
        pass
    else:
        raise ValueError("Invalid `ylim`='%s'" % ylim)
    # Calculate correlation whole period.
    whole_period = srs1.corr(srs2)
    # Plot correlation whole period.
    ax.axhline(
        whole_period,
        linewidth=0.8,
        ls="--",
        c="darkviolet",
        label="Whole-period correlation",
    )
    if plot_zero_line:
        ax.axhline(0, linewidth=0.8, color="k")
    ax.set_xlabel("period")
    ax.set_ylabel("correlation")
    _maybe_add_events(ax=ax, events=events)
    ax.legend()


def plot_sharpe_ratio_panel(
    log_rets: pd.Series,
    frequencies: Optional[List[str]] = None,
    ax: Optional[mpl.axes.Axes] = None,
) -> None:
    """
    Plot how SRs vary under resampling.

    :param log_rets: log returns
    :param frequencies: frequencies to calculate SR for
    :param ax: axis
    """
    dbg.dassert_isinstance(log_rets, pd.Series)
    frequencies = frequencies or ["B", "D", "W", "M", "Q"]
    srs_freq = pd.infer_freq(log_rets.index)
    if not srs_freq:
        _LOG.warning("Input has no frequency and it has been rescaled to 'D'")
        srs_freq = "D"
    # Resample input for assuring input frequency in calculations.
    log_rets = csigna.resample(log_rets, rule=srs_freq).sum()
    # Initiate series for Sharpe ratios of selected frequencies.
    sr_series = pd.Series([], dtype="object")
    # Initiate list for Sharpe ratios' standard errors for error bars.
    res_se = []
    # Initiate list for frequencies that do not lead to upsampling.
    valid_frequencies = []
    # Compute input frequency points per year for identifying upsampling.
    input_freq_points_per_year = hdataf.infer_sampling_points_per_year(log_rets)
    for freq in frequencies:
        freq_points_per_year = hdataf.compute_points_per_year_for_given_freq(freq)
        if freq_points_per_year > input_freq_points_per_year:
            _LOG.warning(
                "Upsampling from input freq='%s' to freq='%s' is blocked",
                srs_freq,
                freq,
            )
            continue
        resampled_log_rets = csigna.resample(log_rets, rule=freq).sum()
        if len(resampled_log_rets) == 1:
            _LOG.warning(
                "Resampling to freq='%s' is blocked because resampled series has only 1 observation",
                freq,
            )
            continue
        sr = cstati.compute_annualized_sharpe_ratio(resampled_log_rets)
        se = cstati.compute_annualized_sharpe_ratio_standard_error(
            resampled_log_rets
        )
        sr_series[freq] = sr
        res_se.append(se)
        valid_frequencies.append(freq)
    ax = ax or plt.gca()
    sr_series.plot(
        yerr=res_se, marker="o", capsize=2, ax=ax, label="Sharpe ratio"
    )
    ax.set_xticks(range(len(valid_frequencies)))
    ax.set_xticklabels(valid_frequencies)
    ax.set_xlabel("Frequencies")
    ax.legend()


def _choose_scaling_coefficient(unit: str) -> int:
    if unit == "%":
        scale_coeff = 100
    elif unit == "bps":
        scale_coeff = 10000
    elif unit == "ratio":
        scale_coeff = 1
    else:
        raise ValueError("Invalid unit='%s'" % unit)
    return scale_coeff


def _calculate_year_to_month_spread(log_rets: pd.Series) -> pd.DataFrame:
    """
    Calculate log returns statistics by year and month.

    :param log_rets: input series of log returns
    :return: dataframe of log returns with years on y-axis and
        months on x-axis
    """
    srs_name = log_rets.name or 0
    log_rets_df = pd.DataFrame(log_rets)
    log_rets_df["year"] = log_rets_df.index.year
    log_rets_df["month"] = log_rets_df.index.month
    log_rets_df.reset_index(inplace=True)
    monthly_log_returns = log_rets_df.groupby(["year", "month"])[srs_name].sum()
    monthly_pct_returns = cfinan.convert_log_rets_to_pct_rets(monthly_log_returns)
    monthly_pct_spread = monthly_pct_returns.unstack()
    monthly_pct_spread.columns = monthly_pct_spread.columns.map(
        lambda x: calendar.month_abbr[x]
    )
    return monthly_pct_spread


def _maybe_add_events(
    ax: mpl.axes.Axes, events: Optional[List[Tuple[str, Optional[str]]]]
) -> None:
    """
    Add labeled vertical lines at events' dates on a plot.

    :param ax: axes
    :param events: list of tuples with dates and labels to point out on the plot
    """
    if not events:
        return None
    colors = mcm.get_cmap("Set1")(np.linspace(0, 1, len(events)))
    for event, color in zip(events, colors):
        ax.axvline(
            x=pd.Timestamp(event[0]),
            label=event[1],
            color=color,
            linestyle="--",
        )
    return None<|MERGE_RESOLUTION|>--- conflicted
+++ resolved
@@ -1247,14 +1247,9 @@
         self,
         ax: Optional[mpl.axes.Axes] = None,
     ) -> None:
-<<<<<<< HEAD
-        ax = ax or plt.gca()
-        suvali.check_is_fitted(self.pca)
-=======
         if ax is None:
             _, ax = plt.subplots()
         skluv.check_is_fitted(self.pca)
->>>>>>> d3e615c7
         explained_variance_ratio = pd.Series(self.pca.explained_variance_ratio_)
         eigenvals = pd.Series(self.pca.explained_variance_)
         # Plot explained variance.
