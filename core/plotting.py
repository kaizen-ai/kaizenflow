--- conflicted
+++ resolved
@@ -954,12 +954,10 @@
         *args,
         **kwargs,
     )
-<<<<<<< HEAD
     if isinstance(ax, np.ndarray):
         return fig, ax.flatten()
     return fig, ax
-=======
-    return fig, ax.flatten()
+
 
 
 def plot_cumulative_returns(
@@ -1268,5 +1266,4 @@
     )
     ax.set_ylim(top=0)
     ax.set_ylabel(unit)
-    plt.legend()
->>>>>>> e583545e
+    plt.legend()