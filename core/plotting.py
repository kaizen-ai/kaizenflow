"""
Import as:

import core.plotting as plot
"""

import calendar
import logging
import math
from typing import Any, Dict, List, Optional, Tuple, Union

import matplotlib as mpl
import matplotlib.colors as mpl_col
import matplotlib.pyplot as plt
import numpy as np
import pandas as pd
import scipy as sp
import seaborn as sns
import sklearn.decomposition as skldec
import sklearn.metrics as sklmet
import sklearn.utils.validation as skluv
import statsmodels.api as sm

import core.explore as expl
import core.finance as fin
import core.signal_processing as sigp
import core.statistics as stats
import helpers.dataframe as hdf
import helpers.dbg as dbg
import helpers.list as hlist

_LOG = logging.getLogger(__name__)

_RETURNS_DICT_TYPE = Dict[str, Dict[int, pd.Series]]

_PCA_TYPE = Union[skldec.PCA, skldec.IncrementalPCA]

FIG_SIZE = (20, 5)

_DATETIME_TYPES = [
    "year",
    "month",
    "quarter",
    "weekofyear",
    "dayofweek",
    "hour",
    "minute",
    "second",
]


# #############################################################################
# General dataframe plotting helpers
# #############################################################################


def plot_non_na_cols(
    df: pd.core.frame.DataFrame,
    sort: bool = False,
    ascending: bool = True,
    max_num: Optional[int] = None,
) -> Any:
    """
    Plot a diagram describing the non-nans intervals for the columns of df.

    :param df: usual df indexed with times
    :param sort: sort the columns by number of non-nans
    :param ascending:
    :param max_num: max number of columns to plot
    """
    # Check that there are no repeated columns.
    # TODO(gp): dassert_no_duplicates
    dbg.dassert_eq(len(hlist.find_duplicates(df.columns.tolist())), 0)
    # Note that the plot assumes that the first column is at the bottom of the
    # Assign 1.0 to all the non-nan value.
    df = df.where(df.isnull(), 1)
    # Sort.
    if sort:
        cnt = df.sum().sort_values(ascending=not ascending)
        df = df.reindex(cnt.index.tolist(), axis=1)
    _LOG.debug("Columns=%d %s", len(df.columns), ", ".join(df.columns))
    # Limit the number of elements.
    if max_num is not None:
        _LOG.warning(
            "Plotting only %d columns instead of all %d columns",
            max_num,
            df.shape[1],
        )
        dbg.dassert_lte(1, max_num)
        if max_num > df.shape[1]:
            _LOG.warning(
                "Too many columns requested: %d > %d", max_num, df.shape[1]
            )
        df = df.iloc[:, :max_num]
    _LOG.debug("Columns=%d %s", len(df.columns), ", ".join(df.columns))
    _LOG.debug("To plot=\n%s", df.head())
    # Associate each column to a number between 1 and num_cols + 1.
    scale = pd.Series({col: idx + 1 for idx, col in enumerate(df.columns)})
    df *= scale
    num_cols = df.shape[1]
    # Heuristics to find the value of ysize.
    figsize = None
    ysize = num_cols * 0.3
    figsize = (20, ysize)
    ax = df.plot(figsize=figsize, legend=False)
    # Force all the yticks to be equal to the column names and to be visible.
    ax.set_yticks(np.arange(num_cols, 0, -1))
    ax.set_yticklabels(reversed(df.columns.tolist()))
    return ax


def plot_categories_count(
    df: pd.core.frame.DataFrame,
    category_column: str,
    figsize: Optional[Tuple[int, int]] = None,
    title: Optional[str] = None,
    label: Optional[str] = None,
) -> None:
    """
    Plot countplot of a given `category_column`.

    :param df: df to plot
    :param category_column: categorical column to subset plots by
    :param figsize: if nothing specified, basic (20,5) used
    :param title: title for the plot
    """
    if not figsize:
        figsize = FIG_SIZE
    if not label:
        label = category_column
    num_categories = df[category_column].nunique()
    if num_categories > 10:
        ylen = math.ceil(num_categories / 26) * 5
        figsize = (figsize[0], ylen)
        plt.figure(figsize=figsize)
        ax = sns.countplot(
            y=df[category_column], order=df[category_column].value_counts().index
        )
        ax.set(xlabel=f"Number of {label}s")
        ax.set(ylabel=category_column.lower())
        for p in ax.patches:
            ax.text(
                p.get_width() + 0.1,
                p.get_y() + 0.5,
                str(round((p.get_width()), 2)),
            )
    else:
        plt.figure(figsize=figsize)
        ax = sns.countplot(
            x=df[category_column], order=df[category_column].value_counts().index
        )
        ax.set(xlabel=category_column.lower())
        ax.set(ylabel=f"Number of {label}s")
        for p in ax.patches:
            ax.annotate(p.get_height(), (p.get_x() + 0.35, p.get_height() + 1))
    if not title:
        plt.title(f"Distribution by {category_column}")
    else:
        plt.title(title)
    plt.show()


# #############################################################################
# Time series plotting
# #############################################################################


def plot_timeseries(
    df: pd.core.frame.DataFrame,
    datetime_types: Optional[List[str]],
    column: str,
    ts_column: str,
) -> None:
    """
    Plot timeseries distribution by
    - "year",
    - "month",
    - "quarter",
    - "weekofyear",
    - "dayofweek",
    - "hour",
    - "second"
    unless otherwise provided by `datetime_types`.

    :param df: df to plot
    :param datetime_types: types of pd.datetime, e.g. "month", "quarter"
    :param column: distribution of which variable to represent
    :param ts_column: timeseries column
    """
    unique_rows = expl.drop_duplicates(df=df, subset=[column])
    if not datetime_types:
        datetime_types = _DATETIME_TYPES
    for datetime_type in datetime_types:
        plt.figure(figsize=FIG_SIZE)
        sns.countplot(getattr(unique_rows[ts_column].dt, datetime_type))
        plt.title(f"Distribution by {datetime_type}")
        plt.xlabel(datetime_type, fontsize=12)
        plt.ylabel(f"Quantity of {column}", fontsize=12)
        plt.show()


def plot_timeseries_per_category(
    df: pd.core.frame.DataFrame,
    datetime_types: Optional[List["str"]],
    column: str,
    ts_column: str,
    category_column: str,
    categories: Optional[List[str]] = None,
    top_n: Optional[int] = None,
    figsize: Optional[Tuple[int, int]] = None,
) -> None:
    """
    Plot distribution (where `datetime_types` has the same meaning as in
    plot_headlines) for a given list of categories.

    If `categories` param is not specified, `top_n` must be specified and plots
    will show the `top_n` most popular categories.
    :param df: df to plot
    :param datetime_types: types of pd.datetime, e.g. "month", "quarter"
    :param column: distribution of which variable to represent
    :param ts_column: timeseries column
    :param category_column: categorical column to subset plots by
    :param categories: categories to represent
    :param top_n: number of top categories to use, if categories are not specified
    """
    if not figsize:
        figsize = FIG_SIZE
    unique_rows = expl.drop_duplicates(df=df, subset=[column])
    if top_n:
        categories = (
            df[category_column].value_counts().iloc[:top_n].index.to_list()
        )
    dbg.dassert(categories, "No categories found.")
    if not datetime_types:
        datetime_types = _DATETIME_TYPES
    for datetime_type in datetime_types:
        rows = math.ceil(len(categories) / 3)
        fig, ax = plt.subplots(
            figsize=(FIG_SIZE[0], rows * 4.5),
            ncols=3,
            nrows=rows,
            constrained_layout=True,
        )
        ax = ax.flatten()
        a = iter(ax)
        for category in categories:
            j = next(a)
            # Prepare a subset of data for the current category only.
            rows_by_category = unique_rows.loc[
                unique_rows[categories] == category, :
            ]
            sns.countplot(
                getattr(rows_by_category[ts_column].dt, datetime_type), ax=j
            )
            j.set_ylabel(f"Quantity of {column}")
            j.set_xlabel(datetime_type)
            j.set_xticklabels(j.get_xticklabels(), rotation=45)
            j.set_title(category)
        fig.suptitle(f"Distribution by {datetime_type}")


def plot_cols(
    data: Union[pd.Series, pd.DataFrame],
    colormap: str = "rainbow",
    figsize: Tuple[int, int] = (20, 5),
    mode: Optional[str] = None,
) -> None:
    """
    Plot lineplot and density plot for the given series.

    :param data: data to plot
    :param colormap: preferred colors
    :param figsize: plot size
    :param mode: "renormalize" or "default"
    """
    if isinstance(data, pd.Series):
        data = data.to_frame()
    if mode is None:
        mode = "default"
    elif mode == "renormalize":
        data = data.copy()
        data /= data.std()
    else:
        raise ValueError(f"Unsupported mode `{mode}`")
    data.plot(kind="density", colormap=colormap, figsize=figsize)
    data.plot(colormap=colormap, figsize=figsize)


def plot_autocorrelation(
    signal: Union[pd.Series, pd.DataFrame],
    lags: int = 40,
    zero: bool = False,
    nan_mode: str = "conservative",
    title_prefix: Optional[str] = None,
    **kwargs: Any,
) -> None:
    """
    Plot ACF and PACF of columns.

    https://www.statsmodels.org/stable/_modules/statsmodels/graphics/tsaplots.html#plot_acf
    https://www.statsmodels.org/stable/_modules/statsmodels/tsa/stattools.html#acf
    """
    if isinstance(signal, pd.Series):
        signal = signal.to_frame()
    n_rows = len(signal.columns)
    fig = plt.figure(figsize=(20, 5 * n_rows))
    if title_prefix is None:
        title_prefix = ""
    for idx, col in enumerate(signal.columns):
        if nan_mode == "conservative":
            data = signal[col].fillna(0).dropna()
        else:
            raise ValueError(f"Unsupported nan_mode `{nan_mode}`")
        ax1 = fig.add_subplot(n_rows, 2, 2 * (idx + 1) - 1)
        # Exclude lag zero so that the y-axis does not get squashed.
        acf_title = title_prefix + f"{col} autocorrelation"
        fig = sm.graphics.tsa.plot_acf(
            data, lags=lags, ax=ax1, zero=zero, title=acf_title, **kwargs
        )
        ax2 = fig.add_subplot(n_rows, 2, 2 * (idx + 1))
        pacf_title = title_prefix + f"{col} partial autocorrelation"
        fig = sm.graphics.tsa.plot_pacf(
            data, lags=lags, ax=ax2, zero=zero, title=pacf_title, **kwargs
        )


def plot_spectrum(
    signal: Union[pd.Series, pd.DataFrame],
    nan_mode: str = "conservative",
    title_prefix: Optional[str] = None,
) -> None:
    """
    Plot power spectral density and spectrogram of columns.

    PSD:
      - Estimate the power spectral density using Welch's method.
      - Related to autocorrelation via the Fourier transform (Wiener-Khinchin).
    Spectrogram:
      - From the scipy documentation of spectrogram:
        "Spectrograms can be used as a way of visualizing the change of a
         nonstationary signal's frequency content over time."
    """
    if isinstance(signal, pd.Series):
        signal = signal.to_frame()
    if title_prefix is None:
        title_prefix = ""
    n_rows = len(signal.columns)
    fig = plt.figure(figsize=(20, 5 * n_rows))
    for idx, col in enumerate(signal.columns):
        if nan_mode == "conservative":
            data = signal[col].fillna(0).dropna()
        else:
            raise ValueError(f"Unsupported nan_mode `{nan_mode}`")
        ax1 = fig.add_subplot(n_rows, 2, 2 * (idx + 1) - 1)
        f_pxx, Pxx = sp.signal.welch(data)
        ax1.semilogy(f_pxx, Pxx)
        ax1.set_title(title_prefix + f"{col} power spectral density")
        # TODO(*): Maybe put labels on a shared axis.
        # ax1.set_xlabel("Frequency")
        # ax1.set_ylabel("Power")
        ax2 = fig.add_subplot(n_rows, 2, 2 * (idx + 1))
        f_sxx, t, Sxx = sp.signal.spectrogram(data)
        ax2.pcolormesh(t, f_sxx, Sxx)
        ax2.set_title(title_prefix + f"{col} spectrogram")
        # ax2.set_ylabel("Frequency band")
        # ax2.set_xlabel("Time window")


# #############################################################################
# Correlation-type plots
# #############################################################################


def plot_heatmap(
    corr_df: pd.core.frame.DataFrame,
    mode: str,
    annot: Union[bool, str] = "auto",
    figsize: Optional[Tuple[int, int]] = None,
    title: Optional[str] = None,
    vmin: float = -1.0,
    vmax: float = 1.0,
    ax: Optional[plt.axes] = None,
) -> None:
    """
    Plot a heatmap for a corr / cov df.

    :param corr_df: df to plot a heatmap
    :param mode: "heatmap_semitriangle", "heatmap" or "clustermap"
    :param annot: determines whether to use annotations
    :param figsize: if nothing specified, basic (20,5) used
    :param title: title for the plot
    :param vmin: minimum value to anchor the colormap
    :param vmax: maximum value to anchor the colormap
    :param ax: axes in which to draw the plot
    """
    # Sanity check.
    dbg.dassert_eq(corr_df.shape[0], corr_df.shape[1])
    if corr_df.shape[0] > 20:
        _LOG.warning("The corr_df.shape[0]='%s' > 20", corr_df.shape[0])
    if corr_df.shape[0] < 2 or corr_df.shape[1] < 2:
        _LOG.warning(
            "Can't plot heatmap for corr_df with shape=%s", str(corr_df.shape)
        )
        return
    if np.all(np.isnan(corr_df)):
        _LOG.warning(
            "Can't plot heatmap with only nans:\n%s", corr_df.to_string()
        )
        return
    #
    if annot == "auto":
        annot = corr_df.shape[0] < 10
    # Generate a custom diverging colormap.
    cmap = _get_heatmap_colormap()
    if figsize is None:
        figsize = FIG_SIZE
    if mode in ("heatmap", "heatmap_semitriangle"):
        # Set up the matplotlib figure.
        if ax is None:
            _, ax = plt.subplots(figsize=figsize)
        mask = _get_heatmap_mask(corr_df, mode)
        sns.heatmap(
            corr_df,
            cmap=cmap,
            vmin=vmin,
            vmax=vmax,
            # Use correct aspect ratio.
            square=True,
            annot=annot,
            fmt=".2f",
            linewidths=0.5,
            cbar_kws={"shrink": 0.5},
            mask=mask,
            ax=ax,
        )
        ax.set_title(title)
    elif mode == "clustermap":
        dbg.dassert_is(ax, None)
        g = sns.clustermap(
            corr_df,
            cmap=cmap,
            vmin=vmin,
            vmax=vmax,
            linewidths=0.5,
            square=True,
            annot=annot,
            figsize=figsize,
        )
        g.ax_heatmap.set_title(title)
    else:
        raise RuntimeError("Invalid mode='%s'" % mode)


# TODO(gp): Add an option to mask out the correlation with low pvalues
# http://stackoverflow.com/questions/24432101/correlation-coefficients-and-p-values-for-all-pairs-of-rows-of-a-matrix
def plot_correlation_matrix(
    df: pd.core.frame.DataFrame,
    mode: str,
    annot: Union[bool, str] = False,
    figsize: Optional[Tuple[int, int]] = None,
    title: Optional[str] = None,
    method: Optional[str] = None,
    min_periods: Optional[int] = None,
) -> pd.core.frame.DataFrame:
    """
    Compute correlation matrix and plot its heatmap.

    :param df: Df to compute correlation matrix and plot a heatmap
    :param mode: "heatmap_semitriangle", "heatmap" or "clustermap"
    :param annot: determines whether to use annotations
    :param figsize: if nothing specified, basic (20,5) used
    :param title: title for the plot
    :param method: "pearson", "kendall", "spearman" or callable method of correlation
    :param min_periods: minimum number of observations required per pair of columns to have
        a valid result; currently only available for Pearson and Spearman correlation
    """
    if df.shape[1] < 2:
        _LOG.warning("Skipping correlation matrix since df is %s", str(df.shape))
        return None
    # Compute the correlation matrix.
    method = method or "pearson"
    corr_df = df.corr(method=method, min_periods=min_periods)
    # Plot heatmap.
    plot_heatmap(
        corr_df,
        mode,
        annot=annot,
        figsize=figsize,
        title=title,
        vmin=-1.0,
        vmax=1.0,
    )
    return corr_df


def display_corr_df(df: pd.core.frame.DataFrame) -> None:
    """
    Display a correlation df with values with 2 decimal places.
    """
    if df is not None:
        df_tmp = df.applymap(lambda x: "%.2f" % x)
        expl.display_df(df_tmp)
    else:
        _LOG.warning("Can't display correlation df since it is None")


def plot_dendrogram(
    df: pd.core.frame.DataFrame, figsize: Optional[Tuple[int, int]] = None
) -> None:
    """
    Plot a dendrogram.

    A dendrogram is a diagram representing a tree.
    :param df: df to plot a heatmap
    :param figsize: if nothing specified, basic (20,5) used
    """
    # Look at:
    # ~/.conda/envs/root_longman_20150820/lib/python2.7/site-packages/seaborn/matrix.py
    # https://joernhees.de/blog/2015/08/26/scipy-hierarchical-clustering-and-dendrogram-tutorial/
    if df.shape[1] < 2:
        _LOG.warning("Skipping correlation matrix since df is %s", str(df.shape))
        return
    # y = scipy.spatial.distance.pdist(df.values, 'correlation')
    y = df.corr().values
    # z = scipy.cluster.hierarchy.linkage(y, 'single')
    z = sp.cluster.hierarchy.linkage(y, "average")
    if figsize is None:
        figsize = FIG_SIZE
    _ = plt.figure(figsize=figsize)
    sp.cluster.hierarchy.dendrogram(
        z,
        labels=df.columns.tolist(),
        leaf_rotation=0,
        color_threshold=0,
        orientation="right",
    )


def plot_corr_over_time(
    corr_df: pd.core.frame.DataFrame,
    mode: str,
    annot: bool = False,
    num_cols: int = 4,
) -> None:
    """
    Plot correlation over time.
    """
    timestamps = corr_df.index.get_level_values(0).unique()
    if len(timestamps) > 20:
        _LOG.warning("The first level of index length='%s' > 20", len(timestamps))
    # Get the axes.
    fig, axes = get_multiple_plots(
        len(timestamps), num_cols=num_cols, y_scale=4, sharex=True, sharey=True
    )
    # Add color map bar on the side.
    cbar_ax = fig.add_axes([0.91, 0.3, 0.03, 0.4])
    cmap = _get_heatmap_colormap()
    for i, dt in enumerate(timestamps):
        corr_tmp = corr_df.loc[dt]
        # Generate a mask for the upper triangle.
        mask = _get_heatmap_mask(corr_tmp, mode)
        # Plot.
        sns.heatmap(
            corr_tmp,
            cmap=cmap,
            cbar=i == 0,
            cbar_ax=None if i else cbar_ax,
            vmin=-1,
            vmax=1,
            square=True,
            annot=annot,
            fmt=".2f",
            linewidths=0.5,
            mask=mask,
            # cbar_kws={"shrink": .5},
            ax=axes[i],
        )
        axes[i].set_title(timestamps[i])


class PCA:
    def __init__(self, mode: str, **kwargs: Any):
        if mode == "standard":
            self.pca = skldec.PCA(**kwargs)
        elif mode == "incremental":
            self.pca = skldec.IncrementalPCA(**kwargs)
        else:
            raise ValueError("Invalid mode='%s'" % mode)

    def plot_components(
        self, num_components: Optional[int] = None, num_cols: int = 4
    ) -> None:
        """
        Plot principal components.

        :param num_components: number of top components to plot
        :param num_cols: number of columns to use in the subplot
        """
        skluv.check_is_fitted(self.pca)
        pcs = pd.DataFrame(self.pca.components_)
        max_pcs = self.pca.components_.shape[0]
        num_components = self._get_num_pcs_to_plot(num_components, max_pcs)
        _LOG.info("num_components=%s", num_components)
        _, axes = get_multiple_plots(
            num_components, num_cols=num_cols, sharex=True, sharey=True
        )
        plt.suptitle("Principal components")
        for i in range(num_components):
            pc = pcs.iloc[i, :]
            pc.plot(
                kind="barh", ax=axes[i], title="PC%s" % i, edgecolor="tab:blue"
            )

    def plot_explained_variance(self) -> None:
        skluv.check_is_fitted(self.pca)
        explained_variance_ratio = pd.Series(self.pca.explained_variance_ratio_)
        eigenvals = pd.Series(self.pca.explained_variance_)
        # Plot explained variance.
        explained_variance_ratio.cumsum().plot(
            title="Explained variance ratio", lw=5, ylim=(0, 1)
        )
        (eigenvals / eigenvals.max()).plot(color="g", kind="bar", rot=0)

    def fit(self, X: pd.DataFrame, standardize: bool = False) -> _PCA_TYPE:
        if standardize:
            X = (X - X.mean()) / X.std()
        return self.pca.fit(X)

    @staticmethod
    def _get_num_pcs_to_plot(num_pcs_to_plot: Optional[int], max_pcs: int) -> int:
        """
        Get the number of principal components to plot.
        """
        if num_pcs_to_plot is None:
            num_pcs_to_plot = max_pcs
            _LOG.warning("Plotting all %s components", num_pcs_to_plot)
        dbg.dassert_lte(1, num_pcs_to_plot)
        dbg.dassert_lte(num_pcs_to_plot, max_pcs)
        return num_pcs_to_plot


def _get_heatmap_mask(corr: pd.DataFrame, mode: str) -> np.ndarray:
    if mode == "heatmap_semitriangle":
        # Generate a mask for the upper triangle.
        mask = np.zeros_like(corr, dtype=np.bool)
        mask[np.triu_indices_from(mask)] = True
    elif mode == "heatmap":
        mask = None
    else:
        raise ValueError("Invalid mode='%s'" % mode)
    return mask


def _get_heatmap_colormap() -> mpl_col.LinearSegmentedColormap:
    """
    Generate a custom diverging colormap useful for heatmaps.
    """
    cmap = sns.diverging_palette(220, 10, as_cmap=True)
    return cmap


# #############################################################################
# Eval metrics plots
# #############################################################################


def plot_confusion_heatmap(
    y_true: Union[List[Union[float, int]], np.array],
    y_pred: Union[List[Union[float, int]], np.array],
    return_results: bool = False,
) -> Any:
    """
    Construct and plot a heatmap for a confusion matrix of fact and prediction.

    :param y_true: true values
    :param y_pred: predictions
    :param return_results: determines whether to return result dataframes
    """
    confusion = sklmet.confusion_matrix(y_true, y_pred)
    labels = set(list(y_true))
    df_out = pd.DataFrame(confusion, index=labels, columns=labels)
    df_out_percentage = df_out.apply(lambda x: x / x.sum(), axis=1)
    _, (ax, ax2) = plt.subplots(figsize=(FIG_SIZE), ncols=2)
    plot_heatmap(
        df_out,
        mode="heatmap",
        vmin=df_out.min().min(),
        vmax=df_out.max().max(),
        ax=ax,
    )
    plot_heatmap(
        df_out_percentage,
        mode="heatmap",
        vmin=df_out_percentage.min().min(),
        vmax=df_out_percentage.max().max(),
        ax=ax2,
    )
    if return_results:
        return df_out, df_out_percentage


def multipletests_plot(
    pvals: pd.Series,
    threshold: float,
    adj_pvals: Optional[Union[pd.Series, pd.DataFrame]] = None,
    num_cols: Optional[int] = None,
    method: Optional[str] = None,
    suptitle: Optional[str] = None,
    **kwargs: Any,
) -> None:
    """
    Plot adjusted p-values and pass/fail threshold.

    :param pvals: unadjusted p-values
    :param threshold: threshold for adjusted p-values separating accepted and
        rejected hypotheses, e.g., "FWER", or family-wise error rate
    :param adj_pvals: adjusted p-values, if provided, will be used instead
        calculating inside the function
    :param num_cols: number of columns in multiplotting
    :param method: method for performing p-value adjustment, e.g., "fdr_bh"
    :param suptitle: overall title of all plots
    """

    if adj_pvals is None:
        pval_series = pvals.dropna().sort_values().reset_index(drop=True)
        adj_pvals = stats.multipletests(pval_series, method=method).to_frame()
        plt_count = 1
    else:
        pval_series = pvals.dropna()
        if isinstance(adj_pvals, pd.Series):
            adj_pvals = adj_pvals.to_frame()
        plt_count = len(adj_pvals.columns)
    num_cols = num_cols or 1
    _, ax = get_multiple_plots(
        plt_count, num_cols=num_cols, sharex=False, sharey=True, y_scale=5
    )
    if not isinstance(ax, np.ndarray):
        ax = [ax]
    for i, col in enumerate(adj_pvals.columns):
        mask = adj_pvals[col].notna()
        adj_pval = adj_pvals.loc[mask, col].sort_values().reset_index(drop=True)
        ax[i].plot(
            pval_series.loc[mask].sort_values().reset_index(drop=True),
            label="pvals",
            **kwargs,
        )
        ax[i].plot(adj_pval, label="adj pvals", **kwargs)
        # Show min adj p-val in text.
        min_adj_pval = adj_pval.iloc[0]
        ax[i].text(0.1, 0.7, "adj pval=%.3f" % min_adj_pval, fontsize=20)
        ax[i].text(
            0.1,
            0.6,
            weight="bold",
            fontsize=20,
            **(
                {"s": "PASS", "color": "g"}
                if min_adj_pval <= threshold
                else {"s": "FAIL", "color": "r"}
            ),
        )
        ax[i].set_title(col)
        ax[i].axhline(threshold, ls=":", c="k")
        ax[i].set_ylim(0, 1)
        ax[i].legend()
    plt.suptitle(suptitle, x=0.5105, y=1.01, fontsize=15)
    plt.tight_layout()


# #############################################################################
# Data count plots.
# #############################################################################


def plot_value_counts(srs: pd.Series, *args: Any, **kwargs: Any) -> None:
    """
    Plot barplots for the counts of a series and print the values.

    Same interface as plot_count_series() but computing the count of the given
    series `srs`.
    """
    # Compute the counts.
    counts = srs.value_counts()
    # Plot.
    return plot_counts(counts, *args, **kwargs)


def plot_counts(
    counts: pd.Series,
    top_n_to_print: int = 10,
    top_n_to_plot: Optional[int] = None,
    plot_title: Optional[str] = None,
    label: Optional[str] = None,
    figsize: Optional[Tuple[int, int]] = None,
    rotation: int = 0,
) -> None:
    """
    Plot barplots for series containing counts and print the values.

    If the number of labels is over 20, the plot is oriented horizontally
    and the height of the plot is automatically adjusted.

    :param counts: series to plot value counts for
    :param top_n_to_print: top N values by count to print. None for all. 0 for
        no values
    :param top_n_to_plot: like top_n_to_print, but for the plot
    :param plot_title: title of the barplot
    :param label: label of the X axis
    :param figsize: size of the plot
    :param rotation: rotation of xtick labels
    """
    # Get default values for plot title and label.
    if not figsize:
        figsize = FIG_SIZE
    unique_values = sorted(counts.index.to_list())
    # Display a number of unique values in сolumn.
    print("Number of unique values: %d" % len(unique_values))
    if top_n_to_print == 0:
        # Do not show anything.
        pass
    else:
        counts_tmp = counts.copy()
        counts.sort_values(ascending=False, inplace=True)
        if top_n_to_print is not None:
            dbg.dassert_lte(1, top_n_to_print)
            counts_tmp = counts_tmp[:top_n_to_print]
            print("Up to first %d unique labels:" % top_n_to_print)
        else:
            print("All unique labels:")
        print(counts_tmp)
    # Plot horizontally or vertically, depending on counts number.
    if top_n_to_plot == 0:
        # Do not show anything.
        pass
    else:
        counts_tmp = counts.copy()
        # Subset N values to plot.
        if top_n_to_plot is not None:
            dbg.dassert_lte(1, top_n_to_plot)
            counts_tmp = counts_tmp[:top_n_to_plot]
        if len(counts_tmp) > 20:
            # Plot large number of categories horizontally.
            counts_tmp.sort_values(ascending=True, inplace=True)
            ylen = math.ceil(len(counts_tmp) / 26) * 5
            figsize = (figsize[0], ylen)
            plot_barplot(
                counts_tmp,
                orientation="horizontal",
                title=plot_title,
                figsize=figsize,
                xlabel=label,
                rotation=rotation,
            )
        else:
            # Plot small number of categories vertically.
            plot_barplot(
                counts_tmp,
                orientation="vertical",
                title=plot_title,
                figsize=figsize,
                xlabel=label,
                rotation=rotation,
            )


def plot_barplot(
    srs: pd.Series,
    orientation: str = "vertical",
    annotation_mode: str = "pct",
    string_format: str = "%.2f",
    title: Optional[str] = None,
    xlabel: Optional[str] = None,
    unicolor: bool = False,
    color_palette: Optional[List[Tuple[float, float, float]]] = None,
    figsize: Optional[Tuple[int, int]] = None,
    rotation: int = 0,
    ax: Optional[mpl.axes.Axes] = None,
) -> None:
    """
    Plot a barplot.

    :param srs: pd.Series
    :param orientation: vertical or horizontal bars
    :param annotation_mode: `pct` or `value`
    :param string_format: format of bar annotations
    :param title: title of the plot
    :param xlabel: label of the X axis
    :param unicolor: if True, plot all bars in neutral blue color
    :param color_palette: color palette
    :param figsize: size of plot
    :param rotation: rotation of xtick labels
    :param ax: axes
    """

    def _get_annotation_loc(
        x_: float, y_: float, height_: float, width_: float
    ) -> Tuple[float, float]:
        if orientation == "vertical":
            return x_, y_ + max(height_, 0)
        if orientation == "horizontal":
            return x_ + max(width_, 0), y_
        raise ValueError("Invalid orientation='%s'" % orientation)

    if figsize is None:
        figsize = FIG_SIZE
    # Choose colors.
    if unicolor:
        color = sns.color_palette("muted")[0]
    else:
        color_palette = color_palette or sns.diverging_palette(10, 133, n=2)
        color = (srs > 0).map({True: color_palette[-1], False: color_palette[0]})
    # Plot.
    if orientation == "vertical":
        kind = "bar"
    elif orientation == "horizontal":
        kind = "barh"
    else:
        raise ValueError("Invalid orientation='%s'" % orientation)
    ax = ax or plt.gca()
    srs.plot(
        kind=kind, color=color, rot=rotation, title=title, ax=ax, figsize=figsize
    )
    # Add annotations to bars.
    if annotation_mode == "pct":
        annotations = srs * 100 / srs.sum()
        string_format = string_format + "%%"
        annotations = annotations.apply(lambda z: string_format % z)
    elif annotation_mode == "value":
        annotations = srs.apply(lambda z: string_format % z)
    else:
        raise ValueError("Invalid annotations_mode='%s'" % annotation_mode)
    #
    for i, p in enumerate(ax.patches):
        height = p.get_height()
        width = p.get_width()
        x, y = p.get_xy()
        annotation_loc = _get_annotation_loc(x, y, height, width)
        ax.annotate(annotations.iloc[i], annotation_loc)
    if xlabel:
        ax.set(xlabel=xlabel)


# #############################################################################
# General plotting helpers
# #############################################################################


def get_multiple_plots(
    num_plots: int,
    num_cols: int,
    y_scale: Optional[float] = None,
    *args: Any,
    **kwargs: Any,
) -> Tuple[mpl.figure.Figure, np.array]:
    """
    Create figure to accommodate `num_plots` plots.
    The figure is arranged in rows with `num_cols` columns.

    :param num_plots: number of plots
    :param num_cols: number of columns to use in the subplot
    :param y_scale: if not None
    :return: figure and array of axes
    """
    dbg.dassert_lte(1, num_plots)
    dbg.dassert_lte(1, num_cols)
    # Heuristic to find the dimension of the fig.
    if y_scale is not None:
        dbg.dassert_lt(0, y_scale)
        ysize = math.ceil(num_plots / num_cols) * y_scale
        figsize: Optional[Tuple[float, float]] = (20, ysize)
    else:
        figsize = None
    fig, ax = plt.subplots(
        math.ceil(num_plots / num_cols),
        num_cols,
        figsize=figsize,
        *args,
        **kwargs,
    )
    if isinstance(ax, np.ndarray):
        return fig, ax.flatten()
    return fig, ax


def plot_cumulative_returns(
    cumulative_rets: pd.Series,
    mode: str,
    unit: str = "ratio",
    benchmark_series: Optional[pd.Series] = None,
    title_suffix: Optional[str] = None,
    ax: Optional[mpl.axes.Axes] = None,
    plot_zero_line: bool = True,
) -> None:
    """
    Plot cumulative returns.

    :param cumulative_rets: log or pct cumulative returns
    :param mode: log or pct, used to choose plot title
    :param unit: "ratio", "%" or "bps", both input series are rescaled
        appropriately
    :param benchmark_series: additional series to plot
    :param title_suffix: suffix added to the title
    :param ax: axes
    :param plot_zero_line: whether to plot horizontal line at 0
    """
    title_suffix = title_suffix or ""
    scale_coeff = _choose_scaling_coefficient(unit)
    cumulative_rets = cumulative_rets * scale_coeff
    #
    if mode == "log":
        title = "Cumulative log returns"
    elif mode == "pct":
        title = "Cumulative returns"
    else:
        raise ValueError("Invalid mode='%s'" % mode)
    label = cumulative_rets.name or "returns"
    #
    ax = ax or plt.gca()
    cumulative_rets.plot(ax=ax, title=f"{title}{title_suffix}", label=label)
    if benchmark_series is not None:
        benchmark_series = benchmark_series.loc[
            cumulative_rets.index[0] : cumulative_rets.index[-1]
        ]
        benchmark_series = benchmark_series * scale_coeff
        bs_label = benchmark_series.name or "benchmark_series"
        benchmark_series.plot(ax=ax, label=bs_label, color="grey")
    if plot_zero_line:
        ax.axhline(0, linestyle="--", linewidth=0.8, color="black", label="0")
    ax.set_ylabel(unit)
    ax.legend()


def plot_rolling_annualized_volatility(
    srs: pd.Series,
    tau: float,
    min_periods: Optional[int] = None,
    min_depth: int = 1,
    max_depth: int = 1,
    p_moment: float = 2,
    unit: str = "ratio",
    ax: Optional[mpl.axes.Axes] = None,
) -> None:
    """
    Plot rolling annualized volatility.

    :param srs: input series
    :param tau: argument as for sigp.compute_rolling_std
    :param min_periods: argument as for sigp.compute_rolling_std
    :param min_depth: argument as for sigp.compute_rolling_std
    :param max_depth: argument as for sigp.compute_rolling_std
    :param p_moment: argument as for sigp.compute_rolling_std
    :param unit: "ratio", "%" or "bps" scaling coefficient
        "Exchange:Kibot_symbol"
        "Exchange:Exchange_symbol"
    :param ax: axes
    """
    min_periods = min_periods or tau
    # Calculate rolling volatility.
    rolling_volatility = sigp.compute_rolling_std(
        srs, tau, min_periods, min_depth, max_depth, p_moment
    )
    # Annualize rolling volatility.
    ppy = hdf.infer_sampling_points_per_year(srs)
    annualized_rolling_volatility = np.sqrt(ppy) * rolling_volatility
    # Remove leading `NaNs`.
    first_valid_index = annualized_rolling_volatility.first_valid_index()
    annualized_rolling_volatility = annualized_rolling_volatility.loc[
        first_valid_index:
    ]
    # Rescale according to desired output units.
    scale_coeff = _choose_scaling_coefficient(unit)
    annualized_rolling_volatility *= scale_coeff
    # Calculate whole-period target volatility.
    annualized_volatility = stats.compute_annualized_volatility(srs)
    annualized_volatility *= scale_coeff
    # Plot.
    ax = ax or plt.gca()
    ax.plot(
        annualized_rolling_volatility, label="annualized rolling volatility",
    )
    ax.axhline(
        annualized_volatility,
        linestyle="--",
        linewidth=2,
        color="green",
        label="average annualized volatility",
    )
    ax.axhline(0, linewidth=0.8, color="black")
    ax.set_title(f"Annualized rolling volatility ({unit})")
    ax.set_xlim(
        annualized_rolling_volatility.index[0],
        annualized_rolling_volatility.index[-1],
    )
    ax.set_ylabel(unit)
    ax.set_xlabel("period")
    ax.legend()


def plot_rolling_annualized_sharpe_ratio(
    srs: pd.Series,
    tau: float,
    min_depth: int = 1,
    max_depth: int = 1,
    p_moment: float = 2,
    ci: float = 0.95,
    title_suffix: Optional[str] = None,
    ax: Optional[mpl.axes.Axes] = None,
) -> None:
    """
    Plot rolling annualized Sharpe ratio.

    :param srs: input series
    :param tau: argument as for sigp.compute_smooth_moving_average
    :param min_depth: argument as for sigp.compute_smooth_moving_average
    :param max_depth: argument as for sigp.compute_smooth_moving_average
    :param p_moment: argument as for sigp.compute_smooth_moving_average
    :param ci: confidence interval
    :param title_suffix: suffix added to the title
    :param ax: axes
    """
    title_suffix = title_suffix or ""
    min_periods = tau * max_depth
    rolling_sharpe = sigp.compute_rolling_annualized_sharpe_ratio(
        srs,
        tau,
        min_periods=min_periods,
        min_depth=min_depth,
        max_depth=max_depth,
        p_moment=p_moment,
    )
    # Remove leading `NaNs`.
    first_valid_index = rolling_sharpe.first_valid_index()
    rolling_sharpe = rolling_sharpe.loc[first_valid_index:]
    # Prepare for plotting SE band.
    z = sp.stats.norm.ppf((1 - ci) / 2)
    rolling_sharpe["sr-z*se"] = (
        rolling_sharpe["annualized_SR"] + z * rolling_sharpe["annualized_SE(SR)"]
    )
    rolling_sharpe["sr+z*se"] = (
        rolling_sharpe["annualized_SR"] - z * rolling_sharpe["annualized_SE(SR)"]
    )
    # Plot.
    ax = rolling_sharpe["annualized_SR"].plot(
        ax=ax, title=f"Annualized rolling Sharpe ratio{title_suffix}", label="SR"
    )
    ax.fill_between(
        rolling_sharpe.index,
        rolling_sharpe["sr-z*se"],
        rolling_sharpe["sr+z*se"],
        alpha=0.4,
        label=f"{100*ci:.2f}% confidence interval",
    )
    mean_sharpe_ratio = (
        rolling_sharpe["annualized_SR"]
        .replace([np.inf, -np.inf], value=np.nan)
        .mean()
    )
    ax = ax or plt.gca()
    ax.axhline(
        mean_sharpe_ratio,
        linestyle="--",
        linewidth=2,
        color="green",
        label="average SR",
    )
    ax.axhline(0, linewidth=0.8, color="black", label="0")
    ax.set_ylabel("annualized SR")
    ax.legend()


def plot_monthly_heatmap(
    log_rets: pd.Series, unit: str = "ratio", ax: Optional[mpl.axes.Axes] = None
) -> None:
    """
    Plot a heatmap of log returns statistics by year and month.

    :param log_rets: input series of log returns
    :param unit: "ratio", `%` or "bps" scaling coefficient
    :param ax: axes
    """
    scale_coeff = _choose_scaling_coefficient(unit)
    ax = ax or plt.gca()
    monthly_pct_spread = _calculate_year_to_month_spread(log_rets)
    monthly_spread = monthly_pct_spread * scale_coeff
    cmap = sns.diverging_palette(10, 133, as_cmap=True)
    sns.heatmap(monthly_spread, center=0, cmap=cmap, annot=True, fmt=".2f", ax=ax)
    ax.set_title(f"Monthly returns ({unit})")
    ax.tick_params(axis="y", rotation=0)


def _calculate_year_to_month_spread(log_rets: pd.Series) -> pd.DataFrame:
    """
    Calculate log returns statistics by year and month.

    :param log_rets: input series of log returns
    :return: dataframe of log returns with years on y-axis and
        months on x-axis
    """
    srs_name = log_rets.name or 0
    log_rets_df = pd.DataFrame(log_rets)
    log_rets_df["year"] = log_rets_df.index.year
    log_rets_df["month"] = log_rets_df.index.month
    log_rets_df.reset_index(inplace=True)
    monthly_log_returns = log_rets_df.groupby(["year", "month"])[srs_name].sum()
    monthly_pct_returns = fin.convert_log_rets_to_pct_rets(monthly_log_returns)
    monthly_pct_spread = monthly_pct_returns.unstack()
    monthly_pct_spread.columns = monthly_pct_spread.columns.map(
        lambda x: calendar.month_abbr[x]
    )
    return monthly_pct_spread


def plot_yearly_barplot(
    log_rets: pd.Series,
    unit: str = "ratio",
    unicolor: bool = False,
    orientation: str = "vertical",
    figsize: Optional[Tuple[int, int]] = None,
    ax: Optional[mpl.axes.Axes] = None,
) -> None:
    """
    Plot a barplot of log returns statistics by year.

    :param log_rets: input series of log returns
    :param unit: "ratio", "%" or "bps" scaling coefficient
    :param unicolor: if True, plot all bars in neutral blue color
    :param orientation: vertical or horizontal bars
    :param figsize: size of plot
    :param ax: axes
    """
    scale_coeff = _choose_scaling_coefficient(unit)
    yearly_log_returns = log_rets.resample("Y").sum()
    yearly_pct_returns = fin.convert_log_rets_to_pct_rets(yearly_log_returns)
    yearly_returns = yearly_pct_returns * scale_coeff
    yearly_returns.index = yearly_returns.index.year
    ax = ax or plt.gca()
    plot_barplot(
        yearly_returns,
        annotation_mode="value",
        orientation=orientation,
        title=f"Annual returns ({unit})",
        unicolor=unicolor,
        ax=ax,
        figsize=figsize,
    )
    if orientation == "vertical":
        xlabel = "year"
        ylabel = unit
    elif orientation == "horizontal":
        xlabel = unit
        ylabel = "year"
    else:
        raise ValueError("Invalid orientation='%s'" % orientation)
    ax.set_xlabel(xlabel)
    ax.set_ylabel(ylabel)


def plot_pnl(
    df: pd.DataFrame,
    tau: float,
    title: Optional[str] = None,
    colormap: Optional[str] = None,
    figsize: Optional[Tuple[int]] = None,
    left_lim: Optional[Any] = None,
    right_lim: Optional[Any] = None,
    nan_mode: Optional[str] = None,
    xlabel: Optional[str] = None,
    ylabel: Optional[str] = None,
<<<<<<< HEAD
    min_depth: int = 1,
    max_depth: int = 1,
    p_moment: float = 2,
):
=======
) -> None:
>>>>>>> 9764a95a
    """
    Plot a pnl for the dataframe of pnl time series.

    :param df: dataframe of pnl time series
    :param title: plot title
    :param colormap: matplotlib colormap
    :param figsize: size of plot
    :param left_lim: left limit value of the X axis
    :param right_lim: right limit value of the X axis
    :param nan_mode: argument for hdf.apply_nan_mode()
    :param xlabel: label of the X axis
    :param ylabel: label of the Y axis
    :param tau: argument as for sigp.compute_smooth_moving_average
    :param min_depth: argument as for sigp.compute_smooth_moving_average
    :param max_depth: argument as for sigp.compute_smooth_moving_average
    :param p_moment: argument as for sigp.compute_smooth_moving_average
    """
    title = title or ""
    colormap = colormap or "rainbow"
    figsize = figsize or (20, 5)
    left_lim = left_lim or min(df.index)
    right_lim = right_lim or max(df.index)
    nan_mode = nan_mode or "ignore"
    xlabel = xlabel or None
    ylabel = ylabel or None
    min_periods = tau * max_depth
    sharpe_cols = []
    # Compute average sharpe ratio for every timeseries.
    for col in df.columns:
        sharpe_col = []
        rolling_sharpe = sigp.compute_rolling_annualized_sharpe_ratio(
            df[col],
            tau,
            min_periods=min_periods,
            min_depth=min_depth,
            max_depth=max_depth,
            p_moment=p_moment,
        )
        first_valid_index = rolling_sharpe.first_valid_index()
        rolling_sharpe = rolling_sharpe.loc[first_valid_index:]
        mean_sharpe_ratio = (
            rolling_sharpe["annualized_SR"]
            .replace([np.inf, -np.inf], value=np.nan)
            .mean()
        )
        sharpe_col.append(round(mean_sharpe_ratio, 1))
        sharpe_col.append(str(col))
        sharpe_cols.append(sharpe_col)
    # Change column names and order to column names with sharpe ratio.
    df.columns = [item[1] + "; SR=" + str(item[0]) for item in sharpe_cols]
    sharpe_cols = sorted(sharpe_cols, key=lambda x: x[0], reverse=True)
    sorted_names = [item[1] + "; SR=" + str(item[0]) for item in sharpe_cols]
    df = df.reindex(sorted_names, axis=1)
    if df.isna().all().any():
        empty_series = [(idx) for idx, val in df.isna().all().items() if val]
        _LOG.warning(
            "Empty input columns were dropped: '%s'", ", ".join(empty_series)
        )
        df.drop(empty_series, axis=1, inplace=True)
    df_plot = df.apply(hdf.apply_nan_mode, mode=nan_mode)
    fig, ax = plt.subplots(figsize=figsize)
    df_plot.plot(x_compat=True, ax=ax, colormap=colormap)
    # Setting fixed borders of x-axis.
    ax.set_xlim([left_lim, right_lim])
    # Formatting.
    ax.set_title(title, fontsize=20)
    plt.xticks(fontsize=13)
    plt.yticks(fontsize=13)
    ax.set_ylabel(ylabel, fontsize=20)
    ax.set_xlabel(xlabel, fontsize=20)
    ax.legend(prop=dict(size=13), loc="upper left")
    plt.show()


def plot_drawdown(
    log_rets: pd.Series,
    unit: str = "%",
    title_suffix: Optional[str] = None,
    ax: Optional[mpl.axes.Axes] = None,
) -> None:
    """
    Plot drawdown.

    :param log_rets: log returns
    :param unit: `ratio`, `%`, input series is rescaled appropriately
    :param title_suffix: suffix added to the title
    :param ax: axes
    """
    title_suffix = title_suffix or ""
    scale_coeff = _choose_scaling_coefficient(unit)
    drawdown = -scale_coeff * fin.compute_perc_loss_from_high_water_mark(log_rets)
    label = drawdown.name or "drawdown"
    title = f"Drawdown ({unit})"
    ax = ax or plt.gca()
    drawdown.plot(ax=ax, label="_nolegend_", color="b", linewidth=3.5)
    drawdown.plot.area(
        ax=ax, title=f"{title}{title_suffix}", label=label, color="b", alpha=0.3
    )
    ax.set_ylim(top=0)
    ax.set_ylabel(unit)
    ax.legend()


def plot_holdings(
    holdings: pd.Series, unit: str = "ratio", ax: Optional[mpl.axes.Axes] = None
) -> None:
    """
    Plot holdings, average holdings and average holdings by month.

    :param holdings: pnl series to plot
    :param unit: "ratio", "%" or "bps" scaling coefficient
    :param ax: axes in which to draw the plot
    """
    ax = ax or plt.gca()
    scale_coeff = _choose_scaling_coefficient(unit)
    holdings = scale_coeff * holdings
    holdings.plot(linewidth=1, ax=ax, label="holdings")
    holdings.resample("M").mean().plot(
        linewidth=2.5, ax=ax, label="average holdings by month"
    )
    ax.axhline(
        holdings.mean(),
        linestyle="--",
        color="green",
        label="average holdings, overall",
    )
    ax.set_ylabel(unit)
    ax.legend()
    ax.set_title(f"Total holdings ({unit})")


def plot_qq(
    srs: pd.Series,
    ax: Optional[mpl.axes.Axes] = None,
    dist: Optional[str] = None,
    nan_mode: Optional[str] = None,
) -> None:
    """
    Plot ordered values against theoretical quantiles of the given distribution.

    :param srs: data to plot
    :param ax: axes in which to draw the plot
    :param dist: distribution name
    :param nan_mode: argument for hdf.apply_nan_mode()
    """
    dist = dist or "norm"
    ax = ax or plt.gca()
    nan_mode = nan_mode or "ignore"
    x_plot = hdf.apply_nan_mode(srs, mode=nan_mode)
    sp.stats.probplot(x_plot, dist=dist, plot=ax)
    ax.set_title(f"{dist} probability plot")


def plot_turnover(
    pnl: pd.Series, unit: str = "ratio", ax: Optional[mpl.axes.Axes] = None,
) -> None:
    """
    Plot turnover, average turnover by month and overall average turnover.

    :param pnl: pnl series to plot
    :param unit: "ratio", "%" or "bps" scaling coefficient
    :param ax: axes in which to draw the plot
    """
    ax = ax or plt.gca()
    scale_coeff = _choose_scaling_coefficient(unit)
    turnover = fin.compute_turnover(pnl)
    turnover = scale_coeff * turnover
    turnover.plot(linewidth=1, ax=ax, label="turnover")
    turnover.resample("M").mean().plot(
        linewidth=2.5, ax=ax, label="average turnover by month"
    )
    ax.axhline(
        turnover.mean(),
        linestyle="--",
        color="green",
        label="average turnover, overall",
    )
    ax.set_ylabel(unit)
    ax.legend()
    ax.set_title(f"Turnover ({unit})")


def _choose_scaling_coefficient(unit: str) -> int:
    if unit == "%":
        scale_coeff = 100
    elif unit == "bps":
        scale_coeff = 10000
    elif unit == "ratio":
        scale_coeff = 1
    else:
        raise ValueError("Invalid unit='%s'" % unit)
    return scale_coeff<|MERGE_RESOLUTION|>--- conflicted
+++ resolved
@@ -1266,14 +1266,10 @@
     nan_mode: Optional[str] = None,
     xlabel: Optional[str] = None,
     ylabel: Optional[str] = None,
-<<<<<<< HEAD
     min_depth: int = 1,
     max_depth: int = 1,
     p_moment: float = 2,
-):
-=======
-) -> None:
->>>>>>> 9764a95a
+) -> None:
     """
     Plot a pnl for the dataframe of pnl time series.
 
