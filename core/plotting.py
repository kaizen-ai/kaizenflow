--- conflicted
+++ resolved
@@ -675,20 +675,12 @@
 ) -> None:
     """Plot histograms and scatterplot to test stationarity visually.
 
-<<<<<<< HEAD
     Function plots histograms with density plot for 1st and 2nd part of the time
     series (splitted by oos_start if provided otherwise to two equal halves). 
     If the timeseries is stationary, the histogram of the 1st part of 
     the timeseries would be similar to the histogram of the 2nd part) and 
     scatter-plot of time series observations versus their lagged values (x_t 
     versus x_{t - lag}, where lag > 0). If it is stationary the scatter-plot 
-=======
-    Function plots histograms with density plot for 1st and 2nd half of the time
-    series (if the timeseries is stationary, the histogram of the 1st half of
-    the timeseries would be similar to the histogram of the 2nd half) and
-    scatter-plot of time series observations versus their lagged values (x_t
-    versus x_{t - lag}, where lag > 0). If it is stationary the scatter-plot
->>>>>>> 1f6d70ec
     with its lagged values would resemble a circular cloud.
     """
     dbg.dassert(isinstance(srs, pd.Series), "Input must be Series")
@@ -710,7 +702,6 @@
         **hist_kwargs
     )
     axes[0][0].set(
-<<<<<<< HEAD
         xlabel=None, 
         ylabel=None, 
         title="Sample distribution split 1"
@@ -721,22 +712,11 @@
         kde=True, 
         stat="probability",
         **hist_kwargs
-=======
-        xlabel=None,
-        ylabel=None,
-        title="1st half-sample distribution"
->>>>>>> 1f6d70ec
     )
     axes[0][1].set(
-<<<<<<< HEAD
         xlabel=None, 
         ylabel=None, 
         title="Sample distribution split 2"
-=======
-        xlabel=None,
-        ylabel=None,
-        title="2nd half-sample distribution"
->>>>>>> 1f6d70ec
     )
     # Plot scatter plot.
     fig.subplots_adjust(hspace=0.25)
