--- conflicted
+++ resolved
@@ -667,12 +667,8 @@
 def plot_histograms_and_lagged_scatterplot(
     srs: pd.Series,
     lag: int,
-<<<<<<< HEAD
-    title=None,
-=======
     oos_start: Optional[str] = None,
     title: Optional[str] = None,
->>>>>>> e888b777
     figsize: Optional[Tuple] = None,
     hist_kwargs: Optional[Any] = None,
     scatter_kwargs: Optional[Any] = None,
@@ -698,12 +694,6 @@
     # Plot histograms.
     fig, axes = plt.subplots(nrows=2, ncols=2, figsize=figsize)
     plt.suptitle(title or srs.name)
-<<<<<<< HEAD
-    sns.histplot(srs_first_half, ax=axes[0][0], kde=True, **hist_kwargs)
-    axes[0][0].set(xlabel=None, ylabel=None, title="1st half-sample distribution")
-    sns.histplot(srs_second_half, ax=axes[0][1], kde=True, **hist_kwargs)
-    axes[0][1].set(xlabel=None, ylabel=None, title="2nd half-sample distribution")
-=======
     sns.histplot(
         srs_first_part, 
         ax=axes[0][0], 
@@ -728,7 +718,6 @@
         ylabel=None, 
         title="Sample distribution split 2"
     )
->>>>>>> e888b777
     # Plot scatter plot.
     fig.subplots_adjust(hspace=0.25)
     axes[1][0].scatter(srs, srs.shift(lag), **scatter_kwargs)
