"""
Import as:

import core.config.config_ as cconconf
"""

# This file is called `config_.py` and not `config.py` to avoid circular
# imports from the fact that also the package `core/config` can be imported as
# `import config`.

import collections
import copy
import logging
import os
import re
from typing import Any, Dict, Iterable, List, Optional, Tuple, Union
import inspect


import numpy as np
import pandas as pd

import helpers.hdbg as hdbg
import helpers.hdict as hdict
import helpers.hintrospection as hintros
import helpers.hio as hio
import helpers.hpandas as hpandas
import helpers.hpickle as hpickle
import helpers.hprint as hprint

_LOG = logging.getLogger(__name__)

# There are 2 levels of debugging:
# 1) _LOG.debug: which can be enabled or disabled for this module.

# Mute this module unless we want to debug it.
# NOTE: Keep this enabled when committing.
# _LOG.setLevel(logging.INFO)

# Disable _LOG.debug.
# _LOG.debug = lambda *_: 0

# 2) _LOG.verb_debug: reports even more detailed information. It can be
#    enabled or disabled for this module.

# Enable or disable _LOG.verb_debug
# _LOG.verb_debug = lambda *_: 0
# _LOG.verb_debug = _LOG.debug


# Placeholder value used in configs, when configs are built in multiple phases.
DUMMY = "__DUMMY__"


# # Design notes:
#
# - A Config is a recursive structure of Configs
#   - It handles compounded keys, update_mode, clobber_mode
#   - Each Config uses internally an _OrderedDict
# - A _OrderedDict enforces writing / reading policies
#   - It only allow one key lookup
#   - It can contain more Configs (but no dict)
# - We use these two different data structures to clearly separate when we want
#   to use compounded keys or scalar keys
# - We don't allow `dict` in Config as leaves
#   - We assume that a dict leaf represents a Config for an object
#   - `dict` are valid in composed data structures, e.g., list, tuples
# - We require the user to explicitly mark as used a value from the config,
#   in cases when we don't want subsequent writes to change its value
#   - Thus, by default __getitem__() has mark_as_use=False by default,
#  and the user needs to use `get_and_mark_as_used()` method,

# # Issues with tracking accurately write-after-use:
#
# - Nested config add extra complexity mixing Dict and Config
#   - An alternative design could have been that `Config` derives from
#     `_OrderedConfig` using default value to create the keys on the fly without
#     compound key notation
#   - it would be simpler if a `Config` held a `_OrderedConfig` and that
#     contained only other `_OrderedConfig` (instead of `dict`)
# - What happens when the user does `**...to_dict()`, should it be considered
#   all read?
#   - Probably yes, and that's what the user likely intend
# - What happens if the user does `read["key1"]` and that is a Config, should
#   be considered all read?
#   - Probably yes, but that's not what the user intends to do when doing
#     `read["key1"]["key2"]` instead of `read["key1", "key2"]`?
# - What happens when printing a `Config`?
#   - That would be considered a read, but it's not what the user intends


# Keys in a Config are strings or ints.
ScalarKey = Union[str, int]

# Valid type of each component of a key.
# TODO(gp): Not sure if ScalarKeyValidTypes can be derived from ScalarKey.
ScalarKeyValidTypes = (str, int)

# A scalar or compound key can be used to access a Config.
CompoundKey = Union[str, int, Iterable[str], Iterable[int]]

# The key can be anything, besides a dict.
ValueTypeHint = Any


_NO_VALUE_SPECIFIED = "__NO_VALUE_SPECIFIED__"

# `update_mode` specifies how values are written when a key already exists
#   inside a Config
#   - `None`: use the default behavior specified in the constructor
#   - `assert_on_overwrite`: don't allow any overwrite (in order to be safe)
#       - if a key already exists, then assert
#       - if a key doesn't exist, then assign the new value
#   - `overwrite`: assign the key, whether the key exists or not
#   - `assign_if_missing`: this mode is used to complete a config, preserving
#     what already exists
#       - if a key already exists, leave the old value and raise a warning
#       - if a key doesn't exist, then assign the new value
_VALID_UPDATE_MODES = (
    "assert_on_overwrite",
    "overwrite",
    "assign_if_missing",
)

# `clobber_mode` specifies whether values can be updated after they have been
#   used
#   - `allow_write_after_use`: allow to write a key even after that key was
#     already used. A warning is issued in this case
#   - `assert_on_write_after_use`: assert if an outside user tries to write a
#     value that has already been used
_VALID_CLOBBER_MODES = (
    "allow_write_after_use",
    "assert_on_write_after_use",
)

# report_mode specifies how to report an error
# - `none` (default): only report the exception from `_get_item()`
# - `verbose_log_error`: report the full key and config in the log
# - `verbose_exception`: report the full key and config in the exception
#   (e.g., used in the unit tests)
_VALID_REPORT_MODES = ("verbose_log_error", "verbose_exception", "none")


# #############################################################################
# _OrderedConfig
# #############################################################################


class OverwriteError(RuntimeError):
    """
    Trying to overwrite a value.
    """


class ClobberError(RuntimeError):
    """
    Trying to overwrite a value that has already been read.
    """


# TODO(gp): It seems that one can't derive from a typed data structure.
# _OrderedDictType = collections.OrderedDict[ScalarKey, Any]
# TODO(gp): Consider using a dict since after Python3.6 it is ordered.
_OrderedDictType = collections.OrderedDict

class _ConfigWriterInfo:
    """
    A class used to store information on the function that used a value from a config.

    The class is meant to be used with `Config._mark_as_used`, and is utilized for:
    - Storing a full stack trace of the `_mark_as_used` method call
    - Storing a shorthand representation with the file and function names
    """
    def __init__(self):
        self._full_traceback = self._get_full_traceback()
        self._shorthand_caller = self._get_shorthand_caller()
    
    def _get_full_traceback():
        """
        Return full traceback as str.
        """
        return hintros.stacktrace_to_str()
    
    def _get_shorthand_caller():
        """
        Return a short representation of the context in which the function was called.

        The shorthand includes:
        - file name
        - line number
        - name of the caller function

        Example:

        'dataflow/system/system_builder_utils.py::80::get_config_template'
        """
        stack = inspect.stack()
        # Select the context in which `_mark_as_used` was called.
        # Index=2 since the `_mark_as_read` context will be stored above:
        #  - Context inside _ConfigWriterInfo
        #  - Context of _ConfigWriterInfo called in `_mark_as_used`, e.g.:
        #  
        caller = stack[2]
        print("".join(stack))
        caller = f"{caller.filename}::{caller.lineno}::{caller.function}"
        return caller
    
    def __str__(self):
        return self._shorthand_caller
    
    def __repr__(self):
        return self._full_traceback



class _OrderedConfig(_OrderedDictType):
    """
    A dict data structure that allows to read and write with strict policies.

    An `_OrderedConfig` is a recursive structure with:
    - any Python scalar
    - a `Config` (which wraps another `_OrderedConfig`)
    - Python dicts are not allowed since we want to use `Config`
    - any other Python data structure (e.g., list, tuple)
    """

    # /////////////////////////////////////////////////////////////////////////////
    # Set.
    # /////////////////////////////////////////////////////////////////////////////

    def __setitem__(
        self,
        key: ScalarKey,
        val: ValueTypeHint,
        *,
        update_mode: Optional[str] = "overwrite",
        clobber_mode: Optional[str] = "allow_write_after_use",
    ) -> None:
        """
<<<<<<< HEAD
        Each val is encoded internally as a tuple (marked_as_used, writer, value) where:
=======
        Each val is encoded internally as a tuple (marked_as_used, value)
        where:
>>>>>>> bf4ef28b

        - marked_as_used: stores whether the value has been already used and thus
          needs to be protected from successive writes, depending on
          clobber_mode
        - writer: stores the stacktrace of the function that used the value.
          None if `marked_as_used` = False
        - value: stores the actual value

        For `update_mode` and `clobber_mode` see module docstring.

        Since this class is supposed to be found at leaves level, by default
        the modes are set up as less restrictive, but are inherited from
        `Config` in most actual uses.
        """
        _LOG.debug(hprint.to_str("key val update_mode clobber_mode"))
        hdbg.dassert_isinstance(key, ScalarKeyValidTypes)
        # TODO(gp): Difference between amp and cmamp.
        if isinstance(val, dict):
            raise ValueError(
                f"For key='{key}' val='{val}' should be a Config and not a dict"
            )
        # 1) Handle `update_mode`.
        is_key_present = key in self
        _LOG.debug(hprint.to_str("is_key_present"))
        _LOG.debug("Checking update_mode...")
        if update_mode == "assert_on_overwrite":
            # It is not allowed to overwrite a value.
            if is_key_present:
                # Key already exists, thus we need to assert.
                _, writer, old_val = super().__getitem__(key)
                msg = []
                msg.append(
                    f"Trying to overwrite old value '{old_val}' with new value '{val}'"
                    f" for key '{key}' when update_mode={update_mode}"
                )
                msg.append("self=\n" + hprint.indent(str(self)))
                msg = "\n".join(msg)
                raise OverwriteError(msg)
            else:
                # Key doesn't exist, thus assign the value.
                assign_new_value = True
        elif update_mode == "overwrite":
            # Assign the value in any case.
            assign_new_value = True
        elif update_mode == "assign_if_missing":
            if is_key_present:
                # Key already exists, thus keep the old value and issue a warning
                # that we are not writing.
                _, writer, old_val = super().__getitem__(key)
                msg: List[str] = []
                msg.append(
                    f"Value '{old_val}' for key '{key}' already exists."
                    f" Not overwriting with '{val}' since update_mode={update_mode}"
                )
                msg = "\n".join(msg)
                _LOG.warning(msg)
                assign_new_value = False
            else:
                # Key doesn't exist, thus assign the value.
                assign_new_value = True
        else:
            raise RuntimeError(f"Invalid update_mode='{update_mode}'")
        # 2) Handle `clobber_mode`.
        _LOG.debug("Checking clobber_mode...")
        if clobber_mode == "allow_write_after_use":
            # Nothing to do.
            pass
        elif clobber_mode == "assert_on_write_after_use":
            if is_key_present:
<<<<<<< HEAD
                marked_as_used, writer, old_val = super().__getitem__(key)
                
=======
                marked_as_used, old_val = super().__getitem__(key)
>>>>>>> bf4ef28b
                is_been_changed = old_val != val
                _LOG.debug(
                    hprint.to_str("marked_as_used old_val is_been_changed")
                )
                if marked_as_used and is_been_changed:
                    # The value has already been read and we are trying to change
                    # it, so we need to assert.
                    msg: List[str] = []
                    msg.append(
                        f"Trying to overwrite old value '{old_val}' with new value '{val}'"
                        f" for key '{key}' with clobber_mode={clobber_mode}"
                    )
                    msg.append("self=\n" + hprint.indent(str(self)))
                    msg = "\n".join(msg)
                    raise ClobberError(msg)
        else:
            raise RuntimeError(f"Invalid clobber_mode='{clobber_mode}'")
        # 3) Assign the value, if needed.
        _LOG.debug(hprint.to_str("assign_new_value"))
        if assign_new_value:
            if is_key_present:
                # If replacing value, use the same `mark_as_used` as the old value.
                marked_as_used, writer, old_val = super().__getitem__(key)
                _ = old_val
            else:
                # The key was not present, so we just mark it not read yet.
                marked_as_used = False
<<<<<<< HEAD
                writer = None
            # Check if the value has already been marked as read/unread.
=======
            # Check if the value has already been marked as used/unused.
>>>>>>> bf4ef28b
            #  Required for `copy()` method.
            if isinstance(val, tuple) and val and isinstance(val[0], bool):
                # Set new `marked_as_used` status with the same value.
                val = (marked_as_used, writer, val[1])
                super().__setitem__(key, val)
            else:
<<<<<<< HEAD
                super().__setitem__(key, (marked_as_used, writer, val))
            
=======
                super().__setitem__(key, (marked_as_used, val))

>>>>>>> bf4ef28b
    # /////////////////////////////////////////////////////////////////////////////
    # Get.
    # /////////////////////////////////////////////////////////////////////////////

    def __getitem__(
        self, key: ScalarKey, *, mark_key_as_used: bool = False
    ) -> ValueTypeHint:
        """
        Retrieve the value corresponding to `key`.
        """
        hdbg.dassert_isinstance(key, ScalarKeyValidTypes)
        # Retrieve the value from the dictionary itself.
<<<<<<< HEAD
        marked_as_used, writer, val = super().__getitem__(key)
        return val
    
    # TODO(Danya): Use to mark items in `__getitem__`.
    def mark_as_used(self, key: ScalarKey, used_state: bool = True) -> None:
        """
        Mark value as read.

        The value is a tuple of (marked_as_used, writer, value), where `marked_as_used`== True
        if the value has been accessed via `__getitem__`. 

        :param used_state: whether to mark the value as used.
                 Values are not marked e.g. when accessed through `__contains__` method.
        """
        # Retrieve the value and the metadata.
        hdbg.dassert_isinstance(key, ScalarKeyValidTypes)
        marked_as_used, writer, val = super().__getitem__(key)
        _LOG.debug(hprint.to_str("marked_as_used val read_state"))
        #
        if used_state:
            # Update the metadata, accounting that this data was read.
            marked_as_used = True
            writer = _ConfigWriterInfo()
            super().__setitem__(key, (marked_as_used, writer, val))
        # If the value is an iterable then we need to propagate the read state.
        if hintros.is_iterable(val):
            for elem in val:
                if hasattr(elem, "mark_as_used"):
                    elem.mark_as_used(marked_as_used)
        else:
            if hasattr(val, "mark_as_used"):
                val.mark_as_used(marked_as_used)

=======
        marked_as_used, val = super().__getitem__(key)
        if mark_key_as_used:
            self._mark_as_used(key)
        return val
>>>>>>> bf4ef28b

    # /////////////////////////////////////////////////////////////////////////////
    # Print.
    # /////////////////////////////////////////////////////////////////////////////

    def __str__(self) -> str:
        """
        Return Config as string with only values.
        """
        mode = "only_values"
        ret = self.to_string(mode)
        return ret

    def __repr__(self) -> str:
        """
        Return Config as string with value types.
        """
        mode = "verbose"
        ret = self.to_string(mode)
        return ret
    
    def str_debug(self) -> str:
        mode = "debug"
        ret = self.to_string(mode)
        return ret

    def _mark_as_used(self, key: ScalarKey, used_state: bool = True) -> None:
        """
        Mark value as read.

        The value is a tuple of (marked_as_used, value), where `marked_as_used`== True
        if the user reported that the value will be used to build other objects,
        and it should not be subsequently modified.

        :param used_state: whether to mark the value as used.
                 Values are not marked e.g. when accessed through `__contains__` method.
        """
        # Retrieve the value and the metadata.
        hdbg.dassert_isinstance(key, ScalarKeyValidTypes)
        marked_as_used, val = super().__getitem__(key)
        _LOG.debug(hprint.to_str("marked_as_used val used_state"))
        #
        if used_state:
            # Update the metadata, accounting that this data was read.
            marked_as_used = True
            super().__setitem__(key, (marked_as_used, val))
        if hasattr(val, "_config"):
            # If a value is a subconfig, mark all values down the tree.
            for key in val._config.keys():
                val._config._mark_as_used(key, marked_as_used)


    def to_string(self, mode: str) -> str:
        """
        Return a string representation of this `Config`.

        :param mode: `only_values` or `verbose`
                    - `only_values` for simple string representation
                    - `verbose` for values with `val_type` and `mark_as_used`
        """
        txt = []
        for key, (marked_as_used, writer, val) in self.items():
            # 1) Process key.
            if mode == "only_values":
                key_as_str = str(key)
            elif mode == "verbose":
                # E.g., `nrows (marked_as_used=False, val_type=core.config.config_.Config)`
                key_as_str = f"{key} (marked_as_used={marked_as_used}, writer={str(writer)}, "
                key_as_str += "val_type=%s)" % hprint.type_to_string(type(val))
            elif mode == "debug":
                stacktrace = repr(writer)
                key_as_str = f"{key} (marked_as_used={marked_as_used}, writer={stacktrace}, "
                key_as_str += "val_type=%s)" % hprint.type_to_string(type(val))
            # 2) Process value.
            if isinstance(val, (pd.DataFrame, pd.Series, pd.Index)):
                # Data structures that can be printed in a fancy way.
                val_as_str = hpandas.df_to_str(val, print_shape_info=True)
                val_as_str = "\n" + hprint.indent(val_as_str)
            elif isinstance(val, Config) or isinstance(val, _OrderedConfig):
                # Convert Configs recursively.
                val_as_str = val.to_string(mode)
                val_as_str = "\n" + hprint.indent(val_as_str)
            else:
                # Normal Python data structures.
                val_as_str = str(val)
                if len(val_as_str.split("\n")) > 1:
                    # Indent a string that spans multiple lines like:
                    # ```
                    # portfolio_object:
                    #   # historical holdings=
                    #   egid                        10365    -1
                    #   2022-06-27 09:45:02-04:00    0.00  1.00e+06
                    #   2022-06-27 10:00:02-04:00  -44.78  1.01e+06
                    #   ...
                    #   # historical holdings marked to market=
                    #   ...
                    # ```
                    val_as_str = "\n" + hprint.indent(val_as_str)
            # 3) Print.
            txt.append(f"{key_as_str}: {val_as_str}")
        # Assemble the result.
        ret = "\n".join(txt)
        # Remove memory locations of functions, if config contains them, e.g.,
        #   `<function _filter_relevance at 0x7fe4e35b1a70>`.
        memory_loc_pattern = r"(<function \w+.+) at \dx\w+"
        ret = re.sub(memory_loc_pattern, r"\1", ret)
        # Remove memory locations of objects, if config contains them, e.g.,
        #   `<dataflow.task2538_pipeline.ArPredictor object at 0x7f7c7991d390>`
        memory_loc_pattern = r"(<\w+.+ object) at \dx\w+"
        ret = re.sub(memory_loc_pattern, r"\1", ret)
        return ret


# #############################################################################
# Config
# #############################################################################


class ReadOnlyConfigError(RuntimeError):
    """
    Trying to write on a Config marked read-only.
    """


class Config:
    """
    A nested ordered dictionary storing configuration information.

    - Keys can only be strings or ints.
    - Values can be a Python type or another `Config`, but not a `dict`.

    We refer to configs as:
    - "flat" when they have a single level
        - E.g., `config = {"hello": "world"}`
    - "nested" when there are multiple levels
        - E.g., `config = {"hello": {"cruel", "world"}}`
    """

    def __init__(
        self,
        # We can't make this as mandatory kwarg because  of
        # `Config.from_python()`.
        array: Optional[List[Tuple[CompoundKey, Any]]] = None,
        *,
        # By default we use safe behaviors.
        update_mode: str = "assert_on_overwrite",
        clobber_mode: str = "assert_on_write_after_use",
        report_mode: str = "verbose_log_error",
    ) -> None:
        """
        Build a config from a list of (key, value).

        :param array: list of (compound key, value)
        :param update_mode: define the policy used for updates (see above)
        :param clobber_mode: define the policy used for controlling
            write-after-read (see above)
        :param report_mode: define the policy used for reporting errors (see above)
        """
        _LOG.debug(hprint.to_str("update_mode clobber_mode report_mode"))
        self._config = _OrderedConfig()
        self.update_mode = update_mode
        self.clobber_mode = clobber_mode
        self.report_mode = report_mode
        # Control whether a config can be modified or not. This needs to be
        # initialized before assigning values with `__setitem__()`, since this
        # function needs to check `_read_only`.
        self._read_only = False
        # Initialize from array.
        # TODO(gp): This might be a separate constructor, but it gives problems
        #  with `Config.from_python()`.
        if array is not None:
            for key, val in array:
                hdbg.dassert_isinstance(key, ScalarKeyValidTypes)
                self.__setitem__(
                    key, val, update_mode=update_mode, clobber_mode=clobber_mode
                )

    # ////////////////////////////////////////////////////////////////////////////
    # Print
    # ////////////////////////////////////////////////////////////////////////////

    def __str__(self) -> str:
        """
        Return Config as string with only values.
        """
        mode = "only_values"
        return self.to_string(mode)

    def __repr__(self) -> str:
        """
        Return Config as string with value types.
        """
        mode = "verbose"
        return self.to_string(mode)

    # ////////////////////////////////////////////////////////////////////////////
    # Dict-like methods.
    # ////////////////////////////////////////////////////////////////////////////

    def __contains__(self, key: CompoundKey) -> bool:
        """
        Implement membership operator like `key in config`.

        If `key` is nested, the hierarchy of Config objects is navigated.
        """
        _LOG.debug("key=%s self=\n%s", key, self)
        # This is implemented lazily (or Pythonically) with a
        #  try-catch around accessing the key.
        try:
            # When we test for existence we don't want to report the config
            # in case of error.
            report_mode = "none"
            # When we test for existence we don't want to mark a key as read by
            # the client, since we don't introduce a dependency from its value.
            mark_key_as_used = False
            val = self.__getitem__(
                key, report_mode=report_mode, mark_key_as_used=mark_key_as_used
            )
            _LOG.debug("Found val=%s", val)
            found = True
        except KeyError as e:
            _LOG.debug("e=%s", e)
            found = False
        return found

    def __len__(self) -> int:
        """
        Return number of keys, i.e., the length of the underlying dict.

        This enables calculating `len()` as with a dict and also enables
        bool evaluation of a `Config` object for truth value testing.
        """
        return len(self._config)

    # ////////////////////////////////////////////////////////////////////////////
    # Get / set.
    # ////////////////////////////////////////////////////////////////////////////

    # `__setitem__` and `__getitem__`
    #   - accept a compound key
    #   - invoke the internal methods `_set_item`, `_get_item` to do the
    #   actual work and handle exceptions based on `report_mode`.

    def __setitem__(
        self,
        key: CompoundKey,
        val: Any,
        *,
        update_mode: Optional[str] = None,
        clobber_mode: Optional[str] = None,
        report_mode: Optional[str] = None,
    ) -> None:
        """
        Set / update `key` to `val`, equivalent to `dict[key] = val`.

        If `key` is an iterable of keys, then the key hierarchy is navigated /
        created and the leaf value added/updated with `val`.

        :param update_mode: define the policy used for updates (see above)
            - `None` to use the value set in the constructor
        :param clobber_mode: define the policy used for controlling
            write-after-read (see above)
            - `None` to use the value set in the constructor
        """
        _LOG.debug("-> " + hprint.to_str("key val update_mode clobber_mode self"))
        clobber_mode = self._resolve_clobber_mode(clobber_mode)
        report_mode = self._resolve_report_mode(report_mode)
        try:
            self._set_item(key, val, update_mode, clobber_mode, report_mode)
        except Exception as e:
            self._raise_exception(e, key, report_mode)

    def __getitem__(
        self,
        key: CompoundKey,
        *,
        report_mode: Optional[str] = None,
        mark_key_as_used: bool = False,
    ) -> Any:
        """
        Get value for `key` or raise `KeyError` if it doesn't exist. If `key`
        is compound, then the hierarchy is navigated until the corresponding
        element is found or we raise if the element doesn't exist.

        :param mark_key_as_used: whether we mark the key as read by the client.
          Set to `False` due to accessing values from logging, and we want clients
          to explicitely say when they want the value to be marked as read.
        :raises KeyError: if the compound key is not found in the `Config`
        """
        _LOG.debug("-> " + hprint.to_str("key report_mode self"))
        report_mode = self._resolve_report_mode(report_mode)
        try:
            ret = self._get_item(key, level=0, mark_key_as_used=mark_key_as_used)
        except Exception as e:
            # After the recursion is done, in case of error print information
            # about the offending key.
            # The Config-specific exceptions are handled by an internal method,
            # hence the broad `except` statement. All non-Config exceptions
            # are reported separately.
            self._raise_exception(e, key, report_mode)
        return ret

    def to_string(self, mode: str) -> str:
        return self._config.to_string(mode)

    def get_and_mark_as_used(self, key: ScalarKeyValidTypes) -> Any:
        """
        Get the value and mark it as used.

        This should be used as the only way of accessing values from configs 
        except for purposes of logging and transformation to string.
        """
        return self.__getitem__(key, mark_key_as_used=True)

    def get(
        self,
        key: CompoundKey,
        default_value: Optional[Any] = _NO_VALUE_SPECIFIED,
        expected_type: Optional[Any] = _NO_VALUE_SPECIFIED,
        *,
        report_mode: Optional[str] = None,
    ) -> Any:
        """
        Equivalent to `dict.get(key, default_val)`.

        It has the same functionality as `__getitem__()` but returning `val`
        if the value corresponding to `key` doesn't exist.

        :param default_value: default value to return if key is not in `config`
        :param expected_type: expected type of `value`
        :return: config[key] if available, else `default_value`
        """
        _LOG.debug(hprint.to_str("key default_value expected_type report_mode"))
        # The implementation of this function is similar to `hdict.typed_get()`.
        report_mode = self._resolve_report_mode(report_mode)
        try:
            ret = self.__getitem__(key, report_mode=report_mode)
        except KeyError as e:
            # No key: use the default val if it was passed or asserts.
            # We can't use None since None can be a valid default value,
            # so we use another value.
            if default_value != _NO_VALUE_SPECIFIED:
                ret = default_value
            else:
                # No default value found, then raise.
                raise e
        if expected_type != _NO_VALUE_SPECIFIED:
            hdbg.dassert_isinstance(ret, expected_type)
        return ret

    # ////////////////////////////////////////////////////////////////////////////
    # Update.
    # ////////////////////////////////////////////////////////////////////////////

    def update(
        self,
        config: "Config",
        *,
        update_mode: Optional[str] = None,
        clobber_mode: Optional[str] = None,
        report_mode: Optional[str] = None,
    ) -> None:
        """
        Equivalent to `dict.update(config)`.

        Some features of `update()`:
            - updates leaf values in self from values in `config`
            - recursively creates paths to leaf values if needed
            - `config` values overwrite any existing values, assert depending on the
            value of `mode`
        """
        _LOG.debug(hprint.to_str("config update_mode"))
        # `update()` is just a series of set.
        flattened_config = config.flatten()
        for key, val in flattened_config.items():
            _LOG.debug(hprint.to_str("key val"))
            self.__setitem__(
                key,
                val,
                update_mode=update_mode,
                clobber_mode=clobber_mode,
                report_mode=report_mode,
            )

    # TODO(gp): Add also iteritems()
    def keys(self) -> List[str]:
        return self._config.keys()

    def pop(self, key: str) -> Any:
        """
        Equivalent to `dict.pop()`.
        """
        return self._config.pop(key)

    def copy(self) -> "Config":
        """
        Create a deep copy of the Config object.
        """
        return copy.deepcopy(self)

    # ////////////////////////////////////////////////////////////////////////////
    # Accessors.
    # ////////////////////////////////////////////////////////////////////////////

    def add_subconfig(self, key: CompoundKey) -> "Config":
        _LOG.debug(hprint.to_str("key"))
        hdbg.dassert_not_in(key, self._config.keys(), "Key already present")
        config = Config(
            update_mode=self._update_mode,
            clobber_mode=self._clobber_mode,
            report_mode=self._report_mode,
        )
        self.__setitem__(
            key,
            config,
            update_mode=self._update_mode,
            clobber_mode=self._clobber_mode,
            report_mode=self._report_mode,
        )
        return config

    @property
    def update_mode(self) -> str:
        return self._update_mode

    @update_mode.setter
    def update_mode(self, update_mode: str) -> None:
        hdbg.dassert_in(update_mode, _VALID_UPDATE_MODES)
        self._update_mode = update_mode

    @property
    def clobber_mode(self) -> str:
        return self._clobber_mode

    @clobber_mode.setter
    def clobber_mode(self, clobber_mode: str) -> None:
        hdbg.dassert_in(clobber_mode, _VALID_CLOBBER_MODES)
        self._clobber_mode = clobber_mode

    @property
    def report_mode(self) -> str:
        return self._report_mode

    @report_mode.setter
    def report_mode(self, report_mode: str) -> None:
        hdbg.dassert_in(report_mode, _VALID_REPORT_MODES)
        self._report_mode = report_mode

    # TODO(gp): Consider turning this into a property.
    def mark_read_only(self, value: bool = True) -> None:
        """
        Force a Config object to become read-only.

        Note: the read-only mode is applied recursively, i.e. for all sub-configs.
        """
        _LOG.debug(hprint.to_str("value"))
        self._read_only = value
        for v in self._config.values():
            if isinstance(v, Config):
                v.mark_read_only(value)

    def save_to_file(self, log_dir: str, tag: str) -> None:
        """
        Save config as a string and pickle.

        Save 2 files in a log dir:
        - ${log_dir}/{tag}.txt
        - ${log_dir}/{tag}.values_as_strings.pkl

        :param tag: basename of the files to save (e.g., "system_config.input")
        """
        # 1) As a string.
        file_name = os.path.join(log_dir, f"{tag}.txt")
        hio.to_file(file_name, repr(self))
        # 2) As a pickle containing all values as string.
        file_name = os.path.join(log_dir, f"{tag}.values_as_strings.pkl")
        config = self.to_pickleable_string()
        hpickle.to_pickle(config, file_name)

    def to_pickleable_string(self) -> "Config":
        """
        Transform this Config into a pickle-able one where all values are
        replaced with their string representation.
        """
        config_out = {}
        for k, v in self._config.items():
            if isinstance(v, Config):
                config_out[k] = v.to_pickleable_string()
            else:
                config_out[k] = hpickle.to_pickleable(v)
        return config_out

    # /////////////////////////////////////////////////////////////////////////////
    # From / to functions.
    # /////////////////////////////////////////////////////////////////////////////

    @classmethod
    def from_python(cls, code: str) -> Optional["Config"]:
        """
        Create an object from the code returned by `to_python()`.
        """
        _LOG.debug("code=\n%s", code)
        hdbg.dassert_isinstance(code, str)
        try:
            # eval function need unknown globals to be set.
            val = eval(code, {"nan": np.nan, "Config": Config})
            hdbg.dassert_isinstance(val, Config)
        except SyntaxError as e:
            _LOG.error("Error deserializing: %s", str(e))
            return None
        return val  # type: ignore

    def to_python(self, check: bool = True) -> str:
        """
        Return python code that builds, when executed, the current object.

        :param check: check that the Config can be serialized/deserialized correctly.
        """
        config_as_str = str(self.to_dict())
        # We don't need `cconfig.` since we are inside the config module.
        config_as_str = config_as_str.replace("OrderedDict", "Config")
        if check:
            # Check that the object can be reconstructed.
            config_tmp = Config.from_python(config_as_str)
            # Compare.
            hdbg.dassert_eq(str(self), str(config_tmp))
        _LOG.debug("config_as_str=\n%s", config_as_str)
        return config_as_str

    @classmethod
    def from_env_var(cls, env_var: str) -> Optional["Config"]:
        if env_var in os.environ:
            python_code = os.environ[env_var]
            config = cls.from_python(python_code)
        else:
            _LOG.warning(
                "Environment variable '%s' not defined: no config retrieved",
                env_var,
            )
            config = None
        return config

    def to_dict(self, *, keep_leaves: bool = True) -> Dict[ScalarKey, Any]:
        """
        Convert the Config to nested ordered dicts.

        :param keep_leaves: keep or skip empty leaves
        """
        _LOG.debug(hprint.to_str("self keep_leaves"))
        # pylint: disable=unsubscriptable-object
        dict_: _OrderedDictType[ScalarKey, Any] = collections.OrderedDict()
        for key, (marked_as_used, writer, val) in self._config.items():
            _ = marked_as_used
            _ = writer
            if keep_leaves:
                if isinstance(val, Config):
                    # If a value is a `Config` convert to dictionary recursively.
                    val = val.to_dict(keep_leaves=keep_leaves)
                hdbg.dassert(not isinstance(val, Config))
                dict_[key] = val
            else:
                if isinstance(val, Config):
                    if val:
                        # If a value is a `Config` convert to dictionary recursively.
                        val = val.to_dict(keep_leaves=keep_leaves)
                    else:
                        continue
                hdbg.dassert(not isinstance(val, Config))
                dict_[key] = val
            if isinstance(val, dict) and not val:
                # Convert empty leaves from OrderedDict to Config.
                #  Temporary measure to keep back compatibility
                #  with Config string representations (CMTask2689).
                dict_[key] = Config()
        return dict_

    @classmethod
    def from_dict(cls, nested_dict: Dict[str, Any]) -> "Config":
        """
        Build a `Config` from a nested dict.

        :param nested_dict: nested dict, with certain restrictions:
          - only leaf nodes may not be a dict
          - every nonempty dict must only have keys of type `str`
        """
        hdbg.dassert_isinstance(nested_dict, dict)
        hdbg.dassert(nested_dict)
        iter_ = hdict.get_nested_dict_iterator(nested_dict)
        flattened_config = collections.OrderedDict(iter_)
        config_from_dict = Config._get_config_from_flattened_dict(
            flattened_config
        )
        _LOG.debug("config_from_dict=%s", str(config_from_dict))
        return config_from_dict

    # /////////////////////////////////////////////////////////////////////////////

    def is_serializable(self) -> bool:
        """
        Make sure the config can be serialized and deserialized correctly.
        """
        code = self.to_python(check=False)
        config = self.from_python(code)
        ret = str(config) == str(self)
        return ret

    def flatten(self) -> Dict[Tuple[str], Any]:
        """
        Return a dict path to leaf -> value.
        """
        dict_ = self.to_dict(keep_leaves=True)
        iter_ = hdict.get_nested_dict_iterator(dict_)
        return collections.OrderedDict(iter_)

    def check_params(self, keys: Iterable[str]) -> None:
        """
        Check whether all the `keys` are present in the object, otherwise
        raise.
        """
        missing_keys = []
        for key in keys:
            if key not in self._config:
                missing_keys.append(key)
        if missing_keys:
            msg = "Missing %s vars (from %s) in config=\n%s" % (
                ",".join(missing_keys),
                ",".join(keys),
                str(self),
            )
            _LOG.error(msg)
            raise KeyError(msg)

    # /////////////////////////////////////////////////////////////////////////////
    # Private methods.
    # /////////////////////////////////////////////////////////////////////////////

    @staticmethod
    def _parse_compound_key(key: CompoundKey) -> Tuple[str, Iterable[str]]:
        """
        Separate the first element of a compound key from the rest.
        """
        hdbg.dassert(hintros.is_iterable(key), "Key='%s' is not iterable", key)
        head_scalar_key, tail_compound_key = key[0], key[1:]  # type: ignore
        _LOG.debug(
            "key='%s' -> head_scalar_key='%s', tail_compound_key='%s'",
            key,
            head_scalar_key,
            tail_compound_key,
        )
        hdbg.dassert_isinstance(
            head_scalar_key, ScalarKeyValidTypes, "Keys can only be string or int"
        )
        return head_scalar_key, tail_compound_key

    @staticmethod
    def _get_config_from_flattened_dict(
        flattened_config: Dict[Tuple[str], Any]
    ) -> "Config":
        """
        Build a config from the flattened config representation.

        :param flattened_config: flattened config like result from `config.flatten()`
        :return: `Config` object initialized from flattened representation
        """
        hdbg.dassert_isinstance(flattened_config, dict)
        hdbg.dassert(flattened_config)
        config = Config()
        for k, v in flattened_config.items():
            if isinstance(v, dict):
                if v:
                    # Convert each dict-value to `Config` recursively because we
                    # cannot use dict as value in a `Config`.
                    v = Config.from_dict(v)
                else:
                    # TODO(Grisha): maybe move to `from_dict`, i.e.
                    # return empty `Config` right away without passing further.
                    # If dictionary is empty convert to an empty `Config`.
                    v = Config()
            config[k] = v
        return config

    @staticmethod
    def _resolve_mode(
        value: Optional[str],
        ctor_value: str,
        valid_values: Iterable[str],
        tag: str,
    ) -> str:
        if value is None:
            # Use the value from the constructor.
            value = ctor_value
            _LOG.debug("resolved: %s=%s", tag, value)
        # The result should be a valid string.
        hdbg.dassert_isinstance(value, str)
        hdbg.dassert_in(value, valid_values)
        return value

    # /////////////////////////////////////////////////////////////////////////////

    def _set_item(
        self,
        key: CompoundKey,
        val: Any,
        update_mode: Optional[str],
        clobber_mode: Optional[str],
        report_mode: Optional[str],
    ) -> None:
        """
        Set / update `key` to `val`, equivalent to `dict[key] = val`.

        If `key` is an iterable of keys, then the key hierarchy is navigated /
        created and the leaf value added / updated with `val`.

        :param update_mode: define the policy used for updates (see above)
            - `None` to use the value set in the constructor
        :param clobber_mode: define the policy used for controlling
            write-after-use (see above)
            - `None` to use the value set in the constructor
        """
        _LOG.debug(hprint.to_str("key val update_mode clobber_mode self"))
        # # Used to debug who is setting a certain key.
        # if False:
        #     _LOG.info("key.set=%s", str(key))
        #     if key == ("dag_runner_config", "wake_up_timestamp"):
        #         assert 0
        # A read-only config cannot be changed.
        if self._read_only:
            msg = []
            msg.append(
                f"Can't set key='{key}' to val='{val}' in read-only config"
            )
            msg.append("self=\n" + hprint.indent(str(self)))
            msg = "\n".join(msg)
            # TODO(Danya): Remove after enabling `mark_as_used` method.
            raise ReadOnlyConfigError(msg)
        update_mode = self._resolve_update_mode(update_mode)
        clobber_mode = self._resolve_clobber_mode(clobber_mode)
        report_mode = self._resolve_report_mode(report_mode)
        # If the key is compound, then recurse.
        if hintros.is_iterable(key):
            head_key, tail_key = self._parse_compound_key(key)
            if not tail_key:
                # There is no tail_key so `__setitem__()` was called on a tuple of a
                # single element, then set the value.
                self._set_item(
                    head_key, val, update_mode, clobber_mode, report_mode
                )
            else:
                # Compound key: recurse on the tail of the key.
                _LOG.debug(
                    "head_key='%s', self._config=\n%s",
                    head_key,
                    self._config,
                )
                if head_key in self:
                    # We mark a key as read only when it's read from a client of
                    # Config, not from the Config itself.
                    mark_key_as_used = False
                    subconfig = self.__getitem__(
                        head_key,
                        report_mode="none",
                        mark_key_as_used=mark_key_as_used,
                    )
                else:
                    subconfig = self.add_subconfig(head_key)
                hdbg.dassert_isinstance(subconfig, Config)
                subconfig._set_item(
                    tail_key, val, update_mode, clobber_mode, report_mode
                )
            return
        # Base case: write the config.
        self._dassert_base_case(key)
        self._config.__setitem__(
            key, val, update_mode=update_mode, clobber_mode=clobber_mode
        )

    def _get_item(
        self, key: CompoundKey, level: int, mark_key_as_used: bool
    ) -> Any:
        """
        Implement `__getitem__()` but keeping track of the depth of the key to
        report an informative message reporting the entire config on
        `KeyError`.

        This method should be used only by `__getitem__()` since it's a
        helper of that function.
        """
        _LOG.debug("key=%s level=%s self=\n%s", key, level, self)
        # Check if the key is compound.
        if hintros.is_iterable(key):
            head_key, tail_key = self._parse_compound_key(key)
            if not tail_key:
                # Tuple of a single element, then return the value.
                ret = self._get_item(head_key, level=level + 1, mark_key_as_used=mark_key_as_used)
            else:
                # Compound key: recurse on the tail of the key.
                if head_key not in self._config:
                    # msg = self._get_error_msg("head_key", head_key)
                    keys_as_str = str(list(self._config.keys()))
                    msg = f"head_key='{head_key}' not in {keys_as_str} at level {level}"
                    raise KeyError(msg)
                subconfig = self._config[head_key]
                _LOG.debug("subconfig\n=%s", self._config)
                if isinstance(subconfig, Config):
                    # Recurse.
                    ret = subconfig._get_item(tail_key, level=level + 1, mark_key_as_used=mark_key_as_used)
                else:
                    # There are more keys to process but we have reached the leaves
                    # of the config, then we assert.
                    # msg = self._get_error_msg("tail_key", tail_key)
                    msg = f"tail_key={tail_key} at level {level}"
                    raise KeyError(msg)
            return ret
        # Base case: key is a string, config is a dict.
        self._dassert_base_case(key)
        if key not in self._config:
            # msg = self._get_error_msg("key", key)
            keys_as_str = str(list(self._config.keys()))
            msg = f"key='{key}' not in {keys_as_str} at level {level}"
            raise KeyError(msg)
        ret = self._config.__getitem__(key, mark_key_as_used=mark_key_as_used)  # type: ignore
        return ret

    def _resolve_update_mode(self, value: Optional[str]) -> str:
        update_mode = self._resolve_mode(
            value, self._update_mode, _VALID_UPDATE_MODES, "update_mode"
        )
        return update_mode

    def _resolve_clobber_mode(self, value: Optional[str]) -> str:
        clobber_mode = self._resolve_mode(
            value, self._clobber_mode, _VALID_CLOBBER_MODES, "clobber_mode"
        )
        return clobber_mode

    def _resolve_report_mode(self, value: Optional[str]) -> str:
        report_mode = self._resolve_mode(
            value, self._report_mode, _VALID_REPORT_MODES, "report_mode"
        )
        return report_mode

    def _dassert_base_case(self, key: CompoundKey) -> None:
        """
        Check that a leaf config is valid.
        """
        _LOG.debug("key=%s", key)
        hdbg.dassert_isinstance(
            key, ScalarKeyValidTypes, "Keys can only be string or int"
        )
        hdbg.dassert_isinstance(self._config, dict)

    def _raise_exception(
        self, exception: Exception, key: CompoundKey, report_mode: str
    ) -> None:
        """
        Handle Config get/set exceptions.

        These include:
        - KeyError
        - OverwriteError
        - ReadOnlyConfigError
        """
        _LOG.debug(hprint.to_str("exception key report_mode"))
        hdbg.dassert_in(report_mode, _VALID_REPORT_MODES)
        if report_mode in ("verbose_log_error", "verbose_exception"):
            msg = []
            msg.append("exception=" + str(exception))
            msg.append(f"key='{key}'")
            msg.append("config=\n" + hprint.indent(str(self)))
            msg = "\n".join(msg)
            if report_mode == "verbose_log_error":
                _LOG.error(msg)
            elif report_mode == "verbose_exception":
                # TODO(gp): It's not clear how to create an exception with a
                #  different message, so we resort to an ugly switch.
                if isinstance(exception, KeyError):
                    exception = KeyError(msg)
                elif isinstance(exception, OverwriteError):
                    exception = OverwriteError(msg)
                elif isinstance(exception, ReadOnlyConfigError):
                    exception = ReadOnlyConfigError(msg)
                else:
                    raise RuntimeError(f"Invalid exception: {exception}")
        raise exception<|MERGE_RESOLUTION|>--- conflicted
+++ resolved
@@ -174,13 +174,13 @@
     def __init__(self):
         self._full_traceback = self._get_full_traceback()
         self._shorthand_caller = self._get_shorthand_caller()
-    
+
     def _get_full_traceback():
         """
         Return full traceback as str.
         """
         return hintros.stacktrace_to_str()
-    
+
     def _get_shorthand_caller():
         """
         Return a short representation of the context in which the function was called.
@@ -199,15 +199,15 @@
         # Index=2 since the `_mark_as_read` context will be stored above:
         #  - Context inside _ConfigWriterInfo
         #  - Context of _ConfigWriterInfo called in `_mark_as_used`, e.g.:
-        #  
+        #
         caller = stack[2]
         print("".join(stack))
         caller = f"{caller.filename}::{caller.lineno}::{caller.function}"
         return caller
-    
+
     def __str__(self):
         return self._shorthand_caller
-    
+
     def __repr__(self):
         return self._full_traceback
 
@@ -237,12 +237,7 @@
         clobber_mode: Optional[str] = "allow_write_after_use",
     ) -> None:
         """
-<<<<<<< HEAD
         Each val is encoded internally as a tuple (marked_as_used, writer, value) where:
-=======
-        Each val is encoded internally as a tuple (marked_as_used, value)
-        where:
->>>>>>> bf4ef28b
 
         - marked_as_used: stores whether the value has been already used and thus
           needs to be protected from successive writes, depending on
@@ -312,12 +307,8 @@
             pass
         elif clobber_mode == "assert_on_write_after_use":
             if is_key_present:
-<<<<<<< HEAD
                 marked_as_used, writer, old_val = super().__getitem__(key)
                 
-=======
-                marked_as_used, old_val = super().__getitem__(key)
->>>>>>> bf4ef28b
                 is_been_changed = old_val != val
                 _LOG.debug(
                     hprint.to_str("marked_as_used old_val is_been_changed")
@@ -345,25 +336,16 @@
             else:
                 # The key was not present, so we just mark it not read yet.
                 marked_as_used = False
-<<<<<<< HEAD
                 writer = None
             # Check if the value has already been marked as read/unread.
-=======
-            # Check if the value has already been marked as used/unused.
->>>>>>> bf4ef28b
             #  Required for `copy()` method.
             if isinstance(val, tuple) and val and isinstance(val[0], bool):
                 # Set new `marked_as_used` status with the same value.
                 val = (marked_as_used, writer, val[1])
                 super().__setitem__(key, val)
             else:
-<<<<<<< HEAD
                 super().__setitem__(key, (marked_as_used, writer, val))
             
-=======
-                super().__setitem__(key, (marked_as_used, val))
-
->>>>>>> bf4ef28b
     # /////////////////////////////////////////////////////////////////////////////
     # Get.
     # /////////////////////////////////////////////////////////////////////////////
@@ -376,46 +358,11 @@
         """
         hdbg.dassert_isinstance(key, ScalarKeyValidTypes)
         # Retrieve the value from the dictionary itself.
-<<<<<<< HEAD
         marked_as_used, writer, val = super().__getitem__(key)
-        return val
-    
-    # TODO(Danya): Use to mark items in `__getitem__`.
-    def mark_as_used(self, key: ScalarKey, used_state: bool = True) -> None:
-        """
-        Mark value as read.
-
-        The value is a tuple of (marked_as_used, writer, value), where `marked_as_used`== True
-        if the value has been accessed via `__getitem__`. 
-
-        :param used_state: whether to mark the value as used.
-                 Values are not marked e.g. when accessed through `__contains__` method.
-        """
-        # Retrieve the value and the metadata.
-        hdbg.dassert_isinstance(key, ScalarKeyValidTypes)
-        marked_as_used, writer, val = super().__getitem__(key)
-        _LOG.debug(hprint.to_str("marked_as_used val read_state"))
-        #
-        if used_state:
-            # Update the metadata, accounting that this data was read.
-            marked_as_used = True
-            writer = _ConfigWriterInfo()
-            super().__setitem__(key, (marked_as_used, writer, val))
-        # If the value is an iterable then we need to propagate the read state.
-        if hintros.is_iterable(val):
-            for elem in val:
-                if hasattr(elem, "mark_as_used"):
-                    elem.mark_as_used(marked_as_used)
-        else:
-            if hasattr(val, "mark_as_used"):
-                val.mark_as_used(marked_as_used)
-
-=======
-        marked_as_used, val = super().__getitem__(key)
         if mark_key_as_used:
             self._mark_as_used(key)
         return val
->>>>>>> bf4ef28b
+
 
     # /////////////////////////////////////////////////////////////////////////////
     # Print.
@@ -436,7 +383,7 @@
         mode = "verbose"
         ret = self.to_string(mode)
         return ret
-    
+
     def str_debug(self) -> str:
         mode = "debug"
         ret = self.to_string(mode)
@@ -455,26 +402,25 @@
         """
         # Retrieve the value and the metadata.
         hdbg.dassert_isinstance(key, ScalarKeyValidTypes)
-        marked_as_used, val = super().__getitem__(key)
+        marked_as_used, writer, val = super().__getitem__(key)
         _LOG.debug(hprint.to_str("marked_as_used val used_state"))
         #
         if used_state:
             # Update the metadata, accounting that this data was read.
             marked_as_used = True
-            super().__setitem__(key, (marked_as_used, val))
+            super().__setitem__(key, (marked_as_used, writer, val))
         if hasattr(val, "_config"):
             # If a value is a subconfig, mark all values down the tree.
             for key in val._config.keys():
                 val._config._mark_as_used(key, marked_as_used)
 
-
     def to_string(self, mode: str) -> str:
         """
         Return a string representation of this `Config`.
 
         :param mode: `only_values` or `verbose`
-                    - `only_values` for simple string representation
-                    - `verbose` for values with `val_type` and `mark_as_used`
+            - `only_values` for simple string representation
+            - `verbose` for values with `val_type` and `mark_as_used`
         """
         txt = []
         for key, (marked_as_used, writer, val) in self.items():
@@ -725,7 +671,7 @@
         """
         Get the value and mark it as used.
 
-        This should be used as the only way of accessing values from configs 
+        This should be used as the only way of accessing values from configs
         except for purposes of logging and transformation to string.
         """
         return self.__getitem__(key, mark_key_as_used=True)
