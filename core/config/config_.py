--- conflicted
+++ resolved
@@ -441,7 +441,7 @@
             if mode == "only_values":
                 key_as_str = str(key)
             elif mode == "verbose":
-                # E.g., `nrows (get_marked_as_used=False, val_type=core.config.config_.Config)`
+                # E.g., `nrows (marked_as_used=False, val_type=core.config.config_.Config)`
                 key_as_str = f"{key} (marked_as_used={marked_as_used}, writer={str(writer)}, "
                 key_as_str += "val_type=%s)" % hprint.type_to_string(type(val))
             elif mode == "debug":
@@ -779,12 +779,9 @@
         """
         Get the value and mark it as used.
 
-<<<<<<< HEAD
         Similar to the `get` method. The value is not marked unless it is a leaf.
 
-=======
         :param mark_key_as_used: see `_mark_as_used()` for description
->>>>>>> 97927d04
         :param default_value: value to return if key was not found
 
         This should be used as the only way of accessing values from configs
