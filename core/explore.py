"""
Import as:

import core.explore as expl

Utility functions for Jupyter notebook to:
- format data
- transform pandas data structures
- compute common stats

These functions are used for both interactive data exploration and to implement
more complex pipelines. The output is reported through logging.
"""

import datetime
import logging
import math
from typing import Any, Callable, Collection, Dict, List, Optional, Tuple, Union

import matplotlib as mpl
import matplotlib.pyplot as plt
import numpy as np
import pandas as pd
import seaborn as sns
import sklearn
import statsmodels
import statsmodels.api
import tqdm.autonotebook as tqdm

import core.plotting as plot
import helpers.dbg as dbg
import helpers.list as hlist
import helpers.printing as pri

_LOG = logging.getLogger(__name__)

# #############################################################################
# Helpers.
# #############################################################################


# TODO(gp): Move this to helpers/pandas_helpers.py


def cast_to_df(obj: Union[pd.Series, pd.DataFrame]) -> pd.DataFrame:
    if isinstance(obj, pd.Series):
        df = pd.DataFrame(obj)
    else:
        df = obj
    dbg.dassert_isinstance(df, pd.DataFrame)
    return df


def cast_to_series(obj: Union[pd.Series, pd.DataFrame]) -> pd.Series:
    if isinstance(obj, pd.DataFrame):
        dbg.dassert_eq(obj.shape[1], 1)
        srs = obj.iloc[:, 1]
    else:
        srs = obj
    dbg.dassert_isinstance(srs, pd.Series)
    return srs


# TODO(gp): Need to be tested.
def adapt_to_series(f: Callable) -> Callable:
    """
    Decorate a function working on data frames in order to work on series.
    """

    def wrapper(
        obj: Union[pd.Series, pd.DataFrame], *args: Any, **kwargs: Any
    ) -> Any:
        # Convert a pd.Series to a pd.DataFrame.
        was_series = False
        if isinstance(obj, pd.Series):
            obj = pd.DataFrame(obj)
            was_series = True
        dbg.dassert_isinstance(obj, pd.DataFrame)
        # Apply the function.
        res = f(obj, *args, **kwargs)
        # Transform the output, if needed.
        if was_series:
            if isinstance(res, tuple):
                res_obj, res_tmp = res[0], res[1:]
                res_obj_srs = cast_to_series(res_obj)
                res_obj_srs = [res_obj_srs]
                res_obj_srs.extend(res_tmp)
                res = tuple(res_obj_srs)
            else:
                res = cast_to_series(res)
        return res

    return wrapper


# #############################################################################
# Pandas helpers.
# #############################################################################


def drop_axis_with_all_nans(
    df: pd.DataFrame,
    drop_rows: bool = True,
    drop_columns: bool = False,
    drop_infs: bool = False,
    report_stats: bool = False,
) -> pd.DataFrame:
    """
    Remove columns and rows completely empty.
    The operation is not in place and the resulting df is returned.

    Assume that the index is timestamps.

    :param drop_rows: remove rows with only nans
    :param drop_columns: remove columns with only nans
    :param drop_infs: remove also +/- np.inf
    """
    dbg.dassert_isinstance(df, pd.DataFrame)
    if drop_infs:
        df = df.replace([np.inf, -np.inf], np.nan)
    if drop_columns:
        # Remove columns with all nans, if any.
        cols_before = df.columns[:]
        df = df.dropna(axis=1, how="all")
        if report_stats:
            # Report results.
            cols_after = df.columns[:]
            removed_cols = set(cols_before).difference(set(cols_after))
            pct_removed = pri.perc(
                len(cols_before) - len(cols_after), len(cols_after)
            )
            _LOG.info(
                "removed cols with all nans: %s %s",
                pct_removed,
                pri.list_to_str(removed_cols),
            )
    if drop_rows:
        # Remove rows with all nans, if any.
        rows_before = df.index[:]
        df = df.dropna(axis=0, how="all")
        if report_stats:
            # Report results.
            rows_after = df.index[:]
            removed_rows = set(rows_before).difference(set(rows_after))
            if len(rows_before) == len(rows_after):
                # Nothing was removed.
                min_ts = max_ts = None
            else:
                # TODO(gp): Report as intervals of dates.
                min_ts = min(removed_rows)
                max_ts = max(removed_rows)
            pct_removed = pri.perc(
                len(rows_before) - len(rows_after), len(rows_after)
            )
            _LOG.info(
                "removed rows with all nans: %s [%s, %s]",
                pct_removed,
                min_ts,
                max_ts,
            )
    return df


def drop_na(
    df: pd.DataFrame,
    drop_infs: bool = False,
    report_stats: bool = False,
    *args: Any,
    **kwargs: Any,
) -> pd.DataFrame:
    """
    Wrapper around pd.dropna() reporting information about the removed rows.
    """
    dbg.dassert_isinstance(df, pd.DataFrame)
    num_rows_before = df.shape[0]
    if drop_infs:
        df = df.replace([np.inf, -np.inf], np.nan)
    df = df.dropna(*args, **kwargs)
    if report_stats:
        num_rows_after = df.shape[0]
        pct_removed = pri.perc(num_rows_before - num_rows_after, num_rows_before)
        _LOG.info("removed rows with nans: %s", pct_removed)
    return df


def report_zero_nan_inf_stats(
    df: pd.DataFrame,
    zero_threshold: float = 1e-9,
    verbose: bool = False,
    as_txt: bool = False,
) -> pd.DataFrame:
    """
    Report count and percentage about zeros, nans, infs for a df.

    :param verbose: print more information
    """
    df = cast_to_df(df)
    _LOG.info("index in [%s, %s]", df.index.min(), df.index.max())
    #
    num_rows = df.shape[0]
    _LOG.info("num_rows=%s", pri.thousand_separator(num_rows))
    _LOG.info("data=")
    display_df(df, max_lines=5, as_txt=as_txt)
    #
    num_days = len(set(df.index.date))
    _LOG.info("num_days=%s", num_days)
    #
    num_weekdays = len(set(d for d in df.index.date if d.weekday() < 5))
    _LOG.info("num_weekdays=%s", num_weekdays)
    #
    stats_df = pd.DataFrame(None, index=df.columns)
    if False:
        # Find the index of the first non-nan value.
        df = df.applymap(lambda x: not np.isnan(x))
        min_idx = df.idxmax(axis=0)
        min_idx.name = "min_idx"
        # Find the index of the last non-nan value.
        max_idx = df.reindex(index=df.index[::-1]).idxmax(axis=0)
        max_idx.name = "max_idx"
    stats_df["num_rows"] = num_rows
    #
    num_zeros = (np.abs(df) < zero_threshold).sum(axis=0)
    if verbose:
        stats_df["num_zeros"] = num_zeros
    stats_df["zeros [%]"] = (100.0 * num_zeros / num_rows).apply(pri.round_digits)
    #
    num_nans = np.isnan(df).sum(axis=0)
    if verbose:
        stats_df["num_nans"] = num_nans
    stats_df["nans [%]"] = (100.0 * num_nans / num_rows).apply(pri.round_digits)
    #
    num_infs = np.isinf(df).sum(axis=0)
    if verbose:
        stats_df["num_infs"] = num_infs
    stats_df["infs [%]"] = (100.0 * num_infs / num_rows).apply(pri.round_digits)
    #
    num_valid = df.shape[0] - num_zeros - num_nans - num_infs
    if verbose:
        stats_df["num_valid"] = num_valid
    stats_df["valid [%]"] = (100.0 * num_valid / num_rows).apply(pri.round_digits)
    #
    display_df(stats_df, as_txt=as_txt)
    return stats_df


def drop_duplicates(
    df: pd.DataFrame, subset: Optional[List[str]] = None
) -> pd.DataFrame:
    """
    Wrapper around pd.drop_duplicates() reporting information about theremoved
    rows.

    :df: Df to drop duplicates from.
    :subset: Columns subset.
    :return: Df without duplicates inside given columns subset.
    """
    if not subset:
        subset = df.columns
    num_rows_before = df.shape[0]
    df_no_duplicates = df.drop_duplicates(subset=subset)
    num_rows_after = df_no_duplicates.shape[0]
    pct_removed = pri.perc(num_rows_before - num_rows_after, num_rows_before)
    _LOG.info("Removed duplicated rows: %s", pct_removed)
    return df_no_duplicates


# //////////////////////////////////////////////////////////////////////////////


def _get_variable_cols(
    df: pd.DataFrame, threshold: int = 1
) -> Tuple[List[str], List[str]]:
    """
    Return columns of a df that contain less than <threshold> unique values.

    :return: (variable columns, constant columns)
    """
    var_cols = []
    const_cols = []
    for i in df.columns:
        if len(df[i].unique()) <= threshold:
            const_cols.append(i)
        else:
            var_cols.append(i)
    return var_cols, const_cols


def remove_columns_with_low_variability(
    df: pd.DataFrame, threshold: int = 1, log_level: int = logging.DEBUG
) -> pd.DataFrame:
    """
    Remove columns of a df that contain less than <threshold> unique values.

    :return: df with only columns with sufficient variability
    """
    var_cols, const_cols = _get_variable_cols(df, threshold=threshold)
    _LOG.log(log_level, "# Constant cols")
    for c in const_cols:
        _LOG.log(
            log_level,
            "  %s: %s",
            c,
            pri.list_to_str(list(map(str, df[c].unique()))),
        )
    _LOG.log(log_level, "# Var cols")
    _LOG.log(log_level, pri.list_to_str(var_cols))
    return df[var_cols]


def add_pct(
    df: pd.DataFrame,
    col_name: str,
    total: int,
    dst_col_name: str,
    num_digits: int = 2,
    use_thousands_separator: bool = True,
) -> pd.DataFrame:
    """
    Add to df a column "dst_col_name" storing the percentage of values in
    column "col_name" with respect to "total".
    The rest of the parameters are the same as pri.round_digits().

    :return: updated df
    """
    # Add column with percentage right after col_name.
    pos_col_name = df.columns.tolist().index(col_name)
    df.insert(pos_col_name + 1, dst_col_name, (100.0 * df[col_name]) / total)
    # Format.
    df[col_name] = [
        pri.round_digits(
            v, num_digits=None, use_thousands_separator=use_thousands_separator
        )
        for v in df[col_name]
    ]
    df[dst_col_name] = [
        pri.round_digits(v, num_digits=num_digits, use_thousands_separator=False)
        for v in df[dst_col_name]
    ]
    return df


# #############################################################################
# Pandas data structure stats.
# #############################################################################


# TODO(gp): Explain what this is supposed to do.
def breakdown_table(
    df: pd.DataFrame,
    col_name: str,
    num_digits: int = 2,
    use_thousands_separator: bool = True,
    verbosity: bool = False,
) -> pd.DataFrame:
    if isinstance(col_name, list):
        for c in col_name:
            print(("\n" + pri.frame(c).rstrip("\n")))
            res = breakdown_table(df, c)
            print(res)
        return None
    #
    if verbosity:
        print(("# col_name=%s" % col_name))
    first_col_name = df.columns[0]
    res = df.groupby(col_name)[first_col_name].count()
    res = pd.DataFrame(res)
    res.columns = ["count"]
    res.sort_values(["count"], ascending=False, inplace=True)
    res = res.append(
        pd.DataFrame([df.shape[0]], index=["Total"], columns=["count"])
    )
    res["pct"] = (100.0 * res["count"]) / df.shape[0]
    # Format.
    res["count"] = [
        pri.round_digits(
            v, num_digits=None, use_thousands_separator=use_thousands_separator
        )
        for v in res["count"]
    ]
    res["pct"] = [
        pri.round_digits(v, num_digits=num_digits, use_thousands_separator=False)
        for v in res["pct"]
    ]
    if verbosity:
        for k, df_tmp in df.groupby(col_name):
            print((pri.frame("%s=%s" % (col_name, k))))
            cols = [col_name, "description"]
            with pd.option_context(
                "display.max_colwidth", 100000, "display.width", 130
            ):
                print((df_tmp[cols]))
    return res


def print_column_variability(
    df: pd.DataFrame,
    max_num_vals: int = 3,
    num_digits: int = 2,
    use_thousands_separator: bool = True,
) -> pd.DataFrame:
    """
    Print statistics about the values in each column of a data frame.
    This is useful to get a sense of which columns are interesting.
    """
    print(("# df.columns=%s" % pri.list_to_str(df.columns)))
    res = []
    for c in tqdm.tqdm(df.columns):
        vals = df[c].unique()
        try:
            min_val = min(vals)
        except TypeError as e:
            _LOG.debug("Column='%s' reported %s", c, e)
            min_val = "nan"
        try:
            max_val = max(vals)
        except TypeError as e:
            _LOG.debug("Column='%s' reported %s", c, e)
            max_val = "nan"
        if len(vals) <= max_num_vals:
            txt = ", ".join(map(str, vals))
        else:
            txt = ", ".join(map(str, [min_val, "...", max_val]))
        row = ["%20s" % c, len(vals), txt]
        res.append(row)
    res = pd.DataFrame(res, columns=["col_name", "num", "elems"])
    res.sort_values("num", inplace=True)
    # TODO(gp): Fix this.
    # res = add_count_as_idx(res)
    res = add_pct(
        res,
        "num",
        df.shape[0],
        "[diff %]",
        num_digits=num_digits,
        use_thousands_separator=use_thousands_separator,
    )
    res.reset_index(drop=True, inplace=True)
    return res


def find_common_columns(
    names: Collection[str], dfs: Collection[pd.DataFrame]
) -> pd.DataFrame:
    df = []
    for i, df1 in enumerate(dfs):
        df1 = dfs[i].columns
        for j in range(i + 1, len(dfs)):
            df2 = dfs[j].columns
            common_cols = [c for c in df1 if c in df2]
            df.append(
                (
                    names[i],
                    len(df1),
                    names[j],
                    len(df2),
                    len(common_cols),
                    ", ".join(common_cols),
                )
            )
    df = pd.DataFrame(
        df,
        columns=[
            "table1",
            "num_cols1",
            "num_cols2",
            "table2",
            "num_comm_cols",
            "common_cols",
        ],
    )
    return df


# #############################################################################
# Filter.
# #############################################################################


def remove_columns(
    df: pd.DataFrame, cols: Collection[str], log_level: int = logging.DEBUG
) -> pd.DataFrame:
    to_remove = set(cols).intersection(set(df.columns))
    _LOG.log(log_level, "to_remove=%s", pri.list_to_str(to_remove))
    df.drop(to_remove, axis=1, inplace=True)
    _LOG.debug("df=\n%s", df.head(3))
    _LOG.log(log_level, pri.list_to_str(df.columns))
    return df


def filter_with_df(
    df: pd.DataFrame, filter_df: pd.DataFrame, log_level: int = logging.DEBUG
) -> pd.Series:
    """
    Compute a mask for DataFrame df using common columns and values in
    "filter_df".
    """
    mask = None
    for c in filter_df:
        dbg.dassert_in(c, df.columns)
        vals = filter_df[c].unique()
        if mask is None:
            mask = df[c].isin(vals)
        else:
            mask &= df[c].isin(vals)
    _LOG.log(log_level, "after filter=%s", pri.perc(mask.sum(), len(mask)))
    return mask


def filter_around_time(
    df: pd.DataFrame,
    col_name: str,
    timestamp: Union[datetime.datetime, pd.Timestamp],
    timedelta_before: pd.Timedelta,
    timedelta_after: Optional[pd.Timedelta] = None,
    log_level: int = logging.DEBUG,
) -> pd.DataFrame:
    dbg.dassert_in(col_name, df)
    dbg.dassert_lte(pd.Timedelta(0), timedelta_before)
    if timedelta_after is None:
        timedelta_after = timedelta_before
    dbg.dassert_lte(pd.Timedelta(0), timedelta_after)
    #
    lower_bound = timestamp - timedelta_before
    upper_bound = timestamp + timedelta_after
    mask = (df[col_name] >= lower_bound) & (df[col_name] <= upper_bound)
    #
    _LOG.log(
        log_level,
        "Filtering in [%s, %s] selected rows=%s",
        lower_bound,
        upper_bound,
        pri.perc(mask.sum(), df.shape[0]),
    )
    return df[mask]


def filter_by_val(
    df: pd.DataFrame,
    col_name: str,
    min_val: float,
    max_val: float,
    use_thousands_separator: bool = True,
    log_level: int = logging.DEBUG,
) -> pd.DataFrame:
    """
    Filter out rows of df where df[col_name] is not in [min_val, max_val].
    """
    # TODO(gp): If column is ordered, this can be done more efficiently with
    # binary search.
    num_rows = df.shape[0]
    if min_val is not None and max_val is not None:
        dbg.dassert_lte(min_val, max_val)
    mask = None
    if min_val is not None:
        mask = min_val <= df[col_name]
    if max_val is not None:
        mask2 = df[col_name] <= max_val
        if mask is None:
            mask = mask2
        else:
            mask &= mask2
    res = df[mask]
    dbg.dassert_lt(0, res.shape[0])
    _LOG.log(
        log_level,
        "Rows kept %s, removed %s rows",
        pri.perc(
            res.shape[0],
            num_rows,
            use_thousands_separator=use_thousands_separator,
        ),
        pri.perc(
            num_rows - res.shape[0],
            num_rows,
            use_thousands_separator=use_thousands_separator,
        ),
    )
    return res


# /////////////////////////////////////////////////////////////////////////////
# PCA
# /////////////////////////////////////////////////////////////////////////////


<<<<<<< HEAD
def _get_num_pcs_to_plot(num_pcs_to_plot, max_pcs):
=======
def get_multiple_plots(
    num_plots: int,
    num_cols: int,
    y_scale: Optional[float] = None,
    *args: Any,
    **kwargs: Any,
) -> Tuple[mpl.figure.Figure, np.array]:
    """
    Create figure to accommodate `num_plots` plots, arranged in rows with
    `num_cols` columns.
    :param num_plots: number of plots
    :param num_cols: number of columns to use in the subplot
    :param y_scale: if not None
    Return a figure and an array of axes
    """
    dbg.dassert_lte(1, num_plots)
    dbg.dassert_lte(1, num_cols)
    # Heuristic to find the dimension of the fig.
    if y_scale is not None:
        dbg.dassert_lt(0, y_scale)
        ysize = (num_plots / num_cols) * y_scale
        figsize = (20, ysize)
    else:
        figsize = None
    fig, ax = plt.subplots(
        math.ceil(num_plots / num_cols),
        num_cols,
        figsize=figsize,
        *args,
        **kwargs,
    )
    return fig, ax.flatten()


def _get_num_pcs_to_plot(num_pcs_to_plot: int, max_pcs: int) -> int:
>>>>>>> ddfdbc40
    """
    Get the number of principal components to plot.
    """
    if num_pcs_to_plot == -1:
        num_pcs_to_plot = max_pcs
    dbg.dassert_lte(0, num_pcs_to_plot)
    dbg.dassert_lte(num_pcs_to_plot, max_pcs)
    return num_pcs_to_plot


# TODO(gp): Add some stats about how many nans where filled.
def handle_nans(df: pd.DataFrame, nan_mode: str) -> pd.DataFrame:
    if nan_mode == "drop":
        df = df.dropna(how="any")
    elif nan_mode == "fill_with_zero":
        df = df.fillna(0.0)
    elif nan_mode == "abort":
        num_nans = np.isnan(df).sum().sum()
        if num_nans > 0:
            raise ValueError("df has %d nans\n%s" % (num_nans, df))
    else:
        raise ValueError("Invalid nan_mode='%s'" % nan_mode)
    return df


def sample_rolling_df(
    rolling_df: pd.DataFrame, periods: int
) -> Tuple[pd.DataFrame, pd.DatetimeIndex]:
    """
    Given a rolling metric stored as multiindex (e.g., correlation computed by
    pd.ewm) sample `periods` equispaced samples.
    :return: sampled df, array of timestamps selected
    """
    timestamps = rolling_df.index.get_level_values(0)
    ts = timestamps[:: math.ceil(len(timestamps) / periods)]
    _LOG.debug("timestamps=%s", str(ts))
    # rolling_df_out = rolling_df.unstack().reindex(ts).stack(dropna=False)
    rolling_df_out = rolling_df.loc[ts]
    return rolling_df_out, ts


# TODO(gp): Maybe we should package all the PCA code into a single object.

<<<<<<< HEAD
=======

def plot_pca_analysis(
    df: pd.DataFrame,
    plot_explained_variance: bool = False,
    num_pcs_to_plot: int = 0,
) -> None:
    """
    Plot results of PCA analysis for data in `df`
    - eigenvalues
    - explained variance
    - eigenvectors components
    """
    # Compute PCA.
    corr = df.corr(method="pearson")
    pca = skl_dec.PCA()
    pca.fit(df.fillna(0.0))
    explained_variance = pd.Series(pca.explained_variance_ratio_)
    # Find indices of assets with no nans in the covariance matrix.
    num_non_nan_corr = corr.notnull().sum()
    is_valid = num_non_nan_corr == num_non_nan_corr.max()
    valid_indices = sorted(is_valid[is_valid].index.tolist())
    # Compute eigenvalues / vectors for the subset of the matrix without nans.
    # TODO(Paul): Consider replacing `eig` with `eigh` as per
    # https://stackoverflow.com/questions/45434989
    eigenval, eigenvec = np.linalg.eig(
        corr.loc[valid_indices, valid_indices].values
    )
    # Sort by decreasing eigenvalue.
    ind = eigenval.argsort()[::-1]
    selected_pcs = eigenvec[:, ind]
    pcs = pd.DataFrame(selected_pcs, index=valid_indices)
    lambdas = pd.Series(eigenval[ind])
    # Plot explained variance.
    if plot_explained_variance:
        title = "Eigenvalues and explained variance vs ordered PCs"
        explained_variance.cumsum().plot(title=title, lw=5, ylim=(0, 1))
        # Plot principal component lambda.
        (lambdas / lambdas.max()).plot(color="g", kind="bar")
    # Plot eigenvectors.
    max_pcs = len(lambdas)
    num_pcs_to_plot = _get_num_pcs_to_plot(num_pcs_to_plot, max_pcs)
    _LOG.info("num_pcs_to_plot=%s", num_pcs_to_plot)
    if num_pcs_to_plot > 0:
        _, axes = get_multiple_plots(
            num_pcs_to_plot, num_cols=4, sharex=True, sharey=True
        )
        for i in range(num_pcs_to_plot):
            pc = pcs.iloc[:, i]
            pc.plot(kind="barh", ax=axes[i], ylim=(-1, 1), title="PC%s" % i)


>>>>>>> ddfdbc40
# NOTE:
#   - DRY: We have a rolling corr function elsewhere.
#   - Functional style: This one seems to be able to modify `ret` through
#     `nan_mode`.
def rolling_corr_over_time(
    df: pd.DataFrame, com: float, nan_mode: str
) -> pd.DataFrame:
    """
    Compute rolling correlation over time.
    :return: corr_df is a multi-index df storing correlation matrices with
        labels
    """
    dbg.dassert_monotonic_index(df)
    df = handle_nans(df, nan_mode)
    corr_df = df.ewm(com=com, min_periods=3 * com).corr()
    return corr_df


def _get_eigvals_eigvecs(
    df: pd.DataFrame, dt: datetime.date, sort_eigvals: bool
) -> Tuple[np.array, np.array]:
    dbg.dassert_isinstance(dt, datetime.date)
    df_tmp = df.loc[dt].copy()
    # Compute rolling eigenvalues and eigenvectors.
    # TODO(gp): Count and report inf and nans as warning.
    df_tmp.replace([np.inf, -np.inf], np.nan, inplace=True)
    df_tmp.fillna(0.0, inplace=True)
    eigval, eigvec = np.linalg.eig(df_tmp)
    # Sort eigenvalues, if needed.
    if not (sorted(eigval) == eigval).all():
        _LOG.debug("eigvals not sorted: %s", eigval)
        if sort_eigvals:
            _LOG.debug(
                "Before sorting:\neigval=\n%s\neigvec=\n%s", eigval, eigvec
            )
            _LOG.debug("eigvals: %s", eigval)
            idx = eigval.argsort()[::-1]
            eigval = eigval[idx]
            eigvec = eigvec[:, idx]
            _LOG.debug("After sorting:\neigval=\n%s\neigvec=\n%s", eigval, eigvec)
    #
    if (eigval == 0).all():
        eigvec = np.nan * eigvec
    return eigval, eigvec


def rolling_pca_over_time(
    df: pd.DataFrame, com: float, nan_mode: str, sort_eigvals: bool = True
) -> Tuple[pd.DataFrame, pd.DataFrame, pd.DataFrame]:
    """
    Compute rolling PCAs over time.
    :param sort_eigvals: sort the eigenvalues in descending orders
    :return:
        - eigval_df stores eigenvalues for the different components indexed by
          timestamps
        - eigvec_df stores eigenvectors as multiindex df
    """
    # Compute rolling correlation.
    corr_df = rolling_corr_over_time(df, com, nan_mode)
    # Compute eigvalues and eigenvectors.
    timestamps = corr_df.index.get_level_values(0).unique()
    eigval = np.zeros((timestamps.shape[0], df.shape[1]))
    eigvec = np.zeros((timestamps.shape[0], df.shape[1], df.shape[1]))
    for i, dt in tqdm.tqdm(enumerate(timestamps), total=timestamps.shape[0]):
        eigval[i], eigvec[i] = _get_eigvals_eigvecs(corr_df, dt, sort_eigvals)
    # Package results.
    eigval_df = pd.DataFrame(eigval, index=timestamps)
    dbg.dassert_eq(eigval_df.shape[0], len(timestamps))
    dbg.dassert_monotonic_index(eigval_df)
    # Normalize by sum.
    # TODO(gp): Move this up.
    eigval_df = eigval_df.multiply(1 / eigval_df.sum(axis=1), axis="index")
    #
    eigvec = eigvec.reshape((-1, eigvec.shape[-1]))
    idx = pd.MultiIndex.from_product(
        [timestamps, df.columns], names=["datetime", None]
    )
    eigvec_df = pd.DataFrame(eigvec, index=idx, columns=range(df.shape[1]))
    dbg.dassert_eq(
        len(eigvec_df.index.get_level_values(0).unique()), len(timestamps)
    )
    return corr_df, eigval_df, eigvec_df


def plot_pca_over_time(
    eigval_df: pd.DataFrame,
    eigvec_df: pd.DataFrame,
    num_pcs_to_plot: int = 0,
    num_cols: int = 2,
) -> None:
    """
    Similar to plot_pca_analysis() but over time.
    """
    # Plot eigenvalues.
    eigval_df.plot(title="Eigenvalues over time", ylim=(0, 1))
    # Plot cumulative variance.
    eigval_df.cumsum(axis=1).plot(
        title="Fraction of variance explained by top PCs over time", ylim=(0, 1)
    )
    # Plot eigenvalues.
    max_pcs = eigvec_df.shape[1]
    num_pcs_to_plot = _get_num_pcs_to_plot(num_pcs_to_plot, max_pcs)
    _LOG.info("num_pcs_to_plot=%s", num_pcs_to_plot)
    if num_pcs_to_plot > 0:
        _, axes = plot.get_multiple_plots(
            num_pcs_to_plot,
            num_cols=num_cols,
            y_scale=4,
            sharex=True,
            sharey=True,
        )
        for i in range(num_pcs_to_plot):
            eigvec_df[i].unstack(1).plot(
                ax=axes[i], ylim=(-1, 1), title="PC%s" % i
            )


def plot_time_distributions(
    dts: Collection[Union[datetime.datetime, pd.Timestamp]],
    mode: str,
    density: bool = True,
) -> mpl.axes.Axes:
    """
    Compute distribution for an array of timestamps `dts`.
    - mode: see below
    """
    dbg.dassert_type_in(dts[0], (datetime.datetime, pd.Timestamp))
    dbg.dassert_in(
        mode,
        (
            "time_of_the_day",
            "weekday",
            "minute_of_the_hour",
            "day_of_the_month",
            "month_of_the_year",
            "year",
        ),
    )
    if mode == "time_of_the_day":
        # Converts in minutes from the beginning of the day.
        data = [dt.time() for dt in dts]
        data = [t.hour * 60 + t.minute for t in data]
        # 1 hour bucket.
        step = 60
        bins = np.arange(0, 24 * 60 + step, step)
        vals = pd.cut(
            data,
            bins=bins,
            include_lowest=True,
            right=False,
            retbins=False,
            labels=False,
        )
        # Count.
        count = pd.Series(vals).value_counts(sort=False)
        # Compute the labels.
        yticks = ["%02d:%02d" % (bins[k] / 60, bins[k] % 60) for k in count.index]
    elif mode == "weekday":
        data = [dt.date().weekday() for dt in dts]
        bins = np.arange(0, 7 + 1)
        vals = pd.cut(
            data,
            bins=bins,
            include_lowest=True,
            right=False,
            retbins=False,
            labels=False,
        )
        # Count.
        count = pd.Series(vals).value_counts(sort=False)
        # Compute the labels.
        yticks = "Mon Tue Wed Thu Fri Sat Sun".split()
    elif mode == "minute_of_the_hour":
        vals = [dt.time().minute for dt in dts]
        # Count.
        count = pd.Series(vals).value_counts(sort=False)
        # Compute the labels.
        yticks = list(map(str, list(range(1, 60 + 1))))
    elif mode == "day_of_the_month":
        vals = [dt.date().day for dt in dts]
        # Count.
        count = pd.Series(vals).value_counts(sort=False)
        # Compute the labels.
        yticks = list(map(str, list(range(1, 31 + 1))))
    elif mode == "month_of_the_year":
        vals = [dt.date().month for dt in dts]
        # Count.
        count = pd.Series(vals).value_counts(sort=False)
        # Compute the labels.
        yticks = "Jan Feb Mar Apr May Jun Jul Aug Sep Oct Nov Dec".split()
    elif mode == "year":
        vals = [dt.date().year for dt in dts]
        # Count.
        count = pd.Series(vals).value_counts(sort=False)
        # Compute the labels.
        yticks = pd.Series(vals).unique().tolist()
    else:
        raise ValueError("Invalid mode='%s'" % mode)
    dbg.dassert_eq(count.sum(), len(dts))
    #
    if density:
        count /= count.sum()
    label = "num points=%s" % len(dts)
    ax = count.plot(kind="bar", label=label, figsize=(20, 7))
    ax.set_xticklabels(yticks)
    if density:
        ax.set_ylabel("Probability")
    else:
        ax.set_ylabel("Count")
    ax.legend(loc="best")
    return ax


# TODO(gp): It can't accept ax. Remove this limitation.
def jointplot(
    df: pd.DataFrame,
    predicted_var: str,
    predictor_var: str,
    height: Optional[int] = None,
    *args: Any,
    **kwargs: Any,
) -> None:
    """
    Perform a scatterplot of two columns of a dataframe using
    seaborn.jointplot().

    :param df: dataframe
    :param predicted_var: y-var
    :param predictor_var: x-var
    :param args, kwargs: arguments passed to seaborn.jointplot()
    """
    dbg.dassert_in(predicted_var, df.columns)
    dbg.dassert_in(predictor_var, df.columns)
    df = df[[predicted_var, predictor_var]]
    # Remove non-finite values.
    # TODO(gp): Use explore.dropna().
    mask = np.all(np.isfinite(df.values), axis=1)
    df = df[mask]
    # Plot.
    sns.jointplot(
        predictor_var, predicted_var, df, height=height, *args, **kwargs
    )


def _preprocess_regression(
    df: pd.DataFrame,
    intercept: bool,
    predicted_var: str,
    predicted_var_delay: int,
    predictor_vars: Union[str, List[str]],
    predictor_vars_delay: int,
) -> Optional[Tuple[pd.DataFrame, List[str], List[str]]]:
    """
    Preprocess data in dataframe form in order to perform a regression.
    """
    # Sanity check vars.
    dbg.dassert_type_is(df, pd.DataFrame)
    dbg.dassert_lte(1, df.shape[0])
    if isinstance(predictor_vars, str):
        predictor_vars = [predictor_vars]
    dbg.dassert_type_is(predictor_vars, list)
    # dbg.dassert_type_is(predicted_var, str)
    dbg.dassert_not_in(predicted_var, predictor_vars)
    if not predictor_vars:
        # No predictors.
        _LOG.warning("No predictor vars: skipping")
        return None
    #
    col_names = [predicted_var] + predictor_vars
    dbg.dassert_is_subset(col_names, df.columns)
    df = df[col_names].copy()
    num_rows = df.shape[0]
    # Shift.
    if predicted_var_delay != 0:
        df[predicted_var] = df[predicted_var].shift(predicted_var_delay)
        _LOG.warning("Shifting predicted_var=%s", predicted_var_delay)
    if predictor_vars_delay != 0:
        df[predictor_vars] = df[predictor_vars].shift(predictor_vars_delay)
        _LOG.warning("Shifting predictor_vars=%s", predictor_vars_delay)
    # Remove non-finite values.
    # TODO(gp): Use the function.
    df.dropna(how="all", inplace=True)
    num_rows_after_drop_nan_all = df.shape[0]
    if num_rows_after_drop_nan_all != num_rows:
        _LOG.info(
            "Removed %s rows with all nans",
            pri.perc(num_rows - num_rows_after_drop_nan_all, num_rows),
        )
    #
    df.dropna(how="any", inplace=True)
    num_rows_after_drop_nan_any = df.shape[0]
    if num_rows_after_drop_nan_any != num_rows_after_drop_nan_all:
        _LOG.warning(
            "Removed %s rows with any nans",
            pri.perc(num_rows - num_rows_after_drop_nan_any, num_rows),
        )
    # Prepare data.
    if intercept:
        if "const" not in df.columns:
            df.insert(0, "const", 1.0)
        predictor_vars = ["const"] + predictor_vars[:]
    param_names = predictor_vars[:]
    dbg.dassert(np.all(np.isfinite(df[predicted_var].values)))
    dbg.dassert(
        np.all(np.isfinite(df[predictor_vars].values)),
        msg="predictor_vars=%s" % predictor_vars,
    )
    # Perform regression.
    if df.shape[0] < 1:
        return None
    return df, param_names, predictor_vars


def ols_regress(
    df: pd.DataFrame,
    predicted_var: str,
    predictor_vars: str,
    intercept: bool,
    print_model_stats: bool = True,
    tsplot: bool = False,
    tsplot_figsize: Optional[Any] = None,
    jointplot_: bool = True,
    jointplot_height: Optional[Any] = None,
    predicted_var_delay: int = 0,
    predictor_vars_delay: int = 0,
    max_nrows: float = 1e4,
) -> Optional[Dict[str, Any]]:
    """
    Perform OLS on columns of a dataframe.

    :param df: dataframe
    :param predicted_var: y variable
    :param predictor_vars: x variables
    :param intercept:
    :param print_model_stats: print or return the model stats
    :param tsplot: plot a time-series if possible
    :param tsplot_figsize:
    :param jointplot_: plot a scatter plot
    :param jointplot_height:
    :param predicted_var_delay:
    :param predictor_vars_delay:
    :param max_nrows: do not plot if there are too many rows, since notebook
        can be slow or hang
    :return:
    """
    obj = _preprocess_regression(
        df,
        intercept,
        predicted_var,
        predicted_var_delay,
        predictor_vars,
        predictor_vars_delay,
    )
    if obj is None:
        return None
    df, param_names, predictor_vars = obj
    dbg.dassert_lte(1, df.shape[0])
    model = statsmodels.api.OLS(
        df[predicted_var], df[predictor_vars], hasconst=intercept
    ).fit()
    regr_res = {
        "param_names": param_names,
        "coeffs": model.params,
        "pvals": model.pvalues,
        # pylint: disable=no-member
        "rsquared": model.rsquared,
        "adj_rsquared": model.rsquared_adj,
        "model": model,
    }
    if print_model_stats:
        # pylint: disable=no-member
        _LOG.info(model.summary().as_text())
    if tsplot or jointplot_:
        if max_nrows is not None and df.shape[0] > max_nrows:
            _LOG.warning(
                "Skipping plots since df has %d > %d rows", df.shape[0], max_nrows
            )
        else:
            predictor_vars = [p for p in predictor_vars if p != "const"]
            if len(predictor_vars) == 1:
                if tsplot:
                    # Plot the data over time.
                    if tsplot_figsize is None:
                        tsplot_figsize = plot.FIG_SIZE
                    df[[predicted_var, predictor_vars[0]]].plot(
                        figsize=tsplot_figsize
                    )
                if jointplot_:
                    # Perform scatter plot.
                    if jointplot_height is None:
                        jointplot_height = plot.FIG_SIZE[1]
                    jointplot(
                        df,
                        predicted_var,
                        predictor_vars[0],
                        height=jointplot_height,
                    )
            else:
                _LOG.warning("Skipping plots since there are too many predictors")
    if print_model_stats:
        return None
    return regr_res


# TODO(gp): Redundant with cast_to_series()?
def to_series(obj: Any) -> pd.Series:
    if isinstance(obj, np.ndarray):
        dbg.dassert_eq(obj.shape, 1)
        srs = pd.Series(obj)
    else:
        srs = obj
    dbg.dassert_isinstance(srs, pd.Series)
    return srs


def ols_regress_series(
    srs1: pd.Series,
    srs2: pd.Series,
    intercept: bool,
    srs1_name: Optional[Any] = None,
    srs2_name: Optional[Any] = None,
    convert_to_dates: bool = False,
    **kwargs: Any,
) -> Dict[str, Any]:
    """
    Regress two series against each other.

    Wrapper around regress() to regress series against each other.
    """
    srs1 = to_series(srs1).copy()
    srs2 = to_series(srs2).copy()
    #
    if convert_to_dates:
        _LOG.warning("Sampling to date")
        srs1.index = [pd.to_datetime(dt).date() for dt in srs1.index]
        srs2.index = [pd.to_datetime(dt).date() for dt in srs2.index]
    #
    dbg.dassert_array_has_same_type_element(srs1, srs2, only_first_elem=True)
    # Check common indices.
    common_idx = srs1.index.intersection(srs2.index)
    dbg.dassert_lte(1, len(common_idx))
    # Merge series into a dataframe.
    if srs1_name is None:
        srs1_name = srs1.name if srs1.name is not None else ""
    if srs2_name is None:
        srs2_name = srs2.name if srs2.name is not None else ""
    if srs1_name == srs2_name:
        srs1_name += "_1"
        srs2_name += "_2"
        _LOG.warning("Series have the same name: adding suffix to distinguish")
    df = pd.concat([srs1, srs2], axis=1, join="outer")
    df.columns = [srs1_name, srs2_name]
    #
    val = ols_regress(df, srs1_name, srs2_name, intercept=intercept, **kwargs)
    return val


def pvalue_to_stars(pval: Optional[float]) -> str:
    if np.isnan(pval):
        stars = "NA"
    else:
        dbg.dassert_lte(0.0, pval)
        dbg.dassert_lte(pval, 1.0)
        if pval < 0.005:
            # More than 99.5% confidence.
            stars = "****"
        elif pval < 0.01:
            # More than 99% confidence.
            stars = "***"
        elif pval < 0.05:
            # More than 95% confidence.
            stars = "**"
        elif pval < 0.1:
            # More than 90% confidence.
            stars = "*"
        else:
            stars = "?"
    return stars


def format_ols_regress_results(regr_res: Optional[pd.DataFrame]) -> pd.DataFrame:
    if regr_res is None:
        _LOG.warning("regr_res=None: skipping")
        df = pd.DataFrame(None)
        return df
    row: List[str, float] = [
        "%.3f (%s)" % (coeff, pvalue_to_stars(pval))
        for (coeff, pval) in zip(regr_res["coeffs"], regr_res["pvals"])
    ]
    row.append(float("%.2f" % (regr_res["rsquared"] * 100.0)))
    row.append(float("%.2f" % (regr_res["adj_rsquared"] * 100.0)))
    col_names = regr_res["param_names"] + ["R^2 [%]", "Adj R^2 [%]"]
    df = pd.DataFrame([row], columns=col_names)
    return df


def robust_regression(
    df: pd.DataFrame,
    predicted_var: str,
    predictor_vars: str,
    intercept: bool,
    jointplot_: bool = True,
    jointplot_figsize: Optional[Any] = None,
    predicted_var_delay: int = 0,
    predictor_vars_delay: int = 0,
) -> None:
    obj = _preprocess_regression(
        df,
        intercept,
        predicted_var,
        predicted_var_delay,
        predictor_vars,
        predictor_vars_delay,
    )
    if obj is None:
        return
    # From http://scikit-learn.org/stable/auto_examples/linear_model/
    #   plot_robust_fit.html#sphx-glr-auto-examples-linear-model-plot-robust-fit-py
    # TODO(gp): Add also TheilSenRegressor and HuberRegressor.

    dbg.dassert_eq(len(predictor_vars), 1)
    y = df[predicted_var]
    X = df[predictor_vars]
    # Fit line using all data.
    lr = sklearn.linear_model.LinearRegression()
    lr.fit(X, y)
    # Robustly fit linear model with RANSAC algorithm.
    ransac = sklearn.linear_model.RANSACRegressor()
    ransac.fit(X, y)
    inlier_mask = ransac.inlier_mask_
    outlier_mask = np.logical_not(inlier_mask)
    # Predict data of estimated models.
    line_X = np.linspace(X.min().values[0], X.max().values[0], num=100)[
        :, np.newaxis
    ]
    line_y = lr.predict(line_X)
    line_y_ransac = ransac.predict(line_X)
    # Compare estimated coefficients
    _LOG.info("Estimated coef for linear regression=%s", lr.coef_)
    _LOG.info("Estimated coef for RANSAC=%s", ransac.estimator_.coef_)
    if jointplot_:
        if jointplot_figsize is None:
            jointplot_figsize = plot.FIG_SIZE
        plt.figure(figsize=jointplot_figsize)
        plt.scatter(
            X[inlier_mask],
            y[inlier_mask],
            color="red",
            marker="o",
            label="Inliers",
        )
        plt.scatter(
            X[outlier_mask],
            y[outlier_mask],
            color="blue",
            marker="o",
            label="Outliers",
        )
        plt.plot(line_X, line_y, color="green", linewidth=2, label="OLS")
        plt.plot(
            line_X, line_y_ransac, color="black", linewidth=3, label="RANSAC"
        )
        plt.legend(loc="best")
        plt.xlabel(", ".join(predictor_vars))
        plt.ylabel(predicted_var)


# #############################################################################
# Printing
# #############################################################################


def display_df(
    df: pd.DataFrame,
    index: bool = True,
    inline_index: bool = False,
    max_lines: int = 5,
    as_txt: bool = False,
    tag: Optional[str] = None,
    mode: Optional[str] = None,
) -> None:
    """
    Display a pandas object (series, df, panel) in a better way than the
    ipython display, e.g.,
        - by printing head and tail of the dataframe
        - by formatting the code

    :param index: whether to show the index or not
    :param inline_index: make the index part of the dataframe. This is used
        when cutting and pasting to other applications, which are not happy
        with the output pandas html form
    :param max_lines: number of lines to print
    :param as_txt: print if True, otherwise render as usual html
    :param mode: use different formats temporarily overriding the default, e.g.,
        - "all_rows": print all the rows
        - "all_cols": print all the columns
        - "all": print the entire df (it could be huge)
    """
    if isinstance(df, pd.Series):
        df = pd.DataFrame(df)
    #
    dbg.dassert_type_is(df, pd.DataFrame)
    dbg.dassert_eq(
        hlist.find_duplicates(df.columns.tolist()),
        [],
        msg="Find duplicated columns",
    )
    if tag is not None:
        print(tag)
    if max_lines is not None:
        dbg.dassert_lte(1, max_lines)
        if df.shape[0] > max_lines:
            # log.error("Printing only top / bottom %s out of %s rows",
            #        max_lines, df.shape[0])
            ellipses = pd.DataFrame(
                [["..."] * len(df.columns)], columns=df.columns, index=["..."]
            )
            df = pd.concat(
                [
                    df.head(int(max_lines / 2)),
                    ellipses,
                    df.tail(int(max_lines / 2)),
                ],
                axis=0,
            )
    if inline_index:
        df = df.copy()
        # Copy the index to a column and don't print the index.
        if df.index.name is None:
            col_name = "."
        else:
            col_name = df.index.name
        df.insert(0, col_name, df.index)
        df.index.name = None
        index = False

    # Finally, print / display.
    def _print_display() -> None:
        if as_txt:
            print(df.to_string(index=index))
        else:
            import IPython.core.display

            IPython.core.display.display(
                IPython.core.display.HTML(df.to_html(index=index))
            )

    if mode is None:
        _print_display()
    elif mode == "all_rows":
        with pd.option_context(
            "display.max_rows", None, "display.max_columns", 3
        ):
            _print_display()
    elif mode == "all_cols":
        with pd.option_context(
            "display.max_colwidth", int(1e6), "display.max_columns", None
        ):
            _print_display()
    elif mode == "all":
        with pd.option_context(
            "display.max_rows",
            int(1e6),
            "display.max_columns",
            3,
            "display.max_colwidth",
            int(1e6),
            "display.max_columns",
            None,
        ):
            _print_display()
    else:
        _print_display()
        raise ValueError("Invalid mode=%s" % mode)


def describe_df(
    df: pd.DataFrame,
    ts_col: Optional[str] = None,
    max_col_width: int = 30,
    max_thr: int = 15,
    sort_by_uniq_num: bool = False,
    log_level: int = logging.INFO,
) -> None:
    """
    Improved version of pd.DataFrame.describe()
    :param ts_col: timestamp column
    """
    if ts_col is None:
        _LOG.log(
            log_level,
            "[%s, %s], count=%s",
            min(df.index),
            max(df.index),
            len(df.index.unique()),
        )
    else:
        _LOG.log(
            log_level,
            "%s: [%s, %s], count=%s",
            ts_col,
            min(df[ts_col]),
            max(df[ts_col]),
            len(df[ts_col].unique()),
        )
    _LOG.log(log_level, "num_cols=%s", df.shape[1])
    _LOG.log(log_level, "num_rows=%s", df.shape[0])
    res_df = []
    for c in df.columns:
        uniq = df[c].unique()
        num = len(uniq)
        if num < max_thr:
            vals = " ".join(map(str, uniq))
        else:
            vals = " ".join(map(str, uniq[:10]))
        if len(vals) > max_col_width:
            vals = vals[:max_col_width] + " ..."
        type_str = df[c].dtype
        res_df.append([c, len(uniq), vals, type_str])
    #
    res_df = pd.DataFrame(res_df, columns=["column", "num uniq", "vals", "type"])
    res_df.set_index("column", inplace=True)
    if sort_by_uniq_num:
        res_df.sort("num uniq", inplace=True)
    _LOG.log(log_level, "res_df=\n%s", res_df)


def to_qgrid(df: pd.DataFrame) -> Any:
    import qgrid

    grid_options = {
        "fullWidthRows": True,
        "syncColumnCellResize": True,
        # This parameter allows to extend column width to readable size a scroll to the left.
        # Is True by default
        "forceFitColumns": False,
        "rowHeight": 28,
        "enableColumnReorder": False,
        "enableTextSelectionOnCells": True,
        "editable": True,
        "autoEdit": False,
    }
    df = df.copy()
    # if not df.index.name:
    #    df.index.name = "index"
    qgrid_widget = qgrid.show_grid(
        df, show_toolbar=True, grid_options=grid_options
    )
    if False:
        # TODO(gp): Make this general.
        # qgrid can only either add a predefined row (list of tuples) or copy
        # the last row of the df. Adding a single empty row is only possible in
        # this way - dataframe must a have numeric index. But since now the
        # last row is empty we can create new rows by duplicating it with qgrid
        # built-in functionality.
        empty_row = [("source_number", df.shape[0])] + [
            (colname, None) for colname in df.columns
        ]
        qgrid_widget.add_row(row=empty_row)
    return qgrid_widget<|MERGE_RESOLUTION|>--- conflicted
+++ resolved
@@ -583,45 +583,7 @@
 # /////////////////////////////////////////////////////////////////////////////
 
 
-<<<<<<< HEAD
-def _get_num_pcs_to_plot(num_pcs_to_plot, max_pcs):
-=======
-def get_multiple_plots(
-    num_plots: int,
-    num_cols: int,
-    y_scale: Optional[float] = None,
-    *args: Any,
-    **kwargs: Any,
-) -> Tuple[mpl.figure.Figure, np.array]:
-    """
-    Create figure to accommodate `num_plots` plots, arranged in rows with
-    `num_cols` columns.
-    :param num_plots: number of plots
-    :param num_cols: number of columns to use in the subplot
-    :param y_scale: if not None
-    Return a figure and an array of axes
-    """
-    dbg.dassert_lte(1, num_plots)
-    dbg.dassert_lte(1, num_cols)
-    # Heuristic to find the dimension of the fig.
-    if y_scale is not None:
-        dbg.dassert_lt(0, y_scale)
-        ysize = (num_plots / num_cols) * y_scale
-        figsize = (20, ysize)
-    else:
-        figsize = None
-    fig, ax = plt.subplots(
-        math.ceil(num_plots / num_cols),
-        num_cols,
-        figsize=figsize,
-        *args,
-        **kwargs,
-    )
-    return fig, ax.flatten()
-
-
 def _get_num_pcs_to_plot(num_pcs_to_plot: int, max_pcs: int) -> int:
->>>>>>> ddfdbc40
     """
     Get the number of principal components to plot.
     """
@@ -663,62 +625,6 @@
     return rolling_df_out, ts
 
 
-# TODO(gp): Maybe we should package all the PCA code into a single object.
-
-<<<<<<< HEAD
-=======
-
-def plot_pca_analysis(
-    df: pd.DataFrame,
-    plot_explained_variance: bool = False,
-    num_pcs_to_plot: int = 0,
-) -> None:
-    """
-    Plot results of PCA analysis for data in `df`
-    - eigenvalues
-    - explained variance
-    - eigenvectors components
-    """
-    # Compute PCA.
-    corr = df.corr(method="pearson")
-    pca = skl_dec.PCA()
-    pca.fit(df.fillna(0.0))
-    explained_variance = pd.Series(pca.explained_variance_ratio_)
-    # Find indices of assets with no nans in the covariance matrix.
-    num_non_nan_corr = corr.notnull().sum()
-    is_valid = num_non_nan_corr == num_non_nan_corr.max()
-    valid_indices = sorted(is_valid[is_valid].index.tolist())
-    # Compute eigenvalues / vectors for the subset of the matrix without nans.
-    # TODO(Paul): Consider replacing `eig` with `eigh` as per
-    # https://stackoverflow.com/questions/45434989
-    eigenval, eigenvec = np.linalg.eig(
-        corr.loc[valid_indices, valid_indices].values
-    )
-    # Sort by decreasing eigenvalue.
-    ind = eigenval.argsort()[::-1]
-    selected_pcs = eigenvec[:, ind]
-    pcs = pd.DataFrame(selected_pcs, index=valid_indices)
-    lambdas = pd.Series(eigenval[ind])
-    # Plot explained variance.
-    if plot_explained_variance:
-        title = "Eigenvalues and explained variance vs ordered PCs"
-        explained_variance.cumsum().plot(title=title, lw=5, ylim=(0, 1))
-        # Plot principal component lambda.
-        (lambdas / lambdas.max()).plot(color="g", kind="bar")
-    # Plot eigenvectors.
-    max_pcs = len(lambdas)
-    num_pcs_to_plot = _get_num_pcs_to_plot(num_pcs_to_plot, max_pcs)
-    _LOG.info("num_pcs_to_plot=%s", num_pcs_to_plot)
-    if num_pcs_to_plot > 0:
-        _, axes = get_multiple_plots(
-            num_pcs_to_plot, num_cols=4, sharex=True, sharey=True
-        )
-        for i in range(num_pcs_to_plot):
-            pc = pcs.iloc[:, i]
-            pc.plot(kind="barh", ax=axes[i], ylim=(-1, 1), title="PC%s" % i)
-
-
->>>>>>> ddfdbc40
 # NOTE:
 #   - DRY: We have a rolling corr function elsewhere.
 #   - Functional style: This one seems to be able to modify `ret` through
