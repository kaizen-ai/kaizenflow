--- conflicted
+++ resolved
@@ -2,7 +2,6 @@
 Import as:
 
 import core.explore as expl
-
 
 Utility functions for Jupyter notebook to:
 - format data
@@ -24,23 +23,19 @@
 import scipy
 import seaborn as sns
 import sklearn
-<<<<<<< HEAD
 import sklearn.decomposition
-=======
->>>>>>> 86ce0a45
 import statsmodels
 import statsmodels.api
 import tqdm.autonotebook as tqdm
 
 import helpers.dbg as dbg
-import helpers.list as hlist
 import helpers.printing as pri
 
 _LOG = logging.getLogger(__name__)
 
-# ###############################################################################
+# #############################################################################
 # Helpers.
-# ###############################################################################
+# #############################################################################
 
 
 # TODO(gp): Move this to helpers/pandas_helpers.py
@@ -84,13 +79,8 @@
         if was_series:
             if isinstance(res, tuple):
                 res_obj, res_tmp = res[0], res[1:]
-<<<<<<< HEAD
                 cast_to_series(res_obj)
                 res = tuple([res_obj].extend(res_tmp))
-=======
-                res_obj_srs = cast_to_series(res_obj)
-                res = tuple([res_obj_srs].extend(res_tmp))
->>>>>>> 86ce0a45
             else:
                 res = cast_to_series(res)
         return res
@@ -164,7 +154,7 @@
 
 def drop_na(df, drop_infs=False, report_stats=False, *args, **kwargs):
     """
-    Improve pd.dropna() by reporting information about the removed rows.
+    Wrapper around pd.dropna() reporting information about the removed rows.
     """
     dbg.dassert_isinstance(df, pd.DataFrame)
     num_rows_before = df.shape[0]
@@ -922,20 +912,7 @@
     #
     if (eigval == 0).all():
         eigvec = np.nan * eigvec
-<<<<<<< HEAD
-    #
-    if (eigval == 0).all():
-        eigvec = np.nan * eigvec
-    eigvec_df_tmp = pd.DataFrame(eigvec, index=df_tmp.columns)
-    # Add another index.
-    eigvec_df_tmp.index.name = ""
-    eigvec_df_tmp.reset_index(inplace=True)
-    eigvec_df_tmp.insert(0, "datetime", dt)
-    eigvec_df_tmp.set_index(["datetime", ""], inplace=True)
-    return eigval, eigvec_df_tmp
-=======
     return eigval, eigvec
->>>>>>> 86ce0a45
 
 
 def rolling_pca_over_time(
@@ -952,17 +929,6 @@
     # Compute rolling correlation.
     corr_df = rolling_corr_over_time(df, com, nan_mode)
     # Compute eigvalues and eigenvectors.
-<<<<<<< HEAD
-    eigvals = []
-    eigvecs = []
-    timestamps = corr_df.index.get_level_values(0).unique()
-    for dt in tqdm.tqdm(timestamps):
-        eigval, eigvec = _get_eigvals_eigvecs(corr_df, dt, sort_eigvals)
-        eigvals.append(eigval)
-        eigvecs.append(eigvec)
-    # Package results.
-    eigval_df = pd.DataFrame(eigvals, index=timestamps)
-=======
     timestamps = corr_df.index.get_level_values(0).unique()
     eigval = np.zeros((timestamps.shape[0], df.shape[1]))
     eigvec = np.zeros((timestamps.shape[0], df.shape[1], df.shape[1]))
@@ -970,22 +936,17 @@
         eigval[i], eigvec[i] = _get_eigvals_eigvecs(corr_df, dt, sort_eigvals)
     # Package results.
     eigval_df = pd.DataFrame(eigval, index=timestamps)
->>>>>>> 86ce0a45
     dbg.dassert_eq(eigval_df.shape[0], len(timestamps))
     dbg.dassert_monotonic_index(eigval_df)
     # Normalize by sum.
     # TODO(gp): Move this up.
     eigval_df = eigval_df.multiply(1 / eigval_df.sum(axis=1), axis="index")
     #
-<<<<<<< HEAD
-    eigvec_df = pd.concat(eigvecs, axis=0)
-=======
     eigvec = eigvec.reshape((-1, eigvec.shape[-1]))
     idx = pd.MultiIndex.from_product(
         [timestamps, df.columns], names=["datetime", None]
     )
     eigvec_df = pd.DataFrame(eigvec, index=idx, columns=range(df.shape[1]))
->>>>>>> 86ce0a45
     dbg.dassert_eq(
         len(eigvec_df.index.get_level_values(0).unique()), len(timestamps)
     )
@@ -1303,6 +1264,7 @@
     return regr_res
 
 
+# TODO(gp): Redundant with cast_to_series()?
 def to_series(obj: Any) -> pd.Series:
     if isinstance(obj, np.ndarray):
         dbg.dassert_eq(obj.shape, 1)
@@ -1465,9 +1427,9 @@
         plt.ylabel(predicted_var)
 
 
-# ###############################################################################
+# #############################################################################
 # Statistics.
-# ###############################################################################
+# #############################################################################
 
 
 def adf(srs, verbose=False):
@@ -1508,9 +1470,9 @@
     return res
 
 
-# ###############################################################################
+# #############################################################################
 # Printing
-# ###############################################################################
+# #############################################################################
 
 
 def display_df(
