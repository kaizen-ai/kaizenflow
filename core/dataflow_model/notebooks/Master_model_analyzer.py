--- conflicted
+++ resolved
@@ -55,7 +55,7 @@
         "model_evaluator_kwargs": {
             "returns_col": "ret_0_vol_adj_2",
             "predictions_col": "ret_0_vol_adj_2_hat",
-            #"oos_start": "2017-01-01",
+            "oos_start": "2017-01-01",
         },
         "bh_adj_threshold": 0.1,
         "resample_rule": "W",
@@ -70,22 +70,14 @@
 # %%
 # Load the data.
 result_bundles = cdmu.yield_experiment_artifacts(
-<<<<<<< HEAD
-    eval_config["exp_dir"], "result_bundle.pkl",
-=======
     eval_config["exp_dir"],
     "result_bundle.pkl",
->>>>>>> e9494b84
 )
 
 # Build the ModelEvaluator.
 evaluator = modeval.build_model_evaluator_from_result_bundles(
     result_bundles,
-<<<<<<< HEAD
-    abort_on_error = False,
-=======
     abort_on_error=False,
->>>>>>> e9494b84
     **eval_config["model_evaluator_kwargs"].to_dict(),
 )
 
