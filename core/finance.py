import datetime
import logging
from typing import Dict, Optional, Tuple, Union

import numpy as np
import pandas as pd
import statsmodels.api as sm

import helpers.dataframe as hdf
import helpers.dbg as dbg
import helpers.printing as pri

_LOG = logging.getLogger(__name__)


def remove_dates_with_no_data(
    df: pd.DataFrame, report_stats: bool
) -> pd.DataFrame:
    """
    Given a df indexed with timestamps, scan the data by date and filter out
    all the data when it's all nans.
    :return: filtered df
    """
    # This is not strictly necessary.
    dbg.dassert_monotonic_index(df)
    #
    removed_days = []
    df_out = []
    num_days = 0
    for date, df_tmp in df.groupby(df.index.date):
        if np.isnan(df_tmp).all(axis=1).all():
            _LOG.debug("No data on %s", date)
            removed_days.append(date)
        else:
            df_out.append(df_tmp)
        num_days += 1
    df_out = pd.concat(df_out)
    dbg.dassert_monotonic_index(df_out)
    #
    if report_stats:
        _LOG.info("df.index in [%s, %s]", df.index.min(), df.index.max())
        removed_perc = pri.perc(df.shape[0] - df_out.shape[0], df.shape[0])
        _LOG.info("Rows removed: %s", removed_perc)
        #
        removed_perc = pri.perc(len(removed_days), num_days)
        _LOG.info("Number of removed days: %s", removed_perc)
        # Find week days.
        removed_weekdays = [d for d in removed_days if d.weekday() < 5]
        removed_perc = pri.perc(len(removed_weekdays), len(removed_days))
        _LOG.info("Number of removed weekdays: %s", removed_perc)
        _LOG.info("Weekdays removed: %s", ", ".join(map(str, removed_weekdays)))
        #
        removed_perc = pri.perc(
            len(removed_days) - len(removed_weekdays), len(removed_days)
        )
        _LOG.info("Number of removed weekend days: %s", removed_perc)
        #

    return df_out


def resample(
    df: pd.DataFrame, agg_interval: Union[str, pd.Timedelta, pd.DateOffset]
) -> pd.DataFrame:
    """
    Resample returns (using sum) using our timing convention.
    """
    dbg.dassert_monotonic_index(df)
    resampler = df.resample(agg_interval, closed="left", label="right")
    rets = resampler.sum()
    return rets


def set_non_ath_to_nan(
    df: pd.DataFrame,
    start_time: Optional[datetime.time] = None,
    end_time: Optional[datetime.time] = None,
) -> pd.DataFrame:
    """
    Filter according to active trading hours.

    We assume time intervals are left closed, right open, labeled right.

    Row is not set to `np.nan` iff its `time` satisifies
      - `start_time < time`, and
      - `time <= end_time`
    """
    dbg.dassert_isinstance(df.index, pd.DatetimeIndex)
    dbg.dassert_monotonic_index(df)
    if start_time is None:
        start_time = datetime.time(9, 30)
    if end_time is None:
        end_time = datetime.time(16, 0)
    dbg.dassert_lte(start_time, end_time)
    #
    times = df.index.time
    mask = (start_time < times) & (times <= end_time)
    #
    df = df.copy()
    df[~mask] = np.nan
    return df


def set_weekends_to_nan(df: pd.DataFrame) -> pd.DataFrame:
    """
    Filter out weekends.
    """
    dbg.dassert_isinstance(df.index, pd.DatetimeIndex)
    # 5 = Saturday, 6 = Sunday.
    mask = df.index.day.isin([5, 6])
    df = df.copy()
    df[mask] = np.nan
    return df


# #############################################################################
# Returns calculation and helpers.
# #############################################################################


def compute_ret_0(
    prices: Union[pd.Series, pd.DataFrame], mode: str
) -> Union[pd.Series, pd.DataFrame]:
    if mode == "pct_change":
        ret_0 = prices.pct_change()
    elif mode == "log_rets":
        ret_0 = np.log(prices) - np.log(prices.shift(1))
    elif mode == "diff":
        # TODO(gp): Use shifts for clarity, e.g.,
        # ret_0 = prices - prices.shift(1)
        ret_0 = prices.diff()
    else:
        raise ValueError("Invalid mode='%s'" % mode)
    if isinstance(ret_0, pd.Series):
        ret_0.name = "ret_0"
    return ret_0


def compute_ret_0_from_multiple_prices(
    prices: Dict[str, pd.DataFrame], col_name: str, mode: str
) -> pd.DataFrame:
    dbg.dassert_isinstance(prices, dict)
    rets = []
    for s, price_df in prices.items():
        _LOG.debug("Processing s=%s", s)
        rets_tmp = compute_ret_0(price_df[col_name], mode)
        rets_tmp = pd.DataFrame(rets_tmp)
        rets_tmp.columns = ["%s_ret_0" % s]
        rets.append(rets_tmp)
    rets = pd.concat(rets, sort=True, axis=1)
    return rets


# TODO(GPPJ): Add a decorator for handling multi-variate prices as in
#  https://github.com/ParticleDev/commodity_research/issues/568


def convert_log_rets_to_pct_rets(
    log_rets: Union[pd.Series, pd.DataFrame]
) -> Union[pd.Series, pd.DataFrame]:
    """
    Convert log returns to percentage returns.

    :param log_rets: time series of log returns
    :return: time series of percentage returns
    """
    return np.exp(log_rets) - 1


def convert_pct_rets_to_log_rets(
    pct_rets: Union[pd.Series, pd.DataFrame]
) -> Union[pd.Series, pd.DataFrame]:
    """
    Convert percentage returns to log returns.

    :param pct_rets: time series of percentage returns
    :return: time series of log returns
    """
    return np.log(pct_rets + 1)


def rescale_to_target_annual_volatility(
    srs: pd.Series, volatility: float
) -> pd.Series:
    """
    Rescale srs to achieve target annual volatility.

    NOTE: This is not a causal rescaling, but SR is an invariant.

    :param srs: returns series. Index must have `freq`.
    :param volatility: annualized volatility as a proportion (e.g., `0.1`
        corresponds to 10% annual volatility)
    :return: rescaled returns series
    """
    dbg.dassert_isinstance(srs, pd.Series)
    scale_factor = _compute_scale_factor(srs, volatility=volatility)
    return scale_factor * srs


def aggregate_log_rets(
    df: pd.DataFrame, target_volatility: float
) -> Tuple[pd.Series, pd.Series]:
    """
    Perform inverse volatility weighting and normalize volatility.

    :param df: cols contain log returns
    :param target_volatility: annualize target volatility
    :return: series of log returns, series of weights
    """
    dbg.dassert_isinstance(df, pd.DataFrame)
    dbg.dassert(not df.columns.has_duplicates)
    # Compute inverse volatility weights.
    weights = df.apply(lambda x: _compute_scale_factor(x, target_volatility))
    # Replace inf's with 0's in weights.
    weights.replace([np.inf, -np.inf], np.nan, inplace=True)
    # Rescale weights to percentages.
    weights /= weights.sum()
    weights.name = "weights"
    # Replace NaN with zero for weights.
    weights = hdf.apply_nan_mode(weights, mode="fill_with_zero")
    # Compute aggregate log returns.
    df = df.apply(
        lambda x: rescale_to_target_annual_volatility(x, target_volatility)
    )
    df = df.apply(convert_log_rets_to_pct_rets)
    df = df.mean(axis=1)
    srs = df.squeeze()
    srs = convert_pct_rets_to_log_rets(srs)
    rescaled_srs = rescale_to_target_annual_volatility(srs, target_volatility)
    return rescaled_srs, weights


def _compute_scale_factor(srs: pd.Series, volatility: float) -> pd.Series:
    """
    Compute scale factor of a series according to a target volatility.

    :param srs: returns series. Index must have `freq`.
    :param volatility: volatility as a proportion (e.g., `0.1`
        corresponds to 10% annual volatility)
    :return: scale factor
    """
    dbg.dassert_isinstance(srs, pd.Series)
    ppy = hdf.infer_sampling_points_per_year(srs)
    srs = hdf.apply_nan_mode(srs, mode="fill_with_zero")
    scale_factor = volatility / (np.sqrt(ppy) * srs.std())
    _LOG.debug("`scale_factor`=%f", scale_factor)
    return scale_factor


# TODO(*): Consider moving to `statistics.py`.
# #############################################################################
# Returns stats.
# #############################################################################


def compute_kratio(rets: pd.DataFrame, y_var: str) -> float:
    # From http://s3.amazonaws.com/zanran_storage/www.styleadvisor.com/
    #   ContentPages/2449998087.pdf
    daily_rets = rets.resample("1B").sum().cumsum()
    # Fit the best line to the daily rets.
    x = range(daily_rets.shape[0])
    x = sm.add_constant(x)
    y = daily_rets[y_var]
    reg = sm.OLS(y, x)
    model = reg.fit()
    # Compute k-ratio as slope / std err of slope.
    kratio = model.params[1] / model.bse[1]
    if False:
        # Debug the function.
        print(model.summary())
        daily_rets.index = range(daily_rets.shape[0])
        daily_rets["kratio"] = model.predict(x)
        daily_rets.plot()
    return kratio


def compute_drawdown(log_rets: pd.Series) -> pd.Series:
    r"""
    Calculate drawdown of a time series of log returns.

    Define the drawdown at index location j to be
        d_j := max_{0 \leq i \leq j} \log(p_i / p_j)
    where p_k is price. Though this definition is in terms of prices, we
    calculate the drawdown series using log returns.

    Using this definition, drawdown is always nonnegative.

    :param log_rets: time series of log returns
    :return: drawdown time series
    """
    dbg.dassert_isinstance(log_rets, pd.Series)
    log_rets = hdf.apply_nan_mode(log_rets, mode="fill_with_zero")
    cum_rets = log_rets.cumsum()
    running_max = np.maximum.accumulate(cum_rets)
    drawdown = running_max - cum_rets
    return drawdown


def compute_perc_loss_from_high_water_mark(log_rets: pd.Series) -> pd.Series:
    """
    Calculate drawdown in terms of percentage loss.

    :param log_rets: time series of log returns
    :return: drawdown time series as percentage loss
    """
    dd = compute_drawdown(log_rets)
    return 1 - np.exp(-dd)


def compute_turnover(pos: pd.Series, nan_mode: Optional[str] = None) -> pd.Series:
    """
    Compute turnover for a sequence of positions.

    :param pos: sequence of positions
    :param nan_mode: argument for hdf.apply_nan_mode()
    :return: turnover
    """
    dbg.dassert_isinstance(pos, pd.Series)
    nan_mode = nan_mode or "ffill"
    pos = hdf.apply_nan_mode(pos, mode=nan_mode)
    numerator = pos.diff().abs()
    denominator = (pos.abs() + pos.shift().abs()) / 2
    turnover = numerator / denominator
    return turnover


def compute_average_holding_period(
    pos: pd.Series, unit: Optional[str] = None, nan_mode: Optional[str] = None
) -> pd.Series:
    """
    Compute average holding period for a sequence of positions.

    :param pos: sequence of positions
    :param unit: desired output unit (e.g. 'B', 'W', 'M', etc.)
    :param nan_mode: argument for hdf.apply_nan_mode()
    :return: average holding period in specified units
    """
    unit = unit or "B"
    dbg.dassert_isinstance(pos, pd.Series)
    dbg.dassert(pos.index.freq)
    pos_freq_in_year = hdf.infer_sampling_points_per_year(pos)
    unit_freq_in_year = hdf.infer_sampling_points_per_year(
        pos.resample(unit).sum()
    )
    dbg.dassert_lte(
        unit_freq_in_year,
        pos_freq_in_year,
        msg=f"Upsampling pos freq={pd.infer_freq(pos.index)} to unit freq={unit} is not allowed",
    )
    nan_mode = nan_mode or "ffill"
    pos = hdf.apply_nan_mode(pos, mode=nan_mode)
    unit_coef = unit_freq_in_year / pos_freq_in_year
    average_holding_period = (
        pos.abs().mean() / pos.diff().abs().mean()
    ) * unit_coef
    return average_holding_period


def compute_bet_runs(
    positions: pd.Series, nan_mode: Optional[str] = None
) -> pd.Series:
    """
    Calculate runs of long/short bets.

    A bet "run" is a (maximal) series of positions on the same "side", e.g.,
    long or short.

    :param positions: series of long/short positions
    :return: series of -1/0/1 with 1's indicating long bets and -1 indicating
        short bets
    """
    dbg.dassert_monotonic_index(positions)
    # Forward fill NaN positions by default (e.g., do not assume they are
    # closed out).
    nan_mode = nan_mode or "ffill"
    positions = hdf.apply_nan_mode(positions, mode=nan_mode)
    # Locate zero positions so that we can avoid dividing by zero when
    # determining bet sign.
    zero_mask = positions == 0
    # Calculate bet "runs".
    bet_runs = positions.copy()
    bet_runs.loc[~zero_mask] /= np.abs(bet_runs.loc[~zero_mask])
    return bet_runs


def compute_bet_starts(
    positions: pd.Series, nan_mode: Optional[str] = None
) -> pd.Series:
    """
    Calculate the start of each new bet.

    :param positions: series of long/short positions
    :return: a series with a +1 at the start of each new long bet and a -1 at
        the start of each new short bet; 0 indicates continuation of bet and
        `NaN` indicates absence of bet.
    """
    bet_runs = compute_bet_runs(positions, nan_mode)
    # Determine start of bets.
    bet_starts = bet_runs.subtract(bet_runs.shift(1, fill_value=0), fill_value=0)
    # TODO(*): Consider factoring out this operation.
    # Locate zero positions so that we can avoid dividing by zero when
    # determining bet sign.
    bet_starts_zero_mask = bet_starts == 0
    bet_starts.loc[~bet_starts_zero_mask] /= np.abs(
        bet_starts.loc[~bet_starts_zero_mask]
    )
    # Set zero bet runs to `NaN`.
    bet_runs_zero_mask = bet_runs == 0
    bet_starts.loc[bet_runs_zero_mask] = np.nan
    return bet_starts


def compute_signed_bet_lengths(
    positions: pd.Series,
    mode: Optional[str] = None,
    nan_mode: Optional[str] = None,
) -> pd.Series:
    """
    Calculate lengths of bets (in sampling freq).

    :param positions: series of long/short positions
    :param mode: if "bet_end", index by bet end; if "next_pos", index by next
        position after bet end
    :param nan_mode: argument for hdf.apply_nan_mode()
    :return: signed lengths of bets, i.e., the sign indicates whether the
        length corresponds to a long bet or a short bet. Index corresponds to
<<<<<<< HEAD
        the start of next bet.
=======
        either end of bet or next position after end of bet.
>>>>>>> 2f3f602f
    """
    mode = mode or "next_pos"
    bet_runs = compute_bet_runs(positions, nan_mode)
    bet_starts = compute_bet_starts(positions, nan_mode)
    dbg.dassert(bet_runs.index.equals(bet_starts.index))
    # Get starts of bets or zero positions runs (zero positions are filled with
    # `NaN`s in `compute_bet_runs`).
    bet_starts_idx = bet_starts[bet_starts != 0].index
    bet_lengths = []
    bet_ends_idx = []
    for i, t0 in enumerate(bet_starts_idx[:-1]):
        # `NaN` indicates zero position, skip it.
        if pd.isna(bet_starts.loc[t0]):
            continue
        t0_mask = bet_runs.index >= t0
        if i < bet_starts_idx.size - 1:
            t1_mask = bet_runs.index < bet_starts_idx[i + 1]
            mask = t0_mask & t1_mask
        else:
            mask = t0_mask
        bet_mask = bet_runs.loc[mask]
        bet_length = bet_mask.sum()
        if mode == "next_pos":
            bet_end = bet_starts_idx[i + 1]
        elif mode == "bet_end":
            bet_end = bet_runs.loc[mask].index[-1]
        else:
            raise ValueError("Invalid `mode`='%s'" % mode)
        bet_lengths.append(bet_length)
        bet_ends_idx.append(bet_end)
    bet_length_srs = pd.Series(
        index=bet_ends_idx, data=bet_lengths, name=positions.name
    )
    return bet_length_srs


def compute_returns_per_bet(
    positions: pd.Series, log_rets: pd.Series, nan_mode: Optional[str] = None
) -> pd.Series:
    """
    Calculate returns for each bet.

    :param positions: series of long/short positions
    :param log_rets: log returns
    :param nan_mode: argument for hdf.apply_nan_mode()
    :return: signed returns for each bet, index corresponds to the last date of
        bet. If position is zero, return is 0.
    """
    # Get start dates, end dates and lengths of bets.
    bet_lengths = compute_signed_bet_lengths(positions, nan_mode=nan_mode)
    log_rets = hdf.apply_nan_mode(log_rets, mode=nan_mode)
    bet_starts = compute_bet_starts(positions)
    bet_starts_idx = bet_starts[bet_starts != 0].index
    bet_ends = _get_bet_ends(positions, bet_lengths.index)
    # Compute returns per bet.
    rets_per_bet = []
    for i, (bet_start, bet_end) in enumerate(zip(bet_starts_idx, bet_ends)):
        bet_sign = np.sign(bet_lengths.iloc[i])
        rets_sum = log_rets.loc[bet_start:bet_end].sum()
        bet_rets = rets_sum * bet_sign
        rets_per_bet.append(bet_rets)
    rets_per_bet = pd.Series(
        data=rets_per_bet, index=bet_ends.rename(), name=log_rets.name
    )
    return rets_per_bet


def _get_bet_ends(positions: pd.Series, next_bet_starts: pd.Index) -> pd.Series:
    """
    Get last dates of bets.

    :param positions: series of long/short positions
    :param next_bet_starts: bet starts, index of `bet_lengths`
    :return: series with bet ends as values
    """
    positions = positions.to_frame(name="positions")
    positions["current_ts"] = positions.index
    positions["previous_ts"] = positions["current_ts"].shift(1)
    return positions.loc[next_bet_starts, "previous_ts"]<|MERGE_RESOLUTION|>--- conflicted
+++ resolved
@@ -424,11 +424,7 @@
     :param nan_mode: argument for hdf.apply_nan_mode()
     :return: signed lengths of bets, i.e., the sign indicates whether the
         length corresponds to a long bet or a short bet. Index corresponds to
-<<<<<<< HEAD
-        the start of next bet.
-=======
         either end of bet or next position after end of bet.
->>>>>>> 2f3f602f
     """
     mode = mode or "next_pos"
     bet_runs = compute_bet_runs(positions, nan_mode)
