import datetime
import logging
<<<<<<< HEAD
from typing import Dict, Optional, Union, cast
=======
from typing import Any, Dict, Optional, Union
>>>>>>> fcf9de18

import numpy as np
import pandas as pd
import statsmodels.api as sm

import core.signal_processing as sigp
import helpers.dataframe as hdf
import helpers.dbg as dbg
import helpers.printing as pri

_LOG = logging.getLogger(__name__)


def remove_dates_with_no_data(
    df: pd.DataFrame, report_stats: bool
) -> pd.DataFrame:
    """Given a df indexed with timestamps, scan the data by date and filter out
    all the data when it's all nans.

    :return: filtered df
    """
    # This is not strictly necessary.
    dbg.dassert_strictly_increasing_index(df)
    #
    removed_days = []
    df_out = []
    num_days = 0
    for date, df_tmp in df.groupby(df.index.date):
        if np.isnan(df_tmp).all(axis=1).all():
            _LOG.debug("No data on %s", date)
            removed_days.append(date)
        else:
            df_out.append(df_tmp)
        num_days += 1
    df_out = pd.concat(df_out)
    dbg.dassert_strictly_increasing_index(df_out)
    #
    if report_stats:
        _LOG.info("df.index in [%s, %s]", df.index.min(), df.index.max())
        removed_perc = pri.perc(df.shape[0] - df_out.shape[0], df.shape[0])
        _LOG.info("Rows removed: %s", removed_perc)
        #
        removed_perc = pri.perc(len(removed_days), num_days)
        _LOG.info("Number of removed days: %s", removed_perc)
        # Find week days.
        removed_weekdays = [d for d in removed_days if d.weekday() < 5]
        removed_perc = pri.perc(len(removed_weekdays), len(removed_days))
        _LOG.info("Number of removed weekdays: %s", removed_perc)
        _LOG.info("Weekdays removed: %s", ", ".join(map(str, removed_weekdays)))
        #
        removed_perc = pri.perc(
            len(removed_days) - len(removed_weekdays), len(removed_days)
        )
        _LOG.info("Number of removed weekend days: %s", removed_perc)
        #

    return df_out


def resample(
    df: pd.DataFrame, agg_interval: Union[str, pd.Timedelta, pd.DateOffset]
) -> pd.DataFrame:
    """Resample returns (using sum) using our timing convention."""
    dbg.dassert_strictly_increasing_index(df)
    resampler = sigp.resample(df, rule=agg_interval, closed="left")
    rets = resampler.sum()
    return rets


def set_non_ath_to_nan(
    df: pd.DataFrame,
    start_time: Optional[datetime.time] = None,
    end_time: Optional[datetime.time] = None,
) -> pd.DataFrame:
    """Filter according to active trading hours.

    We assume time intervals are left closed, right open, labeled right.

    Row is not set to `np.nan` iff its `time` satisifies
      - `start_time < time`, and
      - `time <= end_time`
    """
    dbg.dassert_isinstance(df.index, pd.DatetimeIndex)
    dbg.dassert_strictly_increasing_index(df)
    if start_time is None:
        start_time = datetime.time(9, 30)
    if end_time is None:
        end_time = datetime.time(16, 0)
    dbg.dassert_lte(start_time, end_time)
    #
    times = df.index.time
    mask = (start_time < times) & (times <= end_time)
    #
    df = df.copy()
    df[~mask] = np.nan
    return df


def set_weekends_to_nan(df: pd.DataFrame) -> pd.DataFrame:
    """Filter out weekends."""
    dbg.dassert_isinstance(df.index, pd.DatetimeIndex)
    # 5 = Saturday, 6 = Sunday.
    mask = df.index.dayofweek.isin([5, 6])
    df = df.copy()
    df[mask] = np.nan
    return df


# #############################################################################
# Returns calculation and helpers.
# #############################################################################


def resample_time_bars(
    df: pd.DataFrame,
    rule: str,
    *,
    return_cols: Optional[list] = None,
    return_agg_func: Optional[str] = None,
    return_agg_func_kwargs: Optional[dict] = None,
    price_cols: Optional[list] = None,
    price_agg_func: Optional[str] = None,
    price_agg_func_kwargs: Optional[list] = None,
    volume_cols: Optional[list] = None,
    volume_agg_func: Optional[str] = None,
    volume_agg_func_kwargs: Optional[list] = None,
) -> pd.DataFrame:
    """
    Convenience resampler for time bars.

    Features:
    - Respects causality
    - Chooses sensible defaults:
      - returns are summed
      - prices are averaged
      - volume is summed
    - NaN intervals remain NaN
    - Defaults may be overidden (e.g., choose `last` instead of `mean` for
      price)

    :param df: input dataframe with datetime index
    :param rule: resampling frequency
    :param return_cols: columns containing returns
    :param return_agg_func: aggregation function
    :param return_agg_func_kwargs: kwargs
    :param price_cols: columns containing price
    :param price_agg_func: aggregation function
    :param price_agg_func_kwargs: kwargs
    :param volume_cols: columns containing volume
    :param volume_agg_func: aggregation function
    :param volume_agg_func_kwargs: kwargs
    :return: dataframe of resampled time bars
    """
    dbg.dassert_isinstance(df, pd.DataFrame)
    # Helper
    def _resample_financial(df, rule, cols, agg_func, agg_func_kwargs):
        dbg.dassert(not df.empty)
        dbg.dassert_isinstance(cols, list)
        dbg.dassert(cols, msg="`cols` must be nonempty.")
        dbg.dassert_is_subset(cols, df.columns)
        resampler = sigp.resample(df[cols], rule=rule)
        resampled = resampler.agg(agg_func, **agg_func_kwargs)
        return resampled

    result_df = pd.DataFrame()
    # Maybe resample returns.
    if return_cols:
        return_agg_func = return_agg_func or "sum"
        return_agg_func_kwargs = return_agg_func_kwargs or {"min_count": 1}
        return_df = _resample_financial(
            df, rule, return_cols, return_agg_func, return_agg_func_kwargs
        )
        result_df = result_df.merge(
            return_df, how="outer", left_index=True, right_index=True
        )
        dbg.dassert(result_df.index.freq)
    # Maybe resample prices.
    if price_cols:
        price_agg_func = price_agg_func or "mean"
        price_agg_func_kwargs = price_agg_func_kwargs or {}
        price_df = _resample_financial(
            df, rule, price_cols, price_agg_func, price_agg_func_kwargs
        )
        result_df = result_df.merge(
            price_df, how="outer", left_index=True, right_index=True
        )
        dbg.dassert(result_df.index.freq)
    # Maybe resample volume.
    if volume_cols:
        volume_agg_func = volume_agg_func or "sum"
        volume_agg_func_kwargs = volume_agg_func_kwargs or {"min_count": 1}
        volume_df = _resample_financial(
            df, rule, volume_cols, volume_agg_func, volume_agg_func_kwargs
        )
        result_df = result_df.merge(
            volume_df, how="outer", left_index=True, right_index=True
        )
        dbg.dassert(result_df.index.freq)
    return result_df


def compute_twap_vwap(
    df: pd.DataFrame, rule: str, *, price_col: Any, volume_col: Any,
) -> pd.Series:
    """
    Compute VWAP from price and volume.

    :param df: input dataframe with datetime index
    :param rule: resampling frequency and vwap aggregation window
    :param price_col: price for bar
    :param volume_col: volume for bar
    :return: vwap series
    """
    dbg.dassert_isinstance(df, pd.DataFrame)
    dbg.dassert(df.index.freq)
    dbg.dassert_in(price_col, df.columns)
    dbg.dassert_in(volume_col, df.columns)
    price = df[price_col]
    volume = df[volume_col]
    # Weight price according to volume.
    volume_weighted_price = price.multiply(volume)
    # Resample using `rule`.
    resampled_volume_weighted_price = sigp.resample(
        volume_weighted_price, rule=rule
    ).sum(min_count=1)
    resampled_volume = sigp.resample(volume, rule=rule).sum(min_count=1)
    # Complete the VWAP calculation.
    vwap = resampled_volume_weighted_price.divide(resampled_volume)
    # Replace infs with NaNs.
    vwap = vwap.replace([-np.inf, np.inf], np.nan)
    vwap.name = "vwap"
    # Calculate TWAP, but preserve NaNs for all-NaN bars.
    twap = sigp.resample(price, rule=rule).mean()
    twap.loc[resampled_volume_weighted_price.isna()] = np.nan
    twap.name = "twap"
    #
    return pd.concat([vwap, twap], axis=1)


def compute_ret_0(
    prices: Union[pd.Series, pd.DataFrame], mode: str
) -> Union[pd.Series, pd.DataFrame]:
    if mode == "pct_change":
        ret_0 = prices.divide(prices.shift(1)) - 1
    elif mode == "log_rets":
        ret_0 = np.log(prices) - np.log(prices.shift(1))
    elif mode == "diff":
        # TODO(gp): Use shifts for clarity, e.g.,
        # ret_0 = prices - prices.shift(1)
        ret_0 = prices.diff()
    else:
        raise ValueError("Invalid mode='%s'" % mode)
    if isinstance(ret_0, pd.Series):
        ret_0.name = "ret_0"
    return ret_0


def compute_ret_0_from_multiple_prices(
    prices: Dict[str, pd.DataFrame], col_name: str, mode: str
) -> pd.DataFrame:
    dbg.dassert_isinstance(prices, dict)
    rets = []
    for s, price_df in prices.items():
        _LOG.debug("Processing s=%s", s)
        rets_tmp = compute_ret_0(price_df[col_name], mode)
        rets_tmp = pd.DataFrame(rets_tmp)
        rets_tmp.columns = ["%s_ret_0" % s]
        rets.append(rets_tmp)
    rets = pd.concat(rets, sort=True, axis=1)
    return rets


# TODO(GPPJ): Add a decorator for handling multi-variate prices as in
#  https://github.com/ParticleDev/commodity_research/issues/568


def convert_log_rets_to_pct_rets(
    log_rets: Union[float, pd.Series, pd.DataFrame]
) -> Union[float, pd.Series, pd.DataFrame]:
    """Convert log returns to percentage returns.

    :param log_rets: time series of log returns
    :return: time series of percentage returns
    """
    return np.exp(log_rets) - 1


def convert_pct_rets_to_log_rets(
    pct_rets: Union[float, pd.Series, pd.DataFrame]
) -> Union[float, pd.Series, pd.DataFrame]:
    """Convert percentage returns to log returns.

    :param pct_rets: time series of percentage returns
    :return: time series of log returns
    """
    return np.log(pct_rets + 1)


def rescale_to_target_annual_volatility(
    srs: pd.Series, volatility: float
) -> pd.Series:
    """Rescale srs to achieve target annual volatility.

    NOTE: This is not a causal rescaling, but SR is an invariant.

    :param srs: returns series. Index must have `freq`.
    :param volatility: annualized volatility as a proportion (e.g., `0.1`
        corresponds to 10% annual volatility)
    :return: rescaled returns series
    """
    dbg.dassert_isinstance(srs, pd.Series)
    scale_factor = compute_volatility_normalization_factor(
        srs, target_volatility=volatility
    )
    return scale_factor * srs


def compute_inverse_volatility_weights(df: pd.DataFrame) -> pd.Series:
    """Calculate inverse volatility relative weights.

    :param df: cols contain log returns
    :return: series of weights
    """
    dbg.dassert_isinstance(df, pd.DataFrame)
    dbg.dassert(not df.columns.has_duplicates)
    # Compute inverse volatility weights.
    # The result of `compute_volatility_normalization_factor()`
    # is independent of the `target_volatility`.
    weights = df.apply(
        lambda x: compute_volatility_normalization_factor(
            x, target_volatility=0.1
        )
    )
    # Replace inf's with 0's in weights.
    weights.replace([np.inf, -np.inf], np.nan, inplace=True)
    # Rescale weights to percentages.
    weights /= weights.sum()
    weights.name = "weights"
    # Replace NaN with zero for weights.
    weights = hdf.apply_nan_mode(weights, mode="fill_with_zero")
    return weights


def aggregate_log_rets(df: pd.DataFrame, weights: pd.Series) -> pd.Series:
    """Compute aggregate log returns.

    :param df: cols contain log returns
    :param weights: series of weights
    :return: series of log returns
    """
    dbg.dassert_isinstance(df, pd.DataFrame)
    dbg.dassert(not df.columns.has_duplicates)
    dbg.dassert(df.columns.equals(weights.index))
    df = df.apply(
        lambda x: rescale_to_target_annual_volatility(x, weights[x.name])
    )
    df = df.apply(convert_log_rets_to_pct_rets)
    df = df.mean(axis=1)
    srs = df.squeeze()
    srs = convert_pct_rets_to_log_rets(srs)
    return srs


def compute_volatility_normalization_factor(
    srs: pd.Series, target_volatility: float
) -> float:
    """Compute scale factor of a series according to a target volatility.

    :param srs: returns series. Index must have `freq`.
    :param target_volatility: target volatility as a proportion (e.g., `0.1`
        corresponds to 10% annual volatility)
    :return: scale factor
    """
    dbg.dassert_isinstance(srs, pd.Series)
    ppy = hdf.infer_sampling_points_per_year(srs)
    srs = hdf.apply_nan_mode(srs, mode="fill_with_zero")
    scale_factor = target_volatility / (np.sqrt(ppy) * srs.std())
    _LOG.debug("`scale_factor`=%f", scale_factor)
    scale_factor = cast(float, scale_factor)
    return scale_factor


# TODO(*): Consider moving to `statistics.py`.
# #############################################################################
# Returns stats.
# #############################################################################


def compute_kratio(log_rets: pd.Series) -> float:
    """Calculate K-Ratio of a time series of log returns.

    :param log_rets: time series of log returns
    :return: K-Ratio
    """
    dbg.dassert_isinstance(log_rets, pd.Series)
    dbg.dassert(log_rets.index.freq)
    log_rets = hdf.apply_nan_mode(log_rets, mode="fill_with_zero")
    cum_rets = log_rets.cumsum()
    # Fit the best line to the daily rets.
    x = range(len(cum_rets))
    x = sm.add_constant(x)
    reg = sm.OLS(cum_rets, x)
    model = reg.fit()
    # Compute k-ratio as slope / std err of slope.
    kratio = model.params[1] / model.bse[1]
    # Adjust k-ratio by the number of observations and points per year.
    ppy = hdf.infer_sampling_points_per_year(log_rets)
    kratio = kratio * np.sqrt(ppy) / len(log_rets)
    kratio = cast(float, kratio)
    return kratio


def compute_drawdown(log_rets: pd.Series) -> pd.Series:
    r"""Calculate drawdown of a time series of log returns.

    Define the drawdown at index location j to be
        d_j := max_{0 \leq i \leq j} \log(p_i / p_j)
    where p_k is price. Though this definition is in terms of prices, we
    calculate the drawdown series using log returns.

    Using this definition, drawdown is always nonnegative.

    :param log_rets: time series of log returns
    :return: drawdown time series
    """
    dbg.dassert_isinstance(log_rets, pd.Series)
    log_rets = hdf.apply_nan_mode(log_rets, mode="fill_with_zero")
    cum_rets = log_rets.cumsum()
    running_max = np.maximum.accumulate(cum_rets)  # pylint: disable=no-member
    drawdown = running_max - cum_rets
    return drawdown


def compute_perc_loss_from_high_water_mark(log_rets: pd.Series) -> pd.Series:
    """Calculate drawdown in terms of percentage loss.

    :param log_rets: time series of log returns
    :return: drawdown time series as percentage loss
    """
    dd = compute_drawdown(log_rets)
    return 1 - np.exp(-dd)


def compute_time_under_water(log_rets: pd.Series) -> pd.Series:
    """Generate time under water series.

    :param log_rets: time series of log returns
    :return: series of number of consecutive time points under water
    """
    drawdown = compute_drawdown(log_rets)
    underwater_mask = drawdown != 0
    # Cumulatively count number of values in True/False groups.
    # Calculate the start of each underwater series.
    underwater_change = underwater_mask != underwater_mask.shift()
    # Assign each underwater series unique number, repeated inside each series.
    underwater_groups = underwater_change.cumsum()
    # Use `.cumcount()` on each underwater series.
    cumulative_count_groups = underwater_mask.groupby(
        underwater_groups
    ).cumcount()
    cumulative_count_groups += 1
    # Set zero drawdown counts to zero.
    n_timepoints_underwater = underwater_mask * cumulative_count_groups
    return n_timepoints_underwater


def compute_turnover(
    pos: pd.Series, unit: Optional[str] = None, nan_mode: Optional[str] = None
) -> pd.Series:
    """Compute turnover for a sequence of positions.

    :param pos: sequence of positions
    :param unit: desired output unit (e.g. 'B', 'W', 'M', etc.)
    :param nan_mode: argument for hdf.apply_nan_mode()
    :return: turnover
    """
    dbg.dassert_isinstance(pos, pd.Series)
    dbg.dassert(pos.index.freq)
    nan_mode = nan_mode or "ffill"
    pos = hdf.apply_nan_mode(pos, mode=nan_mode)
    numerator = pos.diff().abs()
    denominator = (pos.abs() + pos.shift().abs()) / 2
    if unit:
        numerator = sigp.resample(numerator, rule=unit).sum()
        denominator = sigp.resample(denominator, rule=unit).sum()
    turnover = numerator / denominator
    # Raise if we upsample.
    if len(turnover) > len(pos):
        raise ValueError("Upsampling is not allowed.")
    return turnover


def compute_average_holding_period(
    pos: pd.Series, unit: Optional[str] = None, nan_mode: Optional[str] = None
) -> pd.Series:
    """Compute average holding period for a sequence of positions.

    :param pos: sequence of positions
    :param unit: desired output unit (e.g. 'B', 'W', 'M', etc.)
    :param nan_mode: argument for hdf.apply_nan_mode()
    :return: average holding period in specified units
    """
    unit = unit or "B"
    dbg.dassert_isinstance(pos, pd.Series)
    dbg.dassert(pos.index.freq)
    pos_freq_in_year = hdf.infer_sampling_points_per_year(pos)
    unit_freq_in_year = hdf.infer_sampling_points_per_year(
        sigp.resample(pos, rule=unit).sum()
    )
    dbg.dassert_lte(
        unit_freq_in_year,
        pos_freq_in_year,
        msg=f"Upsampling pos freq={pd.infer_freq(pos.index)} to unit freq={unit} is not allowed",
    )
    nan_mode = nan_mode or "ffill"
    pos = hdf.apply_nan_mode(pos, mode=nan_mode)
    unit_coef = unit_freq_in_year / pos_freq_in_year
    average_holding_period = (
        pos.abs().mean() / pos.diff().abs().mean()
    ) * unit_coef
    return average_holding_period


def compute_bet_runs(
    positions: pd.Series, nan_mode: Optional[str] = None
) -> pd.Series:
    """Calculate runs of long/short bets.

    A bet "run" is a (maximal) series of positions on the same "side", e.g.,
    long or short.

    :param positions: series of long/short positions
    :return: series of -1/0/1 with 1's indicating long bets and -1 indicating
        short bets
    """
    dbg.dassert_monotonic_index(positions)
    # Forward fill NaN positions by default (e.g., do not assume they are
    # closed out).
    nan_mode = nan_mode or "ffill"
    positions = hdf.apply_nan_mode(positions, mode=nan_mode)
    # Locate zero positions so that we can avoid dividing by zero when
    # determining bet sign.
    zero_mask = positions == 0
    # Calculate bet "runs".
    bet_runs = positions.copy()
    bet_runs.loc[~zero_mask] /= np.abs(bet_runs.loc[~zero_mask])
    return bet_runs


def compute_bet_starts(
    positions: pd.Series, nan_mode: Optional[str] = None
) -> pd.Series:
    """Calculate the start of each new bet.

    :param positions: series of long/short positions
    :return: a series with a +1 at the start of each new long bet and a -1 at
        the start of each new short bet; 0 indicates continuation of bet and
        `NaN` indicates absence of bet.
    """
    bet_runs = compute_bet_runs(positions, nan_mode)
    # Determine start of bets.
    bet_starts = bet_runs.subtract(bet_runs.shift(1, fill_value=0), fill_value=0)
    # TODO(*): Consider factoring out this operation.
    # Locate zero positions so that we can avoid dividing by zero when
    # determining bet sign.
    bet_starts_zero_mask = bet_starts == 0
    bet_starts.loc[~bet_starts_zero_mask] /= np.abs(
        bet_starts.loc[~bet_starts_zero_mask]
    )
    # Set zero bet runs to `NaN`.
    bet_runs_zero_mask = bet_runs == 0
    bet_starts.loc[bet_runs_zero_mask] = np.nan
    bet_starts.loc[bet_runs.isna()] = np.nan
    return bet_starts


def compute_bet_ends(
    positions: pd.Series, nan_mode: Optional[str] = None
) -> pd.Series:
    """Calculate the end of each bet.

    NOTE: This function is not casual (because of our choice of indexing).

    :param positions: as in `compute_bet_starts()`
    :param nan_mode: as in `compute_bet_starts()`
    :return: as in `compute_bet_starts()`, but with long/short bet indicator at
        the last time of the bet. Note that this is not casual.
    """
    # Apply the NaN mode casually (e.g., `ffill` is not time reversible).
    nan_mode = nan_mode or "ffill"
    positions = hdf.apply_nan_mode(positions, mode=nan_mode)
    # Calculate bet ends by calculating the bet starts of the reversed series.
    reversed_positions = positions.iloc[::-1]
    reversed_bet_starts = compute_bet_starts(reversed_positions, nan_mode=None)
    bet_ends = reversed_bet_starts.iloc[::-1]
    return bet_ends


def compute_signed_bet_lengths(
    positions: pd.Series, nan_mode: Optional[str] = None,
) -> pd.Series:
    """Calculate lengths of bets (in sampling freq).

    :param positions: series of long/short positions
    :param nan_mode: argument for hdf.apply_nan_mode()
    :return: signed lengths of bets, i.e., the sign indicates whether the
        length corresponds to a long bet or a short bet. Index corresponds to
        end of bet (not causal).
    """
    bet_runs = compute_bet_runs(positions, nan_mode)
    bet_starts = compute_bet_starts(positions, nan_mode)
    bet_ends = compute_bet_ends(positions, nan_mode)
    # Sanity check indices.
    dbg.dassert(bet_runs.index.equals(bet_starts.index))
    dbg.dassert(bet_starts.index.equals(bet_ends.index))
    # Get starts of bets or zero positions runs (zero positions are filled with
    # `NaN`s in `compute_bet_runs`).
    bet_starts_idx = bet_starts.loc[bet_starts != 0].dropna().index
    bet_ends_idx = bet_ends.loc[bet_ends != 0].dropna().index
    # To calculate lengths of bets, we take a running cumulative sum of
    # absolute values so that bet lengths can be calculated by subtracting
    # the value at the beginning of each bet from its value at the end.
    bet_runs_abs_cumsum = bet_runs.abs().cumsum()
    # Align bet starts and ends for vectorized subtraction.
    t0s = bet_runs_abs_cumsum.loc[bet_starts_idx].reset_index(drop=True)
    t1s = bet_runs_abs_cumsum.loc[bet_ends_idx].reset_index(drop=True)
    # Subtract and correct for off-by-one.
    bet_lengths = t1s - t0s + 1
    # Recover bet signs (positive for long, negative for short).
    bet_lengths = bet_lengths * bet_starts.loc[bet_starts_idx].reset_index(
        drop=True
    )
    # Reindex according to the bet ends index.
    bet_length_srs = pd.Series(
        index=bet_ends_idx, data=bet_lengths.values, name=positions.name
    )
    return bet_length_srs


def compute_returns_per_bet(
    positions: pd.Series, log_rets: pd.Series, nan_mode: Optional[str] = None
) -> pd.Series:
    """Calculate returns for each bet.

    :param positions: series of long/short positions
    :param log_rets: log returns
    :param nan_mode: argument for hdf.apply_nan_mode()
    :return: signed returns for each bet, index corresponds to the last date of
        bet
    """
    dbg.dassert(positions.index.equals(log_rets.index))
    dbg.dassert_strictly_increasing_index(log_rets)
    bet_ends = compute_bet_ends(positions, nan_mode)
    # Retrieve locations of bet starts and bet ends.
    bet_ends_idx = bet_ends.loc[bet_ends != 0].dropna().index
    pnl_bets = log_rets * positions
    bet_rets_cumsum = pnl_bets.cumsum().ffill()
    # Select rets cumsum for periods when bets end.
    bet_rets_cumsum_ends = bet_rets_cumsum.loc[bet_ends_idx].reset_index(
        drop=True
    )
    # Difference between rets cumsum of bet ends is equal to the rets cumsum
    # for the time between these bet ends i.e. rets cumsum per bet.
    rets_per_bet = bet_rets_cumsum_ends.diff()
    # The 1st element of rets_per_bet equals the 1st one of bet_rets_cumsum_ends
    # because it is the first bet so nothing to subtract from it.
    rets_per_bet[0] = bet_rets_cumsum_ends[0]
    rets_per_bet = pd.Series(
        data=rets_per_bet.values, index=bet_ends_idx, name=log_rets.name
    )
    return rets_per_bet


def compute_annualized_return(srs: pd.Series) -> float:
    """Annualize mean return.

    :param srs: series with datetimeindex with `freq`
    :return: annualized return; pct rets if `srs` consists of pct rets,
        log rets if `srs` consists of log rets.
    """
    srs = hdf.apply_nan_mode(srs, mode="fill_with_zero")
    ppy = hdf.infer_sampling_points_per_year(srs)
    mean_rets = srs.mean()
    annualized_mean_rets = ppy * mean_rets
    annualized_mean_rets= cast(float, annualized_mean_rets)
    return annualized_mean_rets


def compute_annualized_volatility(srs: pd.Series) -> float:
    """Annualize sample volatility.

    :param srs: series with datetimeindex with `freq`
    :return: annualized volatility (stdev)
    """
    srs = hdf.apply_nan_mode(srs, mode="fill_with_zero")
    ppy = hdf.infer_sampling_points_per_year(srs)
    std = srs.std()
    annualized_volatility = np.sqrt(ppy) * std
    annualized_volatility= cast(float, annualized_volatility)
    return annualized_volatility<|MERGE_RESOLUTION|>--- conflicted
+++ resolved
@@ -1,10 +1,6 @@
 import datetime
 import logging
-<<<<<<< HEAD
-from typing import Dict, Optional, Union, cast
-=======
-from typing import Any, Dict, Optional, Union
->>>>>>> fcf9de18
+from typing import Any, Dict, Optional, Union, cast
 
 import numpy as np
 import pandas as pd
@@ -207,7 +203,11 @@
 
 
 def compute_twap_vwap(
-    df: pd.DataFrame, rule: str, *, price_col: Any, volume_col: Any,
+    df: pd.DataFrame,
+    rule: str,
+    *,
+    price_col: Any,
+    volume_col: Any,
 ) -> pd.Series:
     """
     Compute VWAP from price and volume.
@@ -604,7 +604,8 @@
 
 
 def compute_signed_bet_lengths(
-    positions: pd.Series, nan_mode: Optional[str] = None,
+    positions: pd.Series,
+    nan_mode: Optional[str] = None,
 ) -> pd.Series:
     """Calculate lengths of bets (in sampling freq).
 
@@ -689,7 +690,7 @@
     ppy = hdf.infer_sampling_points_per_year(srs)
     mean_rets = srs.mean()
     annualized_mean_rets = ppy * mean_rets
-    annualized_mean_rets= cast(float, annualized_mean_rets)
+    annualized_mean_rets = cast(float, annualized_mean_rets)
     return annualized_mean_rets
 
 
@@ -703,5 +704,5 @@
     ppy = hdf.infer_sampling_points_per_year(srs)
     std = srs.std()
     annualized_volatility = np.sqrt(ppy) * std
-    annualized_volatility= cast(float, annualized_volatility)
+    annualized_volatility = cast(float, annualized_volatility)
     return annualized_volatility