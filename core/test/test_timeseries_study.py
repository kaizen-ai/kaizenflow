import numpy as np
import pandas as pd
import pytest

import core.timeseries_study as tss
import helpers.unit_test as ut

<<<<<<< HEAD

@pytest.mark.skip
=======
>>>>>>> fee3b58f
class TestTimeSeriesDailyStudy(ut.TestCase):
    def test_usual_case(self):
        idx = pd.date_range("2018-12-31", "2019-01-31")
        vals = np.random.randn(len(idx))
        ts = pd.Series(vals, index=idx)
        tsds = tss.TimeSeriesDailyStudy(ts)
        tsds.execute()


class TestTimeSeriesMinuteStudy(ut.TestCase):
    def test_usual_case(self):
        idx = pd.date_range("2018-12-31", "2019-01-31", freq="5T")
        vals = np.random.randn(len(idx))
        ts = pd.Series(vals, index=idx)
        tsms = tss.TimeSeriesMinuteStudy(ts)
        tsms.execute()<|MERGE_RESOLUTION|>--- conflicted
+++ resolved
@@ -5,11 +5,7 @@
 import core.timeseries_study as tss
 import helpers.unit_test as ut
 
-<<<<<<< HEAD
 
-@pytest.mark.skip
-=======
->>>>>>> fee3b58f
 class TestTimeSeriesDailyStudy(ut.TestCase):
     def test_usual_case(self):
         idx = pd.date_range("2018-12-31", "2019-01-31")
