--- conflicted
+++ resolved
@@ -29,15 +29,6 @@
         self.check_string(actual_string)
 
 
-<<<<<<< HEAD
-class Test_compute_average_holding_period(hut.TestCase):
-    @staticmethod
-    def _get_series_in_unit(seed: int, freq: str = "D") -> pd.Series:
-        arparams = np.array([0.75, -0.25])
-        maparams = np.array([0.65, 0.35])
-        arma_process = sig_gen.ArmaProcess(arparams, maparams)
-        date_range = {"start": "1/1/2010", "periods": 40, "freq": freq}
-=======
 class Test_compute_turnover(hut.TestCase):
     @staticmethod
     def _get_series(seed: int) -> pd.Series:
@@ -45,32 +36,12 @@
         maparams = np.array([0.65, 0.35])
         arma_process = sig_gen.ArmaProcess(arparams, maparams)
         date_range = {"start": "1/1/2010", "periods": 40, "freq": "M"}
->>>>>>> 4233a9d6
         series = arma_process.generate_sample(
             date_range_kwargs=date_range, seed=seed
         )
         return series
 
     def test1(self) -> None:
-<<<<<<< HEAD
-        series = self._get_series_in_unit(seed=1)
-        series[5:10] = np.nan
-        actual = fin.compute_average_holding_period(series)
-        expected = 1.72854
-        np.testing.assert_almost_equal(actual, expected, decimal=3)
-
-    def test2(self) -> None:
-        positive_series = self._get_series_in_unit(seed=1).abs()
-        actual = fin.compute_average_holding_period(positive_series)
-        expected = 1.73081
-        np.testing.assert_almost_equal(actual, expected, decimal=3)
-
-    def test3(self) -> None:
-        series = self._get_series_in_unit(seed=1)
-        actual = fin.compute_average_holding_period(series, unit="M")
-        expected = 0.05074
-        np.testing.assert_almost_equal(actual, expected, decimal=3)
-=======
         series = self._get_series(seed=1)
         series[5:10] = np.nan
         actual = fin.compute_turnover(series)
@@ -89,4 +60,35 @@
         actual = fin.compute_turnover(series, nan_mode="fill_with_zero")
         actual_string = hut.convert_df_to_string(actual, index=True)
         self.check_string(actual_string)
->>>>>>> 4233a9d6
+
+
+class Test_compute_average_holding_period(hut.TestCase):
+    @staticmethod
+    def _get_series_in_unit(seed: int, freq: str = "D") -> pd.Series:
+        arparams = np.array([0.75, -0.25])
+        maparams = np.array([0.65, 0.35])
+        arma_process = sig_gen.ArmaProcess(arparams, maparams)
+        date_range = {"start": "1/1/2010", "periods": 40, "freq": freq}
+        series = arma_process.generate_sample(
+            date_range_kwargs=date_range, seed=seed
+        )
+        return series
+
+    def test1(self) -> None:
+        series = self._get_series_in_unit(seed=1)
+        series[5:10] = np.nan
+        actual = fin.compute_average_holding_period(series)
+        expected = 1.72854
+        np.testing.assert_almost_equal(actual, expected, decimal=3)
+
+    def test2(self) -> None:
+        positive_series = self._get_series_in_unit(seed=1).abs()
+        actual = fin.compute_average_holding_period(positive_series)
+        expected = 1.73081
+        np.testing.assert_almost_equal(actual, expected, decimal=3)
+
+    def test3(self) -> None:
+        series = self._get_series_in_unit(seed=1)
+        actual = fin.compute_average_holding_period(series, unit="M")
+        expected = 0.05074
+        np.testing.assert_almost_equal(actual, expected, decimal=3)