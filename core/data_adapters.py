--- conflicted
+++ resolved
@@ -27,7 +27,7 @@
 
 
 def create_iter_single_index(
-    df: pd.DataFrame, x_vars: List[str], y_vars: Union[str, List[str]],
+    df: pd.DataFrame, x_vars: Optional[List[str]], y_vars: Union[str, List[str]],
 ) -> Generator[Dict[str, Union[pd.DataFrame, pd.Timestamp]], None, None]:
     """
     Generate `data_iter` parameter for `gluonts.dataset.common.ListDataset`.
@@ -48,13 +48,19 @@
     :return: iterator of dicts with target, start_date, and features
     """
     dbg.dassert_isinstance(df.index, pd.DatetimeIndex)
-    yield {
-        gluonts.dataset.field_names.FieldName.TARGET: df[y_vars].values.T,
-        gluonts.dataset.field_names.FieldName.START: df.index[0],
-        gluonts.dataset.field_names.FieldName.FEAT_DYNAMIC_REAL: df[
-            x_vars
-        ].values.T,
-    }
+    if not x_vars:
+        yield {
+            gluonts.dataset.field_names.FieldName.TARGET: df[y_vars].values.T,
+            gluonts.dataset.field_names.FieldName.START: df.index[0],
+        }
+    else:
+        yield {
+            gluonts.dataset.field_names.FieldName.TARGET: df[y_vars].values.T,
+            gluonts.dataset.field_names.FieldName.START: df.index[0],
+            gluonts.dataset.field_names.FieldName.FEAT_DYNAMIC_REAL: df[
+                x_vars
+            ].values.T,
+        }
 
 
 def transform_to_gluon(
@@ -160,20 +166,14 @@
             idx = [start_date] * target.shape[0]
         target.index = idx
         target.columns = y_vars
-<<<<<<< HEAD
         if gluonts.dataset.field_names.FieldName.FEAT_DYNAMIC_REAL in ts:
-            features = pd.DataFrame(
-                ts[gluonts.dataset.field_names.FieldName.FEAT_DYNAMIC_REAL],
-                index=idx,
-            )
+            features_arr = ts[
+                gluonts.dataset.field_names.FieldName.FEAT_DYNAMIC_REAL
+            ]
+            features = pd.DataFrame(features_arr.T, index=idx,)
             features.columns = x_vars
         else:
             features = None
-=======
-        features_arr = ts[gluonts.dataset.field_names.FieldName.FEAT_DYNAMIC_REAL]
-        features = pd.DataFrame(features_arr.T, index=idx,)
-        features.columns = x_vars
->>>>>>> 96b11ce9
         dfs.append((features, target))
     df = _convert_tuples_list_to_df(dfs, index_name)
     return df
@@ -237,28 +237,6 @@
     return df
 
 
-<<<<<<< HEAD
-def _create_iter_single_index(
-    df: pd.DataFrame, x_vars: Optional[List[str]], y_vars: Union[str, List[str]],
-) -> Generator[
-    Dict[str, Union[pd.Series, pd.DataFrame, pd.Timestamp]], None, None
-]:
-    dbg.dassert_isinstance(df.index, pd.DatetimeIndex)
-    if not x_vars:
-        yield {
-            gluonts.dataset.field_names.FieldName.TARGET: df[y_vars],
-            gluonts.dataset.field_names.FieldName.START: df.index[0],
-        }
-    else:
-        yield {
-            gluonts.dataset.field_names.FieldName.TARGET: df[y_vars],
-            gluonts.dataset.field_names.FieldName.START: df.index[0],
-            gluonts.dataset.field_names.FieldName.FEAT_DYNAMIC_REAL: df[x_vars],
-        }
-
-
-=======
->>>>>>> 96b11ce9
 def _create_iter_multiindex(
     local_ts: pd.DataFrame,
     x_vars: Optional[List[str]],
