--- conflicted
+++ resolved
@@ -57,13 +57,8 @@
     elif args.db_connection == "from_env":
         connection = hsql.get_connection_from_env_vars()
     else:
-<<<<<<< HEAD
-        connection, _ = hsql.get_connection_from_string(args.db_connection)
+        connection = hsql.get_connection_from_string(args.db_connection)
     hsql.remove_database(connection=connection, dbname=args.db_name)
-=======
-        connection = hsql.get_connection_from_string(args.db_connection)
-    hsql.remove_database(connection=connection, db_to_drop=args.db_name)
->>>>>>> 5c82d415
 
 
 if __name__ == "__main__":
