--- conflicted
+++ resolved
@@ -32,7 +32,6 @@
 with DAG(
     default_args=default_args,
     dag_id="dag_1min",
-<<<<<<< HEAD
     start_date=datetime(2023, 5, 3,5,30,0),
     schedule_interval='*/5 * * * *'
 ) as dag:
@@ -47,12 +46,4 @@
 
     
    
-    task1>>task2
-=======
-    start_date=datetime(2023, 4, 17, 6, 0, 0),
-    schedule_interval="*/5 * * * *",
-) as dag:
-    task1 = PythonOperator(task_id="dump_1m", python_callable=dump_1m)
-
-    task1
->>>>>>> 2e430f80
+    task1>>task2