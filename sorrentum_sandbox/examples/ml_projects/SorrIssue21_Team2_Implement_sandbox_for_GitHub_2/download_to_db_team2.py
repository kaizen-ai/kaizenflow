--- conflicted
+++ resolved
@@ -70,7 +70,6 @@
 def _main(parser: argparse.ArgumentParser) -> None:
     args = parser.parse_args()
     # Load data.
-<<<<<<< HEAD
     if(args.roundid is None):
         if (args.target_table == 'github_analysis'):
             raw_data=sisebido2.downloader(pair = args.pair,target_table=args.target_table, num_of_data = args.num_of_data)
@@ -78,16 +77,6 @@
             raw_data = sisebido.downloader(pair = args.pair,target_table=args.target_table, num_of_data = args.num_of_data)
     elif(args.num_of_data is None):
         raw_data = sisebido.downloader(pair = args.pair, roundid = args.roundid)
-=======
-    if args.roundid is None:
-        raw_data = sisebido.downloader(
-            pair=args.pair,
-            target_table=args.target_table,
-            num_of_data=args.num_of_data,
-        )
-    elif args.num_of_data is None:
-        raw_data = sisebido.downloader(pair=args.pair, roundid=args.roundid)
->>>>>>> d08566cd
     # Save data to DB.
     db_conn = ssempstisfg2dt.get_db_connection()
     saver = ssempstisfg2dt.PostgresDataFrameSaver(db_conn)
