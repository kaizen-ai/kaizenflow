#!/bin/bash -e
<<<<<<< HEAD

docker run -itd -p 8081:8081 --name kaiko kaiko:1.0 airflow webserver -p 8081
=======
docker run -itd -p 8081:8081 --name kaiko kaiko:1.0 airflow webserver -p 8081
>>>>>>> b726d74b
<|MERGE_RESOLUTION|>--- conflicted
+++ resolved
@@ -1,7 +1,3 @@
 #!/bin/bash -e
-<<<<<<< HEAD
 
-docker run -itd -p 8081:8081 --name kaiko kaiko:1.0 airflow webserver -p 8081
-=======
-docker run -itd -p 8081:8081 --name kaiko kaiko:1.0 airflow webserver -p 8081
->>>>>>> b726d74b
+docker run -itd -p 8081:8081 --name kaiko kaiko:1.0 airflow webserver -p 8081