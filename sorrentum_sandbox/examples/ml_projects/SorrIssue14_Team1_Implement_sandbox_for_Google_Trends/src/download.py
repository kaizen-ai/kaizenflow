--- conflicted
+++ resolved
@@ -53,17 +53,6 @@
                 timeframe = "all"
                 if start_timestamp is not None and end_timestamp is not None:
                     timeframe = start_timestamp + " " + end_timestamp
-
-<<<<<<< HEAD
-=======
-            # params = {
-            #     "engine": "google_trends",
-            #     "q": topic,
-            #     "data_type": "TIMESERIES",
-            #     "date": timeframe,
-            #     "api_key": os.environ.get("API_KEY")
-            # }
->>>>>>> 2a605af5
             params = {
                 "engine": "google_trends",
                 "q": topic,
