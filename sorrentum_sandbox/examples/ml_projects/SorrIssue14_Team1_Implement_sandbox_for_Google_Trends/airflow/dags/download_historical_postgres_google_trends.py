"""
DAG to download OHLCV data from Binance.
"""

import datetime

import airflow
from airflow.operators.bash import BashOperator

# dag for histroical data
_DAG_ID = "download_historical_postgres"
_DAG_DESCRIPTION = "Download Google trends data once and save to Postgres"

# Specify when often to execute the DAG.
# runs once

_SCHEDULE = "*/2 * * * *"
# _SCHEDULE = "0 * * * *"


# Pass default parameters for the DAG.
# adding our time zone
default_args = {
    "owner": "airflow",
    "depends_on_past": False,
    "email": ["airflow@example.com"],
    "email_on_failure": False,
    "email_on_retry": False,
    "retries": 0,
    "timezone": "America/New_York",
}

# Create a DAG.
# adding a start date
dag = airflow.DAG(
    dag_id=_DAG_ID,
    description=_DAG_DESCRIPTION,
    max_active_runs=1,
    default_args=default_args,
    schedule_interval=_SCHEDULE,
    catchup=False,
<<<<<<< HEAD
    start_date=datetime.datetime(2023, 4, 30, 18, 30, 0)
=======
    start_date=datetime.datetime(2023, 4, 16, 8, 0, 0),
>>>>>>> 2a605af5
)


bash_command = [
    # Sleep 5 seconds to ensure the bar is finished.
    "sleep 5",
    "&&",
    "/cmamp/src/download_to_db.py",
    "--target_table google_trends_data",
    "--use_api True",
    "--real_time_data False",
<<<<<<< HEAD
    "--topic iPad"
=======
>>>>>>> 2a605af5
]

downloading_task = BashOperator(
    task_id="download.historical.postgres.google_trends",
    depends_on_past=False,
    bash_command=" ".join(bash_command),
    dag=dag,
)

downloading_task<|MERGE_RESOLUTION|>--- conflicted
+++ resolved
@@ -39,11 +39,7 @@
     default_args=default_args,
     schedule_interval=_SCHEDULE,
     catchup=False,
-<<<<<<< HEAD
     start_date=datetime.datetime(2023, 4, 30, 18, 30, 0)
-=======
-    start_date=datetime.datetime(2023, 4, 16, 8, 0, 0),
->>>>>>> 2a605af5
 )
 
 
@@ -55,10 +51,7 @@
     "--target_table google_trends_data",
     "--use_api True",
     "--real_time_data False",
-<<<<<<< HEAD
     "--topic iPad"
-=======
->>>>>>> 2a605af5
 ]
 
 downloading_task = BashOperator(
