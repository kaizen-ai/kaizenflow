--- conflicted
+++ resolved
@@ -33,34 +33,6 @@
     # Start Docker Engine.
     sudo /etc/init.d/docker start
     sudo /etc/init.d/docker status
-<<<<<<< HEAD
-    # Wait for Docker to be started, otherwise `docker.sock` file is not created
-    # so fast. This is needed to change `docker.sock` permissions.
-
-
-    # Change permissions for Docker socket. See more on S/O:
-    # `https://stackoverflow.com/questions/48957195/how-to-fix-docker-got-permission-denied-issue`.
-    # We do it after the Docker engine is started because `docker.sock` is created only
-    # after the engine start.
-    # TODO(Grisha): give permissions to the `docker` group only and not to everyone, i.e. `666`.
-
-    python3 <<- 'EOF'
-		import pathlib
-		import subprocess
-		import asyncio
-
-		path = pathlib.Path('/var/run/docker.sock')
-		async def task():
-	    	while not path.exists():
-	        	await asyncio.sleep(0.1)
-	    	subprocess.call(['chmod', '0666', path])
-
-		loop = asyncio.get_event_loop()
-		cors = asyncio.wait([task()])
-		loop.run_until_complete(cors)
-		EOF
-
-=======
     # Wait for Docker to be started, otherwise `docker.sock` file is not
     # created so fast. This is needed to change `docker.sock` permissions.
     sleep 1
@@ -71,7 +43,6 @@
     # TODO(Grisha): give permissions to the `docker` group only and not to
     # everyone, i.e. `666`.
     sudo chmod 666 /var/run/docker.sock
->>>>>>> 4fd1a657
 fi;
 
 # Mount other file systems.
