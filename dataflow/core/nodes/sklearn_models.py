"""
Import as:

import dataflow.core.nodes.sklearn_models as dtfcnoskmo
"""

import collections
import logging
from typing import Any, Callable, Dict, List, Optional, Tuple, Union, cast

import numpy as np
import pandas as pd
import sklearn as sklear

import core.finance as cofinanc
import core.data_adapters as cdatadap
<<<<<<< HEAD
import core.finance.resampling as cfinresa
=======
>>>>>>> 9d237c65
import core.statistics as costatis
import dataflow.core.node as dtfcornode
import dataflow.core.nodes.base as dtfconobas
import dataflow.core.utils as dtfcorutil
import helpers.hdbg as hdbg

_LOG = logging.getLogger(__name__)


# #############################################################################
# sklearn - supervised prediction models
# #############################################################################


class ContinuousSkLearnModel(dtfconobas.FitPredictNode, dtfconobas.ColModeMixin):
    """
    Fit and predict an sklearn model.
    """

    # pylint: disable=too-many-ancestors

    def __init__(
        self,
        nid: dtfcornode.NodeId,
        model_func: Callable[..., Any],
        x_vars: dtfcorutil.NodeColumnList,
        y_vars: dtfcorutil.NodeColumnList,
        steps_ahead: int,
        model_kwargs: Optional[Any] = None,
        col_mode: Optional[str] = None,
        nan_mode: Optional[str] = None,
        sample_weight_col: Optional[dtfcorutil.NodeColumnList] = None,
    ) -> None:
        """
        Specify the data and sklearn modeling parameters.

        :param nid: unique node id
        :param model_func: an sklearn model
        :param x_vars: indexed by knowledge datetimes
            - `x_vars` may contain lags of `y_vars`
        :param y_vars: indexed by knowledge datetimes
            - e.g., in the case of returns, this would correspond to `ret_0`
        :param steps_ahead: number of steps ahead for which a prediction is
            to be generated. E.g.,
            - if `steps_ahead == 0`, then the predictions are
              are contemporaneous with the observed response (and hence
              inactionable)
            - if `steps_ahead == 1`, then the model attempts to predict
              `y_vars` for the next time step
            - The model is only trained to predict the target
              `steps_ahead` steps ahead (and not all intermediate steps)
        :param model_kwargs: parameters to forward to the sklearn model
            (e.g., regularization constants)
        :param col_mode: "merge_all" or "replace_all", as in
            `ColumnTransformer()`
        :param nan_mode: "drop" or "raise"
        :param sample_weight_col: column of relative weights to apply in `fit()`
        """
        super().__init__(nid)
        self._model_func = model_func
        self._model_kwargs = model_kwargs or {}
        self._x_vars = x_vars
        self._y_vars = y_vars
        self._model: Optional[sklear.base.BaseEstimator] = None
        self._steps_ahead = steps_ahead
        hdbg.dassert_lte(
            0, self._steps_ahead, "Non-causal prediction attempted! Aborting..."
        )
        # NOTE: Set to "replace_all" for backward compatibility.
        self._col_mode = col_mode or "replace_all"
        hdbg.dassert_in(self._col_mode, ["replace_all", "merge_all"])
        self._nan_mode = nan_mode or "raise"
        self._sample_weight_col = sample_weight_col

    def fit(self, df_in: pd.DataFrame) -> Dict[str, pd.DataFrame]:
        return self._fit_predict_helper(df_in, fit=True)

    def predict(self, df_in: pd.DataFrame) -> Dict[str, pd.DataFrame]:
        return self._fit_predict_helper(df_in, fit=False)

    def get_fit_state(self) -> Dict[str, Any]:
        fit_state = {"_model": self._model, "_info['fit']": self._info["fit"]}
        return fit_state

    def set_fit_state(self, fit_state: Dict[str, Any]) -> None:
        self._model = fit_state["_model"]
        self._info["fit"] = fit_state["_info['fit']"]

    def _fit_predict_helper(
        self, df_in: pd.DataFrame, fit: bool
    ) -> Dict[str, pd.DataFrame]:
        # Materialize names of x and y vars.
        x_vars = dtfcorutil.convert_to_list(self._x_vars)
        y_vars = dtfcorutil.convert_to_list(self._y_vars)
        if fit and self._sample_weight_col is not None:
            sample_weight_col = dtfcorutil.convert_to_list(
                self._sample_weight_col
            )
            hdbg.dassert_eq(len(sample_weight_col), 1)
            x_vars_and_maybe_weight = x_vars + sample_weight_col
        else:
            x_vars_and_maybe_weight = x_vars
            sample_weight_col = None
        # Get x and forward y df.
        if fit:
            # This df has no NaNs.
            df = dtfcorutil.get_x_and_forward_y_fit_df(
                df_in, x_vars_and_maybe_weight, y_vars, self._steps_ahead
            )
        else:
            # This df has no `x_vars` NaNs.
            df = dtfcorutil.get_x_and_forward_y_predict_df(
                df_in, x_vars_and_maybe_weight, y_vars, self._steps_ahead
            )
        # Handle presence of NaNs according to `nan_mode`.
        idx = df_in.index[: -self._steps_ahead] if fit else df_in.index
        self._handle_nans(idx, df.index)
        # Isolate the forward y piece of `df`.
        forward_y_cols = df.drop(
            x_vars_and_maybe_weight, axis=1
        ).columns.to_list()
        forward_y_df = df[forward_y_cols]
        # Prepare x_vars in sklearn format.
        x_vals = cdatadap.transform_to_sklearn(df, x_vars)
        if fit:
            if sample_weight_col:
                # TODO(Paul): The `flatten()` is necessary here (but we do not
                # need it for the x or y vars). Consider updating
                # `transform_to_sklearn()` to handle this internally.
                sample_weights = cdatadap.transform_to_sklearn(
                    df, sample_weight_col
                ).flatten()
            else:
                sample_weights = None
            # Prepare forward y_vars in sklearn format.
            forward_y_fit = cdatadap.transform_to_sklearn(df, forward_y_cols)
            # Define and fit model.
            self._model = self._model_func(**self._model_kwargs)
            self._model = self._model.fit(
                x_vals, forward_y_fit, sample_weight=sample_weights
            )
        hdbg.dassert(
            self._model, "Model not found! Check if `fit()` has been run."
        )
        self._model = cast(sklear.base.BaseEstimator, self._model)
        # Generate predictions.
        forward_y_hat = self._model.predict(x_vals)
        # Generate dataframe from sklearn predictions.
        forward_y_hat_vars = [f"{y}_hat" for y in forward_y_cols]
        forward_y_hat = cdatadap.transform_from_sklearn(
            df.index, forward_y_hat_vars, forward_y_hat
        )
        score_idx = forward_y_df.index if fit else forward_y_df.dropna().index
        info = collections.OrderedDict()
        info["model_x_vars"] = x_vars
        info["model_params"] = self._model.get_params()
        model_attribute_info = collections.OrderedDict()
        for k, v in vars(self._model).items():
            model_attribute_info[k] = v
        info["model_attributes"] = model_attribute_info
        info["model_score"] = self._score(
            forward_y_df.loc[score_idx],
            forward_y_hat.loc[score_idx],
        )
        df_out = forward_y_df.merge(
            forward_y_hat, how="outer", left_index=True, right_index=True
        )
        df_out = df_out.reindex(idx)
        df_out = self._apply_col_mode(
            df_in,
            df_out,
            cols=y_vars,
            col_mode=self._col_mode,
        )
        info["df_out_info"] = dtfcorutil.get_df_info_as_string(df_out)
        mode = "fit" if fit else "predict"
        self._set_info(mode, info)
        return {"df_out": df_out}

    def _handle_nans(
        self, idx: pd.DataFrame.index, non_nan_idx: pd.DataFrame.index
    ) -> None:
        if self._nan_mode == "raise":
            if idx.shape[0] != non_nan_idx.shape[0]:
                nan_idx = idx.difference(non_nan_idx)
                raise ValueError(f"NaNs detected at {nan_idx}")
        elif self._nan_mode == "drop":
            pass
        else:
            raise ValueError(f"Unrecognized nan_mode `{self._nan_mode}`")

    def _score(
        self,
        y_true: Union[pd.Series, pd.DataFrame],
        y_pred: Union[pd.Series, pd.DataFrame],
    ) -> Optional[float]:
        """
        Compute accuracy for classification or R^2 score for regression.
        """
        if sklear.base.is_classifier(self._model):
            metric = sklear.metrics.accuracy_score
        elif sklear.base.is_regressor(self._model):
            metric = sklear.metrics.r2_score
        else:
            return None
        # In `predict()` method, `y_pred` may exist for index where `y_true`
        # is already `NaN`.
        y_true = y_true.loc[: y_true.last_valid_index()]
        res = metric(y_true, y_pred.loc[y_true.index])
        return cast(float, res)


class MultiindexPooledSkLearnModel(dtfconobas.FitPredictNode):
    """
    Fit and predict multiple sklearn models.
    """

    def __init__(
        self,
        nid: dtfcornode.NodeId,
        in_col_groups: List[Tuple[dtfcorutil.NodeColumn]],
        out_col_group: Tuple[dtfcorutil.NodeColumn],
        model_func: Callable[..., Any],
        x_vars: List[dtfcorutil.NodeColumn],
        y_vars: List[dtfcorutil.NodeColumn],
        steps_ahead: int,
        model_kwargs: Optional[Any] = None,
        nan_mode: Optional[str] = None,
    ) -> None:
        """
        Params not listed are as in `ContinuousSkLearnModel`.

        :param in_col_groups: list of tuples, each having length
            `df_in.columns.nlevels - 1`. Leaf values become keys (e.g., they
            may be symbols), and the next-to-leaf level provides column names
            of the dataframe with the `x_vars` and `y_vars`.
        :param out_col_group: column level prefix of length
            `df_in.columns.nlevels - 2`. It may be an empty tuple.
        """
        super().__init__(nid)
        hdbg.dassert_isinstance(in_col_groups, list)
        self._in_col_groups = in_col_groups
        self._out_col_group = out_col_group
        #
        self._model_func = model_func
        self._x_vars = x_vars
        self._y_vars = y_vars
        self._steps_ahead = steps_ahead
        self._model_kwargs = model_kwargs
        self._nan_mode = nan_mode
        #
        self._key_fit_state: Dict[str, Any] = {}

    def fit(self, df_in: pd.DataFrame) -> Dict[str, pd.DataFrame]:
        return self._fit_predict_helper(df_in, fit=True)

    def predict(self, df_in: pd.DataFrame) -> Dict[str, pd.DataFrame]:
        return self._fit_predict_helper(df_in, fit=False)

    def get_fit_state(self) -> Dict[str, Any]:
        fit_state = {
            "_fit_state": self._fit_state,
            "_info['fit']": self._info["fit"],
        }
        return fit_state

    def set_fit_state(self, fit_state: Dict[str, Any]) -> None:
        self._fit_state = fit_state["_fit_state"]
        self._info["fit"] = fit_state["_info['fit']"]

    def _fit_predict_helper(
        self, df_in: pd.DataFrame, fit: bool
    ) -> Dict[str, pd.DataFrame]:
        dtfcorutil.validate_df_indices(df_in)
        dfs = dtfconobas.GroupedColDfToDfColProcessor.preprocess(
            df_in, self._in_col_groups
        )
        results = {}
        info = collections.OrderedDict()
        if fit:
            # TODO(Paul): compute the shifts first, then stack.
            for key, value in dfs.items():
                dfs[key] = dtfcorutil.get_x_and_forward_y_fit_df(
                    value, self._x_vars, self._y_vars, self._steps_ahead
                )
            stacked_df = dtfconobas.DfStacker.preprocess(dfs)
            forward_y_fit_cols = stacked_df.drop(
                columns=self._x_vars
            ).columns.to_list()
            sklm = SkLearnModel(
                "sklearn",
                model_func=self._model_func,
                x_vars=self._x_vars,
                y_vars=forward_y_fit_cols,
                model_kwargs=self._model_kwargs,
                col_mode="merge_all",
            )
            df_out = sklm.fit(stacked_df)["df_out"].drop(columns=self._x_vars)
            results = dtfconobas.DfStacker.postprocess(dfs, df_out)
            info = sklm.get_info("fit")
            self._fit_state = sklm.get_fit_state()
        else:
            csklm = ContinuousSkLearnModel(
                "sklearn",
                model_func=self._model_func,
                x_vars=self._x_vars,
                y_vars=self._y_vars,
                steps_ahead=self._steps_ahead,
                model_kwargs=self._model_kwargs,
                col_mode="replace_all",
                nan_mode=self._nan_mode,
            )
            # NOTE: we train with one type of sklearn node, predict with
            #     another
            csklm.set_fit_state(self._fit_state)
            for key, df in dfs.items():
                df_out = csklm.predict(df)["df_out"]
                info_out = csklm.get_info("predict")
                results[key] = df_out
                info[key] = info_out
        df_out = dtfconobas.GroupedColDfToDfColProcessor.postprocess(
            results, self._out_col_group
        )
        df_out = df_out.reindex(df_in.index)
        df_out = dtfcorutil.merge_dataframes(df_in, df_out)
        method = "fit" if fit else "predict"
        self._set_info(method, info)
        return {"df_out": df_out}


class MultiindexSkLearnModel(dtfconobas.FitPredictNode):
    """
    Fit and predict multiple sklearn models.
    """

    def __init__(
        self,
        nid: dtfcornode.NodeId,
        in_col_groups: List[Tuple[dtfcorutil.NodeColumn]],
        out_col_group: Tuple[dtfcorutil.NodeColumn],
        model_func: Callable[..., Any],
        x_vars: List[dtfcorutil.NodeColumn],
        y_vars: List[dtfcorutil.NodeColumn],
        steps_ahead: int,
        model_kwargs: Optional[Any] = None,
        nan_mode: Optional[str] = None,
    ) -> None:
        """
        Params not listed are as in `ContinuousSkLearnModel`.

        :param in_col_groups: list of tuples, each having length
            `df_in.columns.nlevels - 1`. Leaf values become keys (e.g., they
            may be symbols), and the next-to-leaf level provides column names
            of the dataframe with the `x_vars` and `y_vars`.
        :param out_col_group: column level prefix of length
            `df_in.columns.nlevels - 2`. It may be an empty tuple.
        """
        super().__init__(nid)
        hdbg.dassert_isinstance(in_col_groups, list)
        self._in_col_groups = in_col_groups
        self._out_col_group = out_col_group
        #
        self._model_func = model_func
        self._x_vars = x_vars
        self._y_vars = y_vars
        self._steps_ahead = steps_ahead
        self._model_kwargs = model_kwargs
        self._nan_mode = nan_mode
        #
        self._key_fit_state: Dict[str, Any] = {}

    def fit(self, df_in: pd.DataFrame) -> Dict[str, pd.DataFrame]:
        return self._fit_predict_helper(df_in, fit=True)

    def predict(self, df_in: pd.DataFrame) -> Dict[str, pd.DataFrame]:
        return self._fit_predict_helper(df_in, fit=False)

    def get_fit_state(self) -> Dict[str, Any]:
        fit_state = {
            "_key_fit_state": self._key_fit_state,
            "_info['fit']": self._info["fit"],
        }
        return fit_state

    def set_fit_state(self, fit_state: Dict[str, Any]) -> None:
        self._key_fit_state = fit_state["_key_fit_state"]
        self._info["fit"] = fit_state["_info['fit']"]

    def _fit_predict_helper(
        self, df_in: pd.DataFrame, fit: bool
    ) -> Dict[str, pd.DataFrame]:
        dtfcorutil.validate_df_indices(df_in)
        dfs = dtfconobas.GroupedColDfToDfColProcessor.preprocess(
            df_in, self._in_col_groups
        )
        results = {}
        info = collections.OrderedDict()
        for key, df in dfs.items():
            csklm = ContinuousSkLearnModel(
                "sklearn",
                model_func=self._model_func,
                x_vars=self._x_vars,
                y_vars=self._y_vars,
                steps_ahead=self._steps_ahead,
                model_kwargs=self._model_kwargs,
                col_mode="replace_all",
                nan_mode=self._nan_mode,
            )
            if fit:
                df_out = csklm.fit(df)["df_out"]
                info_out = csklm.get_info("fit")
                self._key_fit_state[key] = csklm.get_fit_state()
            else:
                csklm.set_fit_state(self._key_fit_state[key])
                df_out = csklm.predict(df)["df_out"]
                info_out = csklm.get_info("predict")
            results[key] = df_out
            info[key] = info_out
        df_out = dtfconobas.GroupedColDfToDfColProcessor.postprocess(
            results, self._out_col_group
        )
        df_out = df_out.reindex(df_in.index)
        df_out = dtfcorutil.merge_dataframes(df_in, df_out)
        method = "fit" if fit else "predict"
        self._set_info(method, info)
        return {"df_out": df_out}


class SkLearnModel(dtfconobas.FitPredictNode, dtfconobas.ColModeMixin):
    """
    Fit and predict an sklearn model.

    No NaN-handling or uniform sampling frequency requirement.
    """

    def __init__(
        self,
        nid: dtfcornode.NodeId,
        x_vars: dtfcorutil.NodeColumnList,
        y_vars: dtfcorutil.NodeColumnList,
        model_func: Callable[..., Any],
        model_kwargs: Optional[Any] = None,
        col_mode: Optional[str] = None,
    ) -> None:
        super().__init__(nid)
        self._model_func = model_func
        self._model_kwargs = model_kwargs or {}
        self._x_vars = x_vars
        self._y_vars = y_vars
        self._model: Optional[sklear.base.BaseEstimator] = None
        self._col_mode = col_mode or "replace_all"
        hdbg.dassert_in(self._col_mode, ["replace_all", "merge_all"])

    def fit(self, df_in: pd.DataFrame) -> Dict[str, pd.DataFrame]:
        SkLearnModel._validate_input_df(df_in)
        hdbg.dassert(
            df_in[df_in.isna().any(axis=1)].index.empty,
            "NaNs detected at index `%s`",
            str(df_in[df_in.isna().any(axis=1)].head().index),
        )
        df = df_in.copy()
        idx = df.index
        x_vars, x_fit, y_vars, y_fit = self._to_sklearn_format(df)
        self._model = self._model_func(**self._model_kwargs)
        self._model = self._model.fit(x_fit, y_fit)
        y_hat = self._model.predict(x_fit)
        #
        x_fit, y_fit, y_hat = self._from_sklearn_format(
            idx, x_vars, x_fit, y_vars, y_fit, y_hat
        )
        # TODO(Paul): Summarize model perf or make configurable.
        # TODO(Paul): Consider separating model eval from fit/predict.
        info = collections.OrderedDict()
        info["model_x_vars"] = x_vars
        info["model_params"] = self._model.get_params()
        model_attribute_info = collections.OrderedDict()
        for k, v in vars(self._model).items():
            model_attribute_info[k] = v
        info["model_attributes"] = model_attribute_info
        # Return targets and predictions.
        y_hat = y_hat.reindex(idx)
        df_out = self._apply_col_mode(
            df, y_hat, cols=y_vars, col_mode=self._col_mode
        )
        info["df_out_info"] = dtfcorutil.get_df_info_as_string(df_out)
        self._set_info("fit", info)
        return {"df_out": df_out}

    def predict(self, df_in: pd.DataFrame) -> Dict[str, pd.DataFrame]:
        SkLearnModel._validate_input_df(df_in)
        df = df_in.copy()
        idx = df.index
        x_vars, x_predict, y_vars, y_predict = self._to_sklearn_format(df)
        hdbg.dassert_is_not(
            self._model, None, "Model not found! Check if `fit` has been run."
        )
        self._model = cast(sklear.base.BaseEstimator, self._model)
        y_hat = self._model.predict(x_predict)
        x_predict, y_predict, y_hat = self._from_sklearn_format(
            idx, x_vars, x_predict, y_vars, y_predict, y_hat
        )
        info = collections.OrderedDict()
        info["model_params"] = self._model.get_params()
        info["model_perf"] = self._model_perf(x_predict, y_predict, y_hat)
        # Return predictions.
        y_hat = y_hat.reindex(idx)
        df_out = self._apply_col_mode(
            df, y_hat, cols=y_vars, col_mode=self._col_mode
        )
        info["df_out_info"] = dtfcorutil.get_df_info_as_string(df_out)
        self._set_info("predict", info)
        return {"df_out": df_out}

    def get_fit_state(self) -> Dict[str, Any]:
        fit_state = {"_model": self._model, "_info['fit']": self._info["fit"]}
        return fit_state

    def set_fit_state(self, fit_state: Dict[str, Any]) -> None:
        self._model = fit_state["_model"]
        self._info["fit"] = fit_state["_info['fit']"]

    def _to_sklearn_format(
        self, df: pd.DataFrame
    ) -> Tuple[
        List[dtfcorutil.NodeColumn],
        np.ndarray,
        List[dtfcorutil.NodeColumn],
        np.ndarray,
    ]:
        x_vars = dtfcorutil.convert_to_list(self._x_vars)
        y_vars = dtfcorutil.convert_to_list(self._y_vars)
        x_vals, y_vals = cdatadap.transform_to_sklearn_old(df, x_vars, y_vars)
        return x_vars, x_vals, y_vars, y_vals

    @staticmethod
    def _validate_input_df(df: pd.DataFrame) -> None:
        """
        Assert if df violates constraints, otherwise return `None`.
        """
        hdbg.dassert_isinstance(df, pd.DataFrame)
        hdbg.dassert_no_duplicates(df.columns)

    # TODO(Paul): Add type hints.
    @staticmethod
    def _model_perf(
        x: pd.DataFrame, y: pd.DataFrame, y_hat: pd.DataFrame
    ) -> collections.OrderedDict:
        _ = x
        info = collections.OrderedDict()
        # info["hitrate"] = pip._compute_model_hitrate(self.model, x, y)
        pnl_rets = y.multiply(y_hat.rename(columns=lambda x: x.strip("_hat")))
        info["pnl_rets"] = pnl_rets
        info["sr"] = costatis.compute_sharpe_ratio(
            cfinresa.resample(pnl_rets, rule="1B").sum(), time_scaling=252
        )
        return info

    @staticmethod
    def _from_sklearn_format(
        idx: pd.Index,
        x_vars: List[dtfcorutil.NodeColumn],
        x_vals: np.ndarray,
        y_vars: List[dtfcorutil.NodeColumn],
        y_vals: np.ndarray,
        y_hat: np.ndarray,
    ) -> Tuple[pd.DataFrame, pd.DataFrame, pd.DataFrame]:
        x = cdatadap.transform_from_sklearn(idx, x_vars, x_vals)
        y = cdatadap.transform_from_sklearn(idx, y_vars, y_vals)
        y_h = cdatadap.transform_from_sklearn(
            idx, [f"{y}_hat" for y in y_vars], y_hat
        )
        return x, y, y_h<|MERGE_RESOLUTION|>--- conflicted
+++ resolved
@@ -14,10 +14,7 @@
 
 import core.finance as cofinanc
 import core.data_adapters as cdatadap
-<<<<<<< HEAD
 import core.finance.resampling as cfinresa
-=======
->>>>>>> 9d237c65
 import core.statistics as costatis
 import dataflow.core.node as dtfcornode
 import dataflow.core.nodes.base as dtfconobas
