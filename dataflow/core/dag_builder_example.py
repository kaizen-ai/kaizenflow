--- conflicted
+++ resolved
@@ -37,7 +37,6 @@
         config = cconfig.Config.from_dict(dict_)
         return config
 
-<<<<<<< HEAD
     def get_price_col_name() -> str:
         raise NotImplementedError
 
@@ -47,12 +46,9 @@
     def get_volatility_col_name() -> str:
         raise NotImplementedError
 
-    def get_trading_period(self, config: cconfig.Config) -> str:
-=======
     def get_trading_period(
         self, config: cconfig.Config, mark_key_as_used: bool
     ) -> str:
->>>>>>> 97927d04
         """
         See description in the parent class.
         """
@@ -110,7 +106,6 @@
     Pipeline for generating filtered returns from a given `DataSource` node.
     """
 
-<<<<<<< HEAD
     def get_price_col_name() -> str:
         raise NotImplementedError
 
@@ -120,12 +115,9 @@
     def get_volatility_col_name() -> str:
         raise NotImplementedError
 
-    def get_trading_period(self, config: cconfig.Config) -> str:
-=======
     def get_trading_period(
         self, config: cconfig.Config, mark_key_as_used: bool
     ) -> str:
->>>>>>> 97927d04
         """
         See description in the parent class.
         """
@@ -290,7 +282,6 @@
     Pipeline for generating filtered returns from an ARMA process.
     """
 
-<<<<<<< HEAD
     def get_price_col_name() -> str:
         raise NotImplementedError
 
@@ -300,12 +291,9 @@
     def get_volatility_col_name() -> str:
         raise NotImplementedError
 
-    def get_trading_period(self, config: cconfig.Config) -> str:
-=======
     def get_trading_period(
         self, config: cconfig.Config, mark_key_as_used: bool
     ) -> str:
->>>>>>> 97927d04
         """
         See description in the parent class.
         """
@@ -484,7 +472,6 @@
     process.
     """
 
-<<<<<<< HEAD
     def get_price_col_name() -> str:
         raise NotImplementedError
 
@@ -494,12 +481,9 @@
     def get_volatility_col_name() -> str:
         raise NotImplementedError
 
-    def get_trading_period(self, config: cconfig.Config) -> str:
-=======
     def get_trading_period(
         self, config: cconfig.Config, mark_key_as_used: bool
     ) -> str:
->>>>>>> 97927d04
         """
         See description in the parent class.
         """
