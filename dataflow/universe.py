--- conflicted
+++ resolved
@@ -317,21 +317,9 @@
     elif universe_version == "crypto_chassis_v2":
         version = "v2"
         ret = _get_crypto_chassis_universe(version, top_n)
-<<<<<<< HEAD
-    elif universe_version == "crypto_chassis_futures_v2":
-        version = "v2"
-        ret = _get_crypto_chassis_universe(version, top_n)
-        # Futures traded only at Binance.
-        ret = [
-            full_symbol
-            for full_symbol in ret
-            if full_symbol.startswith("binance")
-        ]
-=======
     elif universe_version == "crypto_chassis_v3":
         version = "v3"
         ret = _get_crypto_chassis_universe(version, top_n)
->>>>>>> 71e714d2
     else:
         raise ValueError(f"Invalid universe_str='{universe_str}'")
     return ret
