"""
Import as:

import dataflow.system.sink_nodes as dtfsysinod
"""


import collections
import datetime
import logging
import os
from typing import Any, Dict, Optional

import pandas as pd

import core.config as cconfig
import dataflow.core as dtfcore
import helpers.hdbg as hdbg
import helpers.hpandas as hpandas
import oms.portfolio as omportfo
import oms.process_forecasts_ as oprofore


_LOG = logging.getLogger(__name__)


class ProcessForecastsNode(dtfcore.FitPredictNode):
    """
    Place trades from a model.
    """

    def __init__(
        self,
        nid: dtfcore.NodeId,
        prediction_col: str,
        volatility_col: str,
        spread_col: Optional[str],
        portfolio: omportfo.Portfolio,
        # TODO(Paul): Rename this `process_forecasts_dict`.
        process_forecasts_config: Dict[str, Any],
    ) -> None:
        """
        Parameters have the same meaning as in `oms/process_forecasts_()`.

        :param process_forecasts_config: configures `process_forecasts()`
        """
        super().__init__(nid)
        self._prediction_col = prediction_col
        self._volatility_col = volatility_col
        self._spread_col = spread_col
        self._portfolio = portfolio
<<<<<<< HEAD
=======
        process_forecasts_config = cconfig.get_config_from_nested_dict(
            process_forecasts_config
        )
        hdbg.dassert_isinstance(process_forecasts_config, cconfig.Config)
>>>>>>> d3593b32
        self._process_forecasts_config = process_forecasts_config

    def fit(self, df_in: pd.DataFrame) -> Dict[str, pd.DataFrame]:
        return self._compute_forecasts(df_in, fit=True)

    def predict(self, df_in: pd.DataFrame) -> Dict[str, pd.DataFrame]:
        return self._compute_forecasts(df_in, fit=False)

    async def process_forecasts(self) -> None:
        # Get the latest `df` index value.
        restrictions = None
        await oprofore.process_forecasts(
            self._prediction_df,
            self._volatility_df,
            self._portfolio,
            self._process_forecasts_config,
            self._spread_df,
            restrictions,
        )

    def _compute_forecasts(
        self, df: pd.DataFrame, fit: bool = True
    ) -> Dict[str, pd.DataFrame]:
        hdbg.dassert_in(self._prediction_col, df.columns)
        # Make sure it's multi-index.
        hdbg.dassert_lte(2, df.columns.nlevels)
        hdbg.dassert_isinstance(df.index, pd.DatetimeIndex)
        # TODO(gp): Maybe pass the entire multi-index df and the name of
        #  pred_col and vol_col.
        prediction_df = df[self._prediction_col]
        self._prediction_df = prediction_df
        _LOG.debug("prediction_df=\n%s", hpandas.df_to_str(prediction_df))
        #
        volatility_df = df[self._volatility_col]
        self._volatility_df = volatility_df
        _LOG.debug("volatility_df=\n%s", hpandas.df_to_str(volatility_df))
        #
        if self._spread_col is None:
            self._spread_df = None
            _LOG.debug("spread_df is `None`")
        else:
            spread_df = df[self._spread_col]
            self._spread_df = spread_df
            _LOG.debug("spread_df=\n%s", hpandas.df_to_str(spread_df))
        # Compute stats.
        info = collections.OrderedDict()
        info["df_out_info"] = dtfcore.get_df_info_as_string(df)
        mode = "fit" if fit else "predict"
        self._set_info(mode, info)
        # Pass the dataframe through.
        return {"df_out": df}


# #############################################################################
# Dict builders.
# #############################################################################


def get_process_forecasts_dict_example1(
    portfolio: omportfo.Portfolio,
    prediction_col: str,
    volatility_col: str,
    # TODO(Paul): Remove this parameter.
    price_col: str,
    spread_col: Optional[str],
    order_duration_in_mins: int,
    style: str,
    compute_target_positions_kwargs: Dict[str, Any],
    log_dir: str,
) -> Dict[str, Any]:
    """
    Get the config for `ProcessForecast` node.
    """
    hdbg.dassert_isinstance(portfolio, omportfo.Portfolio)
    #
    order_type = "price@twap"
    process_forecasts_config_dict = {
        # Params for `ForecastProcessor`.
        "order_config": {
            "order_type": order_type,
            "order_duration_in_mins": order_duration_in_mins,
        },
        "optimizer_config": {
            "backend": "pomo",
            "params": {
                "style": style,
                "kwargs": compute_target_positions_kwargs,
            },
        },
        # Params for `process_forecasts()`.
        "ath_start_time": datetime.time(9, 30),
        "trading_start_time": datetime.time(9, 30),
        "ath_end_time": datetime.time(16, 40),
        "trading_end_time": datetime.time(16, 40),
        "execution_mode": "real_time",
        "log_dir": log_dir,
    }
    # This goes to `ProcessForecastsNode`.
    process_forecasts_dict = {
        "prediction_col": prediction_col,
        "volatility_col": volatility_col,
        "spread_col": spread_col,
        "portfolio": portfolio,
        # This configures `process_forecasts()`.
        "process_forecasts_config": process_forecasts_config_dict,
    }
    return process_forecasts_dict<|MERGE_RESOLUTION|>--- conflicted
+++ resolved
@@ -49,13 +49,10 @@
         self._volatility_col = volatility_col
         self._spread_col = spread_col
         self._portfolio = portfolio
-<<<<<<< HEAD
-=======
         process_forecasts_config = cconfig.get_config_from_nested_dict(
             process_forecasts_config
         )
         hdbg.dassert_isinstance(process_forecasts_config, cconfig.Config)
->>>>>>> d3593b32
         self._process_forecasts_config = process_forecasts_config
 
     def fit(self, df_in: pd.DataFrame) -> Dict[str, pd.DataFrame]:
