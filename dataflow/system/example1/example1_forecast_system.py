--- conflicted
+++ resolved
@@ -73,11 +73,7 @@
     system.config[
         "market_data_config", "im_client_ctor"
     ] = icdc.get_DataFrameImClient_example1
-<<<<<<< HEAD
-    system.config["market_data_config", "im_client_config"] = None
-=======
     system.config["market_data_config", "im_client_config"] = cconfig.Config()
->>>>>>> d86c6e7a
     # Set the research PNL parameters.
     forecast_evaluator_from_prices_dict = {
         "style": "cross_sectional",
