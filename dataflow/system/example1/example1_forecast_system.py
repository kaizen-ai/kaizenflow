--- conflicted
+++ resolved
@@ -90,12 +90,8 @@
     }
     system.config[
         "research_forecast_evaluator_from_prices"
-<<<<<<< HEAD
     ] = cconfig.Config.from_dict(forecast_evaluator_from_prices_dict)
-=======
-    ] = cconfig.from_dict(forecast_evaluator_from_prices_dict)
     #
->>>>>>> 3c1c2025
     system = dtfssybuut.apply_market_data_config(system)
     return system
 
