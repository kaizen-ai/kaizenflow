--- conflicted
+++ resolved
@@ -51,12 +51,8 @@
   lookback_as_pd_str: 10D
 market_data_config:
   im_client_ctor: <function get_DataFrameImClient_example1>
-<<<<<<< HEAD
-  im_client_config: None
-=======
   im_client_config:
 
->>>>>>> d86c6e7a
   im_client: <im_v2.common.data.client.data_frame_im_clients.DataFrameImClient object>
   asset_ids: [3303714233, 1467591036]
   asset_id_col_name: asset_id
