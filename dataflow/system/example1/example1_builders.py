--- conflicted
+++ resolved
@@ -150,11 +150,7 @@
         "execution_mode": "real_time",
         "log_dir": log_dir,
     }
-<<<<<<< HEAD
-    param_dict = {
-=======
     process_forecasts_config = {
->>>>>>> d86c6e7a
         "prediction_col": prediction_col,
         "volatility_col": volatility_col,
         "spread_col": spread_col,
@@ -162,12 +158,9 @@
         "process_forecasts_config": process_forecasts_config_dict,
         "forecast_evaluator_from_prices_dict": forecast_evaluator_from_prices_dict,
     }
-<<<<<<< HEAD
-    system.config["process_forecasts_config"] = ccocouti.get_config_from_nested_dict(param_dict)
-=======
     system.config["process_forecasts_config"] = cconfig.get_config_from_nested_dict(
-            process_forecasts_config)
->>>>>>> d86c6e7a
+            process_forecasts_config
+    )
     # Append the ProcessForecast node.
     stage = "process_forecasts"
     _LOG.debug("stage=%s", stage)
