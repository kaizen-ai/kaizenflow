"""
Import as:

import dataflow.system.system as dtfsyssyst
"""

import abc
import logging
import os
from typing import Any, Callable, Coroutine

import core.config as cconfig
import dataflow.core as dtfcore
import dataflow.system.real_time_dag_runner as dtfsrtdaru
import helpers.hdbg as hdbg
import helpers.hintrospection as hintros
import helpers.hio as hio
import helpers.hprint as hprint
import market_data as mdata
import oms as oms

_LOG = logging.getLogger(__name__)


# #############################################################################
# System
# #############################################################################

# The goal of a `System` class is to:
# - create a system config describing the entire system, including the DAG
#   config
# - expose methods to build the various needed objects, e.g.,
#   - `DagRunner`
#   - `Portfolio`

# A `System` is the analogue of `DagBuilder` but for a system
# - They both have functions to:
#   - create configs (e.g., `get_template_config()` vs
#     `get_system_config_template()`)
#   - create objects (e.g., `get_dag()` vs `get_dag_runner()`)

# The lifecycle of `System` is like:
#     ```
#     # Instantiate a System.
#     system = E8_ForecastSystem()
#     # Get the template config.
#     system_config = system.get_system_config_template()
#     # Apply all the changes to the `system_config` to customize the config.
#     system.config[...] = ...
#     ...
#     # Once the system config is complete, build the system.
#     dag_runner = system.dag_runner
#     # Run the system.
#     dag_runner.set_fit_intervals(...)
#     dag_runner.fit()
#     ```

# Invariants:
# - `system_config` should contain all the information needed to build and run
#   a `System`, like a `dag_config` contains all the information to build a `DAG`
# - It's ok to save in the config temporary information (e.g., `dag_builder`)
# - We could add `abc.ABC` to the abstract class definition or not, instead of
#   relying on inspecting the methods
#   - No decision yet
# - We can use stricter or looser types in the interface (e.g.,
#   `DatabasePortfolio` vs `Portfolio`)
#   - We prefer the stricter types unless linter gets upset

# A SystemConfig has multiple parts, conceptually one for each piece of the system
#
# * Invariants:
# - objects have the `_object` suffix
# - the parameters used to build objects have suffix `_config` and should be
#   `Config`

# * Fields:
#   - dag_config
#     - """information to build the DAG"""
#     - Invariant: one key per DAG node
#     - It is created through `dag_builder.get_config_template()` and updated
#   - dag_property_config
#     - """information about methods to be called on the DAG"""
#     - debug_mode_config
#     - save_node_io
#     - profile_execution
#     - dst_dir
#     - force_free_nodes
#
#   - dag_builder_object
#   - dag_builder_config
#     - """information about methods to be called on the DagBuilder"""
#     - fast_prod_setup
#
#   - market_data_object
#   - market_data_config
#     - asset_ids
#     - initial_replayed_delay
#
#   - portfolio_object
#     - ...
#     ...
#
#   - forecast_node
#     - ...
#
#   - dag_runner_object
#     - real_time_loop_time_out_in_secs
#
#   - backtest_config
#     - """information about back testing"""
#     - universe_str
#     - trading_period_str
#     - time_interval_str
#
#   - cf_config

# Inheritance style conventions:
# - Each class derives only from interfaces (i.e., classes that have all methods
#   abstract)
# - We don't want to use inheritance to share code but we want to explicitly call
#   shared code
#   - Related classes need to specify each abstract method of the base class calling
#     implementations of the methods explicitly, passing `self`, if needed
#   - This makes the code easier to "resolve" for humans since everything is explicit
#     and doesn't rely on the class hierarchy
# - If only one object needs a function we are ok with inlining
#   - As soon as multiple objects need the same code we don't copy-paste or use
#     inheritance, but refactor the common code into a function and call it from
#     everywhere


# Scattered thoughts:
# Why can't DagBuilder only appear inside of `_get_dag()`?
# - Can we get rid of system_config["dag_builder_object"] and its config?
#   - Claim: we need info from the DagBuilder to tell MarketData how much data to load
# => if market data needs to know about the dag builder, then either we should pass
#    one object to the other (e.g., method in DagBuilder to add a node with market data)
#    or DagBuilder should be a core concept in System
# Maybe the key objects for a system are:
#  - market data
#  - dag builder
#     - dag builder should support methods for adding a market data
#     - dag builder should also have a parameter for the type of data source node
#  - dag runner


class System(abc.ABC):
    """
    The simplest possible DataFlow-based system, including:

    - system config
    - `DagRunner`

    A `System` is a DAG that contains various components, such as:
    - a `MarketData`
    - a Forecast pipeline (which is often improperly referred to as DAG)
    - a `Portfolio`
    - a `Broker`
    ...
    """

    def __init__(self) -> None:
        self._config = self._get_system_config_template()
        self._config["system_class"] = self.__class__.__name__
        _LOG.debug("system_config=\n%s", self._config)
        # Default log dir.
<<<<<<< HEAD
        self._config["root_log_dir"] = "./system_log_dir"
=======
        self._config["log_dir"] = "./system_log_dir"
>>>>>>> b705399f

    # TODO(gp): Improve str if needed.
    def __str__(self) -> str:
        txt = []
        txt.append("# %s" % hprint.to_object_str(self))
        txt.append(hprint.indent(str(self._config)))
        txt = "\n".join(txt)
        return txt

    @property
    def config(self) -> cconfig.Config:
        return self._config

    def set_config(self, config: cconfig.Config) -> None:
        """
        Set the config for a System.

        This is used in the tile backtesting flow to create multiple configs and
        then inject one at a time into a `System` in order to simulate the `System`
        for a specific tile.
        """
        self._config = config

    @property
    def dag_runner(
        self,
    ) -> dtfcore.DagRunner:
        _LOG.info(
            "\n"
            + hprint.frame("# Before building dag_runner, config=")
            + "\n"
            + str(self.config)
            + "\n"
            + hprint.frame("End config before dag_runner")
        )
        #
<<<<<<< HEAD
        root_log_dir = self.config["root_log_dir"]
        hio.create_dir(root_log_dir, incremental=False)
        #
        file_name = os.path.join(root_log_dir, "system_config.input.txt")
=======
        log_dir = self.config["log_dir"]
        hio.create_dir(log_dir, incremental=False)
        #
        file_name = os.path.join(log_dir, "system_config.input.txt")
>>>>>>> b705399f
        hio.to_file(file_name, repr(self.config))
        #
        key = "dag_runner_object"
        dag_runner: dtfcore.DagRunner = self._get_cached_value(
            key, self._get_dag_runner
        )
        # After everything is built, mark the config as read-only to avoid
        # further modifications.
        # TODO(Grisha): this prevents from writing any object in a config, after we do
        #  `system.dag_runner`. E.g., after `dag_runner` is built one wants to do
        #  `system.portfolio` while `portfolio` is not in a config yet, but since a config
        #  is already marked as read-only execution fails.
        self._config.mark_read_only()
        #
        _LOG.info(
            "\n"
            + hprint.frame("# After building dag_runner, config=")
            + "\n"
            + str(self.config)
            + "\n"
            + hprint.frame("End config after dag_runner")
        )
        #
<<<<<<< HEAD
        file_name = os.path.join(root_log_dir, "system_config.output.txt")
=======
        file_name = os.path.join(log_dir, "system_config.output.txt")
>>>>>>> b705399f
        hio.to_file(file_name, repr(self.config))
        return dag_runner

    @abc.abstractmethod
    def _get_system_config_template(
        self,
    ) -> cconfig.Config:
        """
        Create a System config with the basic information (e.g., DAG config and
        builder).

        This is the analogue of `DagBuilder.get_template_config()`.
        """
        ...

    # TODO(gp): Now a DagRunner runs a System which is a little weird, but maybe ok.
    @abc.abstractmethod
    def _get_dag_runner(
        self,
    ) -> dtfcore.DagRunner:
        """
        Create a DAG runner from a fully specified system config.
        """
        ...

    # Caching invariants:
    # - Objects (e.g., DAG, Portfolio) are built as on the first call and cached
    # - To access the objects (e.g., for checking the output of a test) one uses the
    #   public properties

    def _get_cached_value(
        self,
        key: str,
        builder_func: Callable,
    ) -> Any:
        """
        Retrieve the object corresponding to `key` if already built, or call
        `builder_func` to build and cache it.
        """
        _LOG.debug("")
        if key in self.config:
            _LOG.debug("Using cached object for '%s'", key)
            obj = self.config[key]
        else:
            _LOG.debug(
                "No cached object for '%s': calling %s()",
                key,
                builder_func.__name__,
            )
            obj = builder_func()
            # Build the object.
            hdbg.dassert_not_in(key, self.config)
            self.config[key] = obj
            # Add the object representation after it's built.
            key_tmp = ("object.str", key)
            hdbg.dassert_not_in(key_tmp, self.config)
            # Use the unambiguous object representation `__repr__()`.
            self.config[key_tmp] = repr(obj)
<<<<<<< HEAD
            # Add information about who created that object, if needed.
=======
            # Add information about who created that object.
>>>>>>> b705399f
            key_tmp = ("object.builder_function", key)
            hdbg.dassert_not_in(key_tmp, self.config)
            self.config[key_tmp] = hintros.get_name_from_function(builder_func)
        _LOG.debug("Object for %s=\n%s", key, obj)
        return obj


# #############################################################################
# ForecastSystem
# #############################################################################


class ForecastSystem(System):
    """
    A System producing forecasts and comprised of:

    - a `MarketData` that can be:
        - historical (for back testing)
        - replayed-time (for simulating real time)
        - real-time (for production)
    - a Forecast DAG

    The forecasts can then be processed in terms of a PnL through a notebook or
    other data pipelines.
    """

    @property
    def market_data(
        self,
    ) -> mdata.MarketData:
        market_data: mdata.MarketData = self._get_cached_value(
            "market_object", self._get_market_data
        )
        return market_data

    @property
    def dag(
        self,
    ) -> dtfcore.DAG:
        dag: dtfcore.DAG = self._get_cached_value("dag_object", self._get_dag)
        return dag

    @abc.abstractmethod
    def _get_market_data(
        self,
    ) -> mdata.MarketData:
        ...

    @abc.abstractmethod
    def _get_dag(
        self,
    ) -> dtfcore.DAG:
        """
        Given a completely filled `system_config` build and return the DAG.
        """
        ...


# #############################################################################
# _Time_ForecastSystem_Mixin
# #############################################################################


class _Time_ForecastSystem_Mixin:
    """
    Class adding a time semantic, i.e., an event loop that is not `None`.

    In this set-up, since we await on the `MarketData` to be ready, we need to use:
    - a real-time `MarketData`
    - a `RealTimeDagRunner`
    """

    @abc.abstractmethod
    def _get_market_data(
        self,
    ) -> mdata.RealTimeMarketData:
        ...

    @abc.abstractmethod
    def _get_dag_runner(
        self,
    ) -> dtfsrtdaru.RealTimeDagRunner:
        ...


# #############################################################################
# _ForecastSystem_with_Portfolio
# #############################################################################


class _ForecastSystem_with_Portfolio(ForecastSystem):
    """
    Create a System composed of:

    - a `MarketData`
      - Historical or replayed
    - a Forecast DAG
      - The Forecast DAG contains a `ProcessForecasts` that creates orders from
        forecasts
    - a `Portfolio`
      - The portfolio is used to store the holdings according to the orders

    This System is used to simulate a forecast system in terms of orders and
    holdings in a portfolio.
    """

    @property
    def portfolio(
        self,
    ) -> oms.Portfolio:
        portfolio: oms.Portfolio = self._get_cached_value(
            "portfolio_object", self._get_portfolio
        )
        return portfolio

    @abc.abstractmethod
    def _get_portfolio(
        self,
    ) -> oms.Portfolio:
        ...


# #############################################################################
# Time_ForecastSystem
# #############################################################################


class Time_ForecastSystem(_Time_ForecastSystem_Mixin, ForecastSystem):
    """
    Like `ForecastSystem` but with a time semantic.
    """

    ...


# #############################################################################
# ForecastSystem_with_DataFramePortfolio
# #############################################################################

# Not all combinations of objects are possible

# Systems without time compute data in one-shot for all the history
# Systems with time compute data as time advances (i.e., clock-by-clock)

# A `ForecastSystem` can have time or not
# A `ForecastSystem_with_DataFramePortfolio` can have time or not

# A `Portfolio` always needs to be fed data in a timed fashion (i.e., clock-by-clock)
# A `ForecastSystem` without time
# - computes the forecasts in one shot
# - scans the forecasts clock-by-clock feeding them to `Portfolio`
# A `Time_ForecastSystem` computes data clock-by-clock and feeds the data in the same
# pattern to `Portfolio`

# A `DataFramePortfolio`
# - requires a `SimulatedBroker`
# - can't work with an `OrderProcessor`
# - can work both with time and without
#
# A `DatabasePortfolio`
# - requires a `DatabaseBroker` and an `OrderProcessor`
# - only works with time

# Testing
# - run without Time with DataFramePortfolio (forecast dag is vectorized, and then
#   df portfolio loops)
# - run with Time (and asyncio) with DataFramePortfolio (forecast dag is
#   clock-by-clock and df portfolio too)
# - run with Time with DatabasePortfolio + DatabaseBroker + OrderProcessor
#   (see the trades going through, the fills coming back, all with a certain timing)


class ForecastSystem_with_DataFramePortfolio(_ForecastSystem_with_Portfolio):
    """
    Same as `_ForecastSystem_with_Portfolio` but with a `DataFramePortfolio`

      - The portfolio is used to store the holdings according to the orders
      - Use a `SimulatedBroker` to fill the orders

    This System is used to simulate a forecast system in terms of orders and
    holdings in a portfolio.
    """

    @abc.abstractmethod
    def _get_portfolio(
        self,
    ) -> oms.DataFramePortfolio:
        ...


# #############################################################################
# Time_ForecastSystem_with_DataFramePortfolio
# #############################################################################


class Time_ForecastSystem_with_DataFramePortfolio(
    _Time_ForecastSystem_Mixin, ForecastSystem_with_DataFramePortfolio
):
    """
    Same as `ForecastSystem_with_DataFramePortfolio`, but with an event loop
    that is not `None`.

    This `System` includes a:
    - a real-time `MarketData`
    - a Forecast DAG
    - a `DataFramePortfolio`
    - a `SimulatedBroker`
    - a `RealTimeDagRunner`
    """


# #############################################################################
# Time_ForecastSystem_with_DatabasePortfolio_and_OrderProcessor
# #############################################################################


class Time_ForecastSystem_with_DatabasePortfolio_and_OrderProcessor(
    _Time_ForecastSystem_Mixin, _ForecastSystem_with_Portfolio
):
    """
    Same as `Time_ForecastSystem_with_DatabasePortfolioAndBroker` but with an
    `OrderProcessor` to mock the execution of orders on the market and to
    update the `DatabasePortfolio`. In practice this allows to simulate an IG
    system without interacting with the real OMS / market.

    Create a System composed of:

    - a real-time `MarketData`
    - a Forecast DAG
    - a `DatabasePortfolio`
    - a `DatabaseBroker` (included in the `DatabasePortfolio`)
    - an `OrderProcessor`

    The System has an event loop that is not `None`.

    A system with a `DatabaseBroker` and `OrderProcessor` cannot have a
    `DataFramePortfolio` because a df cannot be updated by an external coroutine such
    as the `OrderProcessor`.
    In practice we use a `DataFramePortfolio` and a `SimulatedBroker` only to
    simulate faster by skipping the interaction with the market through the DB
    interfaces of an OMS system.
    """

    def __init__(
        self,
    ) -> None:
        _Time_ForecastSystem_Mixin.__init__(self)
        _ForecastSystem_with_Portfolio.__init__(self)

    # TODO(gp): I've noticed that tests actually create an order processor instead
    #  of using this. The tests should use this.
    def get_order_processor_coroutine(self) -> Coroutine:
        db_connection = self.config["db_connection_object"]
        asset_id_name = self.config["market_data_config", "asset_id_col_name"]
        #
        # If an order is not placed within a bar, then there is a timeout,
        # so we add extra 5 seconds to `sleep_interval_in_secs` (which
        # represents the length of a trading bar) to make sure that
        # the `OrderProcessor` waits long enough before timing out.
        max_wait_time_for_order_in_secs = (
            self.config["dag_runner_config", "sleep_interval_in_secs"] + 5
        )
        order_processor = oms.get_order_processor_example1(
            db_connection,
            self.portfolio,
            asset_id_name,
            max_wait_time_for_order_in_secs,
        )
        # We add extra 5 seconds for the `OrderProcessor` to account for
        # the first bar that the DAG spends in fit mode.
        real_time_loop_time_out_in_secs = (
            self.config["dag_runner_config", "real_time_loop_time_out_in_secs"]
            + 5
        )
        order_processor_coroutine = oms.get_order_processor_coroutine_example1(
            order_processor, self.portfolio, real_time_loop_time_out_in_secs
        )
        return order_processor_coroutine


# #############################################################################
# Time_ForecastSystem_with_DatabasePortfolio
# #############################################################################


class Time_ForecastSystem_with_DatabasePortfolio(
    _Time_ForecastSystem_Mixin, _ForecastSystem_with_Portfolio
):
    """
    Same as Time_ForecastSystem_with_DataFramePortfolio but with Database
    portfolio.

    This configuration corresponds to a production system where we talk
    to a DB to get both current positions updated based on the fills.
    """

    @abc.abstractmethod
    def _get_portfolio(
        self,
    ) -> oms.DatabasePortfolio:
        ...<|MERGE_RESOLUTION|>--- conflicted
+++ resolved
@@ -164,11 +164,7 @@
         self._config["system_class"] = self.__class__.__name__
         _LOG.debug("system_config=\n%s", self._config)
         # Default log dir.
-<<<<<<< HEAD
-        self._config["root_log_dir"] = "./system_log_dir"
-=======
         self._config["log_dir"] = "./system_log_dir"
->>>>>>> b705399f
 
     # TODO(gp): Improve str if needed.
     def __str__(self) -> str:
@@ -205,17 +201,10 @@
             + hprint.frame("End config before dag_runner")
         )
         #
-<<<<<<< HEAD
-        root_log_dir = self.config["root_log_dir"]
-        hio.create_dir(root_log_dir, incremental=False)
-        #
-        file_name = os.path.join(root_log_dir, "system_config.input.txt")
-=======
         log_dir = self.config["log_dir"]
         hio.create_dir(log_dir, incremental=False)
         #
         file_name = os.path.join(log_dir, "system_config.input.txt")
->>>>>>> b705399f
         hio.to_file(file_name, repr(self.config))
         #
         key = "dag_runner_object"
@@ -239,11 +228,7 @@
             + hprint.frame("End config after dag_runner")
         )
         #
-<<<<<<< HEAD
-        file_name = os.path.join(root_log_dir, "system_config.output.txt")
-=======
         file_name = os.path.join(log_dir, "system_config.output.txt")
->>>>>>> b705399f
         hio.to_file(file_name, repr(self.config))
         return dag_runner
 
@@ -302,11 +287,7 @@
             hdbg.dassert_not_in(key_tmp, self.config)
             # Use the unambiguous object representation `__repr__()`.
             self.config[key_tmp] = repr(obj)
-<<<<<<< HEAD
-            # Add information about who created that object, if needed.
-=======
             # Add information about who created that object.
->>>>>>> b705399f
             key_tmp = ("object.builder_function", key)
             hdbg.dassert_not_in(key_tmp, self.config)
             self.config[key_tmp] = hintros.get_name_from_function(builder_func)
