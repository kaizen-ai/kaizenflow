"""
Import as:

import dataflow.system.system_tester as dtfsysytes
"""

import asyncio
import logging
import os
from typing import Callable, List, Tuple, Union

import pandas as pd

import core.config as cconfig
import dataflow.core as dtfcore
import dataflow.model as dtfmod
import dataflow.system as dtfsys
import helpers.hasyncio as hasynci
import helpers.hdbg as hdbg
import helpers.hio as hio
import helpers.hpandas as hpandas
import helpers.hprint as hprint
import helpers.hunit_test as hunitest
import market_data as mdata
import oms as oms
import oms.test.oms_db_helper as otodh

_LOG = logging.getLogger(__name__)

# TODO(gp): -> system_test_case.py


# #############################################################################
# Utils
# #############################################################################


def get_signature(
    system_config: cconfig.Config, result_bundle: dtfcore.ResultBundle, col: str
) -> str:
    txt: List[str] = []
    #
    txt.append(hprint.frame("system_config"))
    txt.append(str(system_config))
    #
    txt.append(hprint.frame(col))
    result_df = result_bundle.result_df
    data = result_df[col].dropna(how="all").round(3)
    data_str = hunitest.convert_df_to_string(data, index=True, decimals=3)
    txt.append(data_str)
    #
    res = "\n".join(txt)
    return res


# #############################################################################
# System_CheckConfig_TestCase1
# #############################################################################


class System_CheckConfig_TestCase1(hunitest.TestCase):
    """
    Check the config.
    """

    def _test_freeze_config1(self, system: dtfsys.System) -> None:
        """
        Freeze config.
        """
        hdbg.dassert_isinstance(system, dtfsys.System)
        #
        _ = system.get_dag_runner()
        #
        txt = []
        txt.append(hprint.frame("system_config"))
        txt.append(str(system.config))
        # Check.
        txt = "\n".join(txt)
        self.check_string(txt, purify_text=True)


# #############################################################################
# ForecastSystem1_FitPredict_TestCase1
# #############################################################################


class ForecastSystem_FitPredict_TestCase1(hunitest.TestCase):
    """
    Test fit() and predict() methods on a System.
    """

    def _test_fit_over_backtest_period1(
        self,
        system: dtfsys.System,
        output_col_name: str,
    ) -> None:
        """
        - Fit a System over the backtest_config period
        - Save the signature of the system
        """
        dag_runner = system.get_dag_runner()
        # Set the time boundaries.
        start_datetime = system.config[
            "backtest_config", "start_timestamp_with_lookback"
        ]
        end_datetime = system.config["backtest_config", "end_timestamp"]
        dag_runner.set_fit_intervals(
            [(start_datetime, end_datetime)],
        )
        # Run.
        result_bundle = dag_runner.fit()
        # Check outcome.
        actual = get_signature(system.config, result_bundle, output_col_name)
        self.check_string(actual, fuzzy_match=True, purify_text=True)

    def _test_fit_over_period1(
        self,
        system: dtfsys.System,
        start_timestamp: pd.Timestamp,
        end_timestamp: pd.Timestamp,
        *,
        output_col_name: str = "prediction",
    ) -> None:
        """
        - Fit a System over the given period
        - Save the signature of the system
        """
        dag_runner = system.get_dag_runner()
        # Set the time boundaries.
        dag_runner.set_fit_intervals(
            [(start_timestamp, end_timestamp)],
        )
        # Run.
        result_bundle = dag_runner.fit()
        # Check outcome.
        actual = get_signature(system.config, result_bundle, output_col_name)
        self.check_string(actual, fuzzy_match=True, purify_text=True)

<<<<<<< HEAD
    def _test_fit_vs_predict1(self,
                              system: dtfsys.System,
                              ) -> None:
=======
    def _test_fit_vs_predict1(
        self,
        system: dtfsys.System,
    ) -> None:
>>>>>>> 983b78aa
        """
        Check that `predict()` matches `fit()` on the same data, when the model
        is frozen.
        """
        dag_runner = system.get_dag_runner()
        # Get the time boundaries.
        start_datetime = system.config[
            "backtest_config", "start_timestamp_with_lookback"
        ]
        end_datetime = system.config["backtest_config", "end_timestamp"]
        # Fit.
        dag_runner.set_fit_intervals(
            [(start_datetime, end_datetime)],
        )
        fit_result_bundle = dag_runner.fit()
        fit_df = fit_result_bundle.result_df
        # Predict.
        dag_runner.set_predict_intervals(
            [(start_datetime, end_datetime)],
        )
        predict_result_bundle = dag_runner.predict()
        predict_df = predict_result_bundle.result_df
        # Check.
        self.assert_dfs_close(fit_df, predict_df)


# #############################################################################
# ForecastSystem_FitInvariance_TestCase1
# #############################################################################


class ForecastSystem_FitInvariance_TestCase1(hunitest.TestCase):
    """
    Check the behavior of a System for different amount of passed data history.
    """

    def invariance_helper(
        self,
        system_builder: Callable,
        start_timestamp1: pd.Timestamp,
        start_timestamp2: pd.Timestamp,
        end_timestamp: pd.Timestamp,
        compare_start_timestamp: pd.Timestamp,
    ) -> None:
        """
        Test output invariance over different history lengths.
        """
        # Run dag_runner1.
        system = system_builder()
        dag_runner1 = system.get_dag_runner()
        dag_runner1.set_fit_intervals(
            [(start_timestamp1, end_timestamp)],
        )
        result_bundle1 = dag_runner1.fit()
        result_df1 = result_bundle1.result_df
        # Run dag_runner2.
        system = system_builder()
        dag_runner2 = system.get_dag_runner()
        dag_runner2.set_fit_intervals(
            [(start_timestamp2, end_timestamp)],
        )
        result_bundle2 = dag_runner2.fit()
        result_df2 = result_bundle2.result_df
        # Compare.
        result_df1 = result_df1[compare_start_timestamp:]
        result_df2 = result_df2[compare_start_timestamp:]
        self.assert_equal(str(result_df1), str(result_df2), fuzzy_match=True)


# #############################################################################
# ForecastSystem_CheckPnl_TestCase1
# #############################################################################


class ForecastSystem_CheckPnl_TestCase1(hunitest.TestCase):
    def _test_fit_run1(
        self,
        system: dtfsys.System,
    ) -> None:
        dag_runner = system.get_dag_runner()
        # Set the time boundaries.
        start_datetime = system.config[
            "backtest_config", "start_timestamp_with_lookback"
        ]
        end_datetime = system.config["backtest_config", "end_timestamp"]
        dag_runner.set_fit_intervals(
            [(start_datetime, end_datetime)],
        )
        # Run.
        result_bundle = dag_runner.fit()
        # Check.
        system_tester = dtfsys.SystemTester()
        # TODO(gp): Factor out these params somehow.
        signature, _ = system_tester.get_research_pnl_signature(
            result_bundle,
            price_col="vwap",
            volatility_col="vwap.ret_0.vol",
            prediction_col="prediction",
        )
        self.check_string(signature, fuzzy_match=True, purify_text=True)


<<<<<<< HEAD

# #############################################################################
# Time_ForecastSystem_TestCase1
# #############################################################################


class Time_ForecastSystem_TestCase1(hunitest.TestCase):
    """
    Test `Time_ForecastSystem` using a `ReplayedMarketData` streaming data from
    a df.
    """

    def get_file_name(self) -> str:
        dir_name = self.get_input_dir(use_only_test_class=True)
        hio.create_dir(dir_name, incremental=True)
        file_name = os.path.join(dir_name, "real_time_bar_data.csv")
        _LOG.debug("file_name=%s", file_name)
        return file_name

    def _test_save_data(self, market_data: mdata.MarketData, period: pd.Timedelta,
                        file_name: str) -> None:
        """
        Generate data used in this test.

        end_time,start_time,asset_id,close,volume,good_bid,good_ask,sided_bid_count,sided_ask_count,day_spread,day_num_spread
        2022-01-10 09:01:00-05:00,2022-01-10 14:00:00+00:00,10971.0,,0.0,463.0,463.01,0.0,0.0,1.32,59.0
        2022-01-10 09:01:00-05:00,2022-01-10 14:00:00+00:00,13684.0,,0.0,998.14,999.4,0.0,0.0,100.03,59.0
        2022-01-10 09:01:00-05:00,2022-01-10 14:00:00+00:00,17085.0,,0.0,169.27,169.3,0.0,0.0,1.81,59.0
        2022-01-10 09:02:00-05:00,2022-01-10 14:01:00+00:00,10971.0,,0.0,463.03,463.04,0.0,0.0,2.71,119.0
        """
        # period = "last_day"
        #period = pd.Timedelta("15D")
        limit = None
        mdata.save_market_data(market_data, file_name, period, limit)
        _LOG.warning("Updated file '%s'", file_name)
        # aws s3 cp dataflow_lime/system/test/TestReplayedE8dWithMockedOms1/input/real_time_bar_data.csv s3://eglp-spm-sasm/data/market_data.20220118.csv

    @staticmethod
    def run_coroutines(
            system,
            #market_data: pd.DataFrame,
            initial_replayed_delay: int,
            real_time_loop_time_out_in_secs: int,
            ) -> str:
        with hasynci.solipsism_context() as event_loop:
            # Complete system config.
            system.config["event_loop_object"] = event_loop
            #hdbg.dassert_isinstance(market_data, pd.DataFrame)
            #system.config["market_data_config", "data"] = market_data
            system.config["market_data_config", "initial_replayed_delay"] = initial_replayed_delay
            system.config[
                "dag_runner_config", "real_time_loop_time_out_in_secs"
            ] = real_time_loop_time_out_in_secs
            # Create DAG runner.
            dag_runner = system.get_dag_runner()
            # Run.
            coroutines = [dag_runner.predict()]
            result_bundles = hasynci.run(
                asyncio.gather(*coroutines), event_loop=event_loop
            )
            # TODO(gp): Use the signature from system_testing. See below.
            result_bundles = result_bundles[0][0]
        return result_bundles

    def _test1(self, system,
              #market_data: pd.DataFrame,
              initial_replayed_delay: int,
              real_time_loop_time_out_in_secs: int,
              ) -> None:
        """
        Verify the contents of DAG prediction.
        """
        actual = self.run_coroutines(system,
                                     #market_data,
                                     initial_replayed_delay, real_time_loop_time_out_in_secs)
        self.check_string(str(actual), purify_text=True)


=======
>>>>>>> 983b78aa
# #############################################################################
# Time_ForecastSystem_with_DataFramePortfolio1
# #############################################################################


class Time_ForecastSystem_with_DataFramePortfolio1(hunitest.TestCase):
    """
    Run for an extended period of time a system containing:

    - DAG
    - EgReplayedMarketData
    - DataFrame portfolio
    - Simulated broker
    """

    def helper(
        self,
        system: dtfsys.System,
        asset_ids: List[int],
        sleep_interval_in_secs: int,
        real_time_loop_time_out_in_secs: int,
    ) -> None:
        with hasynci.solipsism_context() as event_loop:
            # Complete system config.
            system.config["event_loop_object"] = event_loop
            system.config["market_data_config", "asset_ids"] = asset_ids
            system.config[
                "dag_runner_config", "sleep_interval_in_secs"
            ] = sleep_interval_in_secs
            system.config[
                "dag_runner_config", "real_time_loop_time_out_in_secs"
            ] = real_time_loop_time_out_in_secs
            dag_runner = system.get_dag_runner()
            # Run.
            coroutines = [dag_runner.predict()]
            result_bundles = hasynci.run(
                asyncio.gather(*coroutines), event_loop=event_loop
            )
            result_bundles = result_bundles[0]
            result_bundle = result_bundles[-1]
            system_tester = dtfsys.SystemTester()
            # Check output.
            portfolio = system.portfolio
            price_col = "vwap"
            volatility_col = "vwap.ret_0.vol"
            prediction_col = "prediction"
            actual = system_tester.compute_run_signature(
                dag_runner,
                portfolio,
                result_bundle,
                price_col=price_col,
                volatility_col=volatility_col,
                prediction_col=prediction_col,
            )
            self.check_string(actual)


# #############################################################################
# Time_ForecastSystem_with_DatabasePortfolio_and_OrderProcessor_TestCase1
# #############################################################################


class Time_ForecastSystem_with_DatabasePortfolio_and_OrderProcessor_TestCase1(
    otodh.TestOmsDbHelper,
):
    """
    Test end-to-end system with:

    - `ReplayedMarketData` using synthetic bar data
    - `DatabasePortfolio` and `OrderProcessor`
    - a single asset
    - an entire trading day
    """

    @classmethod
    def get_id(cls) -> int:
        return hash(cls.__name__) % 10000

    def get_file_name(self) -> str:
        dir_name = self.get_input_dir(use_only_test_class=True)
        hio.create_dir(dir_name, incremental=True)
        file_name = os.path.join(dir_name, "real_time_bar_data.csv")
        _LOG.debug("file_name=%s", file_name)
        return file_name

    def _test_save_data(
        self, market_data: mdata.MarketData, period: pd.Timedelta, file_name: str
    ) -> None:
        """
        Generate data used in this test.

        end_time,start_time,asset_id,close,volume,good_bid,good_ask,sided_bid_count,sided_ask_count,day_spread,day_num_spread
        2022-01-10 09:01:00-05:00,2022-01-10 14:00:00+00:00,10971.0,,0.0,463.0,463.01,0.0,0.0,1.32,59.0
        2022-01-10 09:01:00-05:00,2022-01-10 14:00:00+00:00,13684.0,,0.0,998.14,999.4,0.0,0.0,100.03,59.0
        2022-01-10 09:01:00-05:00,2022-01-10 14:00:00+00:00,17085.0,,0.0,169.27,169.3,0.0,0.0,1.81,59.0
        2022-01-10 09:02:00-05:00,2022-01-10 14:01:00+00:00,10971.0,,0.0,463.03,463.04,0.0,0.0,2.71,119.0
        """
        # period = "last_day"
        # period = pd.Timedelta("15D")
        limit = None
        mdata.save_market_data(market_data, file_name, period, limit)
        _LOG.warning("Updated file '%s'", file_name)
        # aws s3 cp dataflow_lime/system/test/TestReplayedE8dWithMockedOms1/input/real_time_bar_data.csv s3://eglp-spm-sasm/data/market_data.20220118.csv

    # ////////////////////////////////////////////////////////////////////////////

    def _test1(self, system_builder: Callable, asset_ids: List[int]) -> None:
        # Clean the DB tables.
        asset_id_name = "asset_id"
        incremental = False
        oms.create_oms_tables(self.connection, incremental, asset_id_name)
        #
        with hasynci.solipsism_context() as event_loop:
            system = system_builder(self.connection)
            # Complete system config.
            system.config["event_loop_object"] = event_loop
            system.config["market_data_config", "asset_ids"] = asset_ids
            # One trading day:
            # real_time_loop_time_out_in_secs = 6.5 * 60 * 60 - 1
            real_time_loop_time_out_in_secs = 60 * 60 + 1
            # real_time_loop_time_out_in_secs = 60 * 15 + 1
            system.config[
                "dag_runner_config", "real_time_loop_time_out_in_secs"
            ] = real_time_loop_time_out_in_secs
            sleep_interval_in_secs = 60 * 5
            system.config[
                "dag_runner_config", "sleep_interval_in_secs"
            ] = sleep_interval_in_secs
            # Build the System.
            dag_runner = system.get_dag_runner()
            # Create the OrderProcessor.
            portfolio = system.portfolio
            order_processor = oms.get_order_processor_example1(
                self.connection, portfolio
            )
            order_processor_coroutine = (
                oms.get_order_processor_coroutine_example1(
                    order_processor, portfolio, real_time_loop_time_out_in_secs
                )
            )
            # Run.
            coroutines = [dag_runner.predict(), order_processor_coroutine]
            result_bundles = hasynci.run(
                asyncio.gather(*coroutines), event_loop=event_loop
            )
            # TODO(gp): This should be factored out.
            result_bundles = result_bundles[0]
            result_bundle = result_bundles[-1]
            result_bundle.result_df = result_bundle.result_df.tail(40)
            system_tester = dtfsys.SystemTester()
            # Check output.
            price_col = "vwap"
            prediction_col = "prediction"
            volatility_col = "vwap.ret_0.vol"
            actual = system_tester.compute_run_signature(
                dag_runner,
                portfolio,
                result_bundle,
                price_col=price_col,
                volatility_col=volatility_col,
                prediction_col=prediction_col,
            )
            self.check_string(actual)


# TODO(gp): Add a longer test with more assets once things are working.

# #############################################################################
# SystemTester
# #############################################################################


# TODO(gp): These functions should be free-standing.
class SystemTester:
    """
    Test a System.
    """

    def get_events_signature(self, events) -> str:
        # TODO(gp): Use events.to_str()
        actual = ["# event signature=\n"]
        events_as_str = "\n".join(
            [
                event.to_str(
                    include_tenths_of_secs=False,
                    include_wall_clock_time=False,
                )
                for event in events
            ]
        )
        actual.append(f"events_as_str=\n{events_as_str}")
        actual = "\n".join(actual)
        return actual

    def get_portfolio_signature(self, portfolio) -> Tuple[str, pd.Series]:
        actual = ["\n# portfolio signature=\n"]
        actual.append(str(portfolio))
        actual = "\n".join(actual)
        statistics = portfolio.get_historical_statistics()
        pnl = statistics["pnl"]
        _LOG.debug("pnl=\n%s", pnl)
        return actual, pnl

    def compute_run_signature(
        self,
        dag_runner,
        portfolio,
        result_bundle,
        *,
        price_col: str,
        volatility_col: str,
        prediction_col: str,
    ) -> str:
        # Check output.
        actual = []
        #
        events = dag_runner.events
        actual.append(self.get_events_signature(events))
        signature, pnl = self.get_portfolio_signature(portfolio)
        actual.append(signature)
        signature, research_pnl = self.get_research_pnl_signature(
            result_bundle,
            price_col=price_col,
            volatility_col=volatility_col,
            prediction_col=prediction_col,
        )
        actual.append(signature)
        if min(pnl.count(), research_pnl.count()) > 1:
            # Drop leading NaNs and burn the first PnL entry.
            research_pnl = research_pnl.dropna().iloc[1:]
            tail = research_pnl.size
            # We create new series because the portfolio times may be
            # disaligned from the research bar times.
            pnl1 = pd.Series(pnl.tail(tail).values)
            _LOG.debug("portfolio pnl=\n%s", pnl1)
            pnl2 = pd.Series(research_pnl.tail(min(tail, pnl1.size)).values)
            _LOG.debug("research pnl=\n%s", pnl2)
            correlation = pnl1.corr(pnl2)
            actual.append("\n# pnl agreement with research pnl\n")
            actual.append(f"corr = {correlation:.3f}")
        actual = "\n".join(map(str, actual))
        return actual

    def get_research_pnl_signature(
        self,
        result_bundle,
        *,
        price_col: str,
        volatility_col: str,
        prediction_col: str,
        bulk_frac_to_remove: float = 0.0,
        bulk_fill_method: str = "zero",
        target_gmv: float = 1e5,
        liquidate_at_end_of_day: bool = False,
    ) -> Tuple[str, pd.Series]:
        # TODO(gp): @all use actual.append(hprint.frame("system_config"))
        #  to separate the sections of the output.
        actual = ["\n# forecast_evaluator_from_prices signature=\n"]
        forecast_evaluator = dtfmod.ForecastEvaluatorFromPrices(
            price_col=price_col,
            volatility_col=volatility_col,
            prediction_col=prediction_col,
        )
        result_df = result_bundle.result_df
        _LOG.debug("result_df=\n%s", hpandas.df_to_str(result_df))
        signature = forecast_evaluator.to_str(
            result_df,
            bulk_frac_to_remove=bulk_frac_to_remove,
            bulk_fill_method=bulk_fill_method,
            liquidate_at_end_of_day=liquidate_at_end_of_day,
            target_gmv=target_gmv,
        )
        _LOG.debug("signature=\n%s", signature)
        actual.append(signature)
        _, _, _, _, stats = forecast_evaluator.compute_portfolio(
            result_df,
            bulk_frac_to_remove=bulk_frac_to_remove,
            bulk_fill_method=bulk_fill_method,
            target_gmv=target_gmv,
            liquidate_at_end_of_day=liquidate_at_end_of_day,
            reindex_like_input=True,
            burn_in_bars=0,
        )
        research_pnl = stats["pnl"]
        actual = "\n".join(map(str, actual))
        return actual, research_pnl

    @staticmethod
    def _append(
        list_: List[str], label: str, data: Union[pd.Series, pd.DataFrame]
    ) -> None:
        data_str = hpandas.df_to_str(data, index=True, num_rows=None, decimals=3)
        list_.append(f"{label}=\n{data_str}")<|MERGE_RESOLUTION|>--- conflicted
+++ resolved
@@ -136,16 +136,10 @@
         actual = get_signature(system.config, result_bundle, output_col_name)
         self.check_string(actual, fuzzy_match=True, purify_text=True)
 
-<<<<<<< HEAD
-    def _test_fit_vs_predict1(self,
-                              system: dtfsys.System,
-                              ) -> None:
-=======
     def _test_fit_vs_predict1(
-        self,
+                      self,
         system: dtfsys.System,
     ) -> None:
->>>>>>> 983b78aa
         """
         Check that `predict()` matches `fit()` on the same data, when the model
         is frozen.
@@ -248,7 +242,6 @@
         self.check_string(signature, fuzzy_match=True, purify_text=True)
 
 
-<<<<<<< HEAD
 
 # #############################################################################
 # Time_ForecastSystem_TestCase1
@@ -327,8 +320,6 @@
         self.check_string(str(actual), purify_text=True)
 
 
-=======
->>>>>>> 983b78aa
 # #############################################################################
 # Time_ForecastSystem_with_DataFramePortfolio1
 # #############################################################################
