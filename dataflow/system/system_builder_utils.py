"""
Import as:

import dataflow.system.system_builder_utils as dtfssybuut
"""

import datetime
import logging
import os
from typing import Any, Callable, Coroutine, Optional, Tuple, Union

import pandas as pd

import core.config as cconfig
import dataflow.core as dtfcore
import dataflow.system.real_time_dag_runner as dtfsrtdaru
import dataflow.system.sink_nodes as dtfsysinod
import dataflow.system.source_nodes as dtfsysonod
import dataflow.system.system as dtfsyssyst
import dataflow.universe as dtfuniver
import helpers.hdatetime as hdateti
import helpers.hdbg as hdbg
import helpers.hprint as hprint
import im_v2.common.data.client as icdc
import market_data as mdata
import oms

_LOG = logging.getLogger(__name__)

<<<<<<< HEAD
=======
# TODO(gp): -> system_builders.py

# There are different types of functions:
# 1) `apply_..._config(system, ...)`
#    - Use parameters from `system` and other inputs to populate the System config
#      with values corresponding to a certain System object
# 2) `build_..._from_System(system)`
#    - Build objects using parameters from System config

# TODO(gp): It's not clear if the `apply_...` functions should return a System or
#  just implicitly update System in place.
#  - Explicit approach of assigning System as return value
#    - Cons:
#      - adds more code `system = apply_..._config(system)`
#      - creates more code variability since we can assign the return value or not
#      - creates ambiguity since it works even if one doesn't assign it
#  - Implicit approach
#    - Pros:
#      - allows less code variation since the code is always
#        `apply_..._config(system)`
#      - requires less code
#    - Cons
#      - relies on a side effect
#  It seems that the implicit approach is the best one
#
>>>>>>> de70e7c0

# TODO(gp): -> system_builders.py

# There are different types of functions:
# 1) `apply_..._config(system, ...)`
#    - Use parameters from `system` and other inputs to populate the System config
#      with values corresponding to a certain System object
# 2) `build_..._from_System(system)`
#    - Build objects using parameters from System config

# TODO(gp): It's not clear if the `apply_...` functions should return a System or
#  just implicitly update System in place.
#  - Explicit approach of assigning System as return value
#    - Cons:
#      - adds more code `system = apply_..._config(system)`
#      - creates more code variability since we can assign the return value or not
#      - creates ambiguity since it works even if one doesn't assign it
#  - Implicit approach
#    - Pros:
#      - allows less code variation since the code is always
#        `apply_..._config(system)`
#      - requires less code
#    - Cons
#      - relies on a side effect
#  It seems that the implicit approach is the best one
#

# Maintain the functions ordered to resemble the dependency / construction order
# in a System:
# - System config
# - MarketData
# - DAG
# - Portfolio
# - Order processor
# - DAG Runner


# #############################################################################
# System config
# #############################################################################


def get_SystemConfig_template_from_DagBuilder(
    dag_builder: dtfcore.DagBuilder,
) -> cconfig.Config:
    """
    Build a System config from a DAG builder.
    """
    system_config = cconfig.Config()
    # Save the `DagBuilder` and the `DagConfig` in the config object.
    hdbg.dassert_isinstance(dag_builder, dtfcore.DagBuilder)
    #
    dag_config = dag_builder.get_config_template()
    system_config["dag_config"] = dag_config
    #
    system_config["dag_builder_object"] = dag_builder
    # Track the name of the builder for book-keeping.
    system_config["dag_builder_class"] = dag_builder.__class__.__name__
    return system_config


def apply_backtest_config(
    system: dtfsyssyst.ForecastSystem, backtest_config: str
) -> dtfsyssyst.ForecastSystem:
    """
    Parse backtest config and fill System config for simulation.
    """
    # Parse the backtest experiment.
    (
        universe_str,
        trading_period_str,
        time_interval_str,
    ) = cconfig.parse_backtest_config(backtest_config)
    # Fill system config.
    hdbg.dassert_in(trading_period_str, ("1T", "5T", "15T"))
    system.config[
        "dag_config", "resample", "transformer_kwargs", "rule"
    ] = trading_period_str
    system.config["backtest_config", "universe_str"] = universe_str
    system.config["backtest_config", "trading_period_str"] = trading_period_str
    system.config["backtest_config", "time_interval_str"] = time_interval_str
    return system


# #############################################################################
# MarketData
# #############################################################################


# TODO(gp): @all -> apply_MarketData_config
def apply_market_data_config(
    system: dtfsyssyst.ForecastSystem,
) -> dtfsyssyst.ForecastSystem:
    """
    Convert full symbol universe to asset ids and fill market data config.
    """
    im_client = build_im_client_from_config(system)
    universe_str = system.config["backtest_config", "universe_str"]
    full_symbols = dtfuniver.get_universe(universe_str)
    asset_ids = im_client.get_asset_ids_from_full_symbols(full_symbols)
    #
    system.config["market_data_config", "im_client"] = im_client
    system.config["market_data_config", "asset_ids"] = asset_ids
    system.config["market_data_config", "asset_id_col_name"] = "asset_id"
    return system


# TODO(gp): build_ImClient_from_System
def build_im_client_from_config(system: dtfsyssyst.System) -> icdc.ImClient:
    """
    Build an IM client from params in the system Config.
    """
    ctor = system.config["market_data_config", "im_client_ctor"]
    hdbg.dassert_isinstance(ctor, Callable)
    params = system.config["market_data_config", "im_client_config"]
    im_client = ctor(**params)
    hdbg.dassert_isinstance(im_client, icdc.ImClient)
    return im_client


def apply_history_lookback(
    system: dtfsyssyst.System,
    *,
    days: Optional[int] = None,
) -> dtfsyssyst.System:
    """
    Set the `history_looback` value in the system config.
    """
    dag_builder = system.config["dag_builder_object"]
    dag_config = system.config["dag_config"]
    if days is None:
        days = (
            dag_builder._get_required_lookback_in_effective_days(dag_config) * 2
        )
    market_data_history_lookback = pd.Timedelta(days=days)
    system.config[
        "market_data_config", "history_lookback"
    ] = market_data_history_lookback
    return system


<<<<<<< HEAD
# TODO(gp): -> build_EventLoop_MarketData_from_df, get_ReplayedMarketData_from_df
=======
# TODO(gp): -> get_ReplayedMarketData_from_df.
>>>>>>> de70e7c0
def get_EventLoop_MarketData_from_df(
    system: dtfsyssyst.System,
) -> mdata.ReplayedMarketData:
    """
    Build an event loop MarketData with data from a dataframe stored inside the
    Config.
    """
    event_loop = system.config["event_loop_object"]
    replayed_delay_in_mins_or_timestamp = system.config[
        "market_data_config", "replayed_delay_in_mins_or_timestamp"
    ]
    data = system.config["market_data_config", "data"]
    delay_in_secs = system.config["market_data_config", "delay_in_secs"]
    market_data, _ = mdata.get_ReplayedTimeMarketData_from_df(
        event_loop,
        replayed_delay_in_mins_or_timestamp,
        data,
        delay_in_secs=delay_in_secs,
        start_time_col_name= "start_timestamp",
        end_time_col_name= "end_timestamp"
    )
    return market_data


# #############################################################################
# DAG
# #############################################################################


# TODO(gp): -> get_RealTimeDag_from_System
def adapt_dag_to_real_time_from_config(
    system: dtfsyssyst.System,
) -> dtfsyssyst.System:
    # Assemble.
    dag = system.dag
    market_data = system.market_data
    market_data_history_lookback = system.config[
        "market_data_config", "history_lookback"
    ]
    process_forecasts_dict = {}
    ts_col_name = "end_datetime"
    dag = dtfsyssyst.adapt_dag_to_real_time(
        dag,
        market_data,
        market_data_history_lookback,
        process_forecasts_dict,
        ts_col_name,
    )
    _LOG.debug("dag=\n%s", dag)
    # TODO(gp): Why is this not returning anything? Is this even used?


# TODO(gp): -> build...from_System
def get_HistoricalDag_from_system(system: dtfsyssyst.System) -> dtfcore.DAG:
    """
    Build a DAG with an historical data source for simulation.
    """
    hdbg.dassert_isinstance(system, dtfsyssyst.System)
    # Prepare the DAG builder.
    dag_builder = system.config["dag_builder_object"]
    # Build the DAG.
    dag = dag_builder.get_dag(system.config["dag_config"])
    # Create HistoricalDataSource.
    stage = "read_data"
    market_data = system.market_data
    ts_col_name = "timestamp_db"
    multiindex_output = True
    col_names_to_remove = ["start_time"]  # , "timestamp_db"]
    node = dtfsysonod.HistoricalDataSource(
        stage,
        market_data,
        ts_col_name,
        multiindex_output,
        col_names_to_remove=col_names_to_remove,
    )
    # Add the data source node.
    dag.insert_at_head(node)
    #
    system = apply_dag_property(dag, system)
    _ = system
    return dag


def apply_dag_property(
    dag: dtfcore.DAG, system: dtfsyssyst.System
) -> dtfsyssyst.System:
    """
    Apply DAG properties (e.g., `dag_builder_config`, `dag_property_config`).

    We need to pass `dag` since we can't do `system.dag` given that we
    are in the process of building it and it will cause infinite
    recursion.
    """
    dag_builder = system.config["dag_builder_object"]
    # TODO(gp): This is not a DAG property and needs to be set-up before the DAG
    #  is built. Also each piece of config should `make_read_only` the pieces that
    #  is used.
    fast_prod_setup = system.config.get(
        ["dag_builder_config", "fast_prod_setup"], False
    )
    _LOG.debug(hprint.to_str("fast_prod_setup"))
    if fast_prod_setup:
        _LOG.warning("Setting fast prod setup")
        system.config["dag_config"] = dag_builder.convert_to_fast_prod_setup(
            system.config["dag_config"]
        )
    # Set DAG properties.
    # 1) debug_mode_config
    debug_mode_config = system.config.get(
        ["dag_property_config", "debug_mode_config"], None
    )
    _LOG.debug(hprint.to_str("debug_mode_config"))
    if debug_mode_config:
        _LOG.warning("Setting debug mode")
        hdbg.dassert_not_in("dst_dir", debug_mode_config)
        # Infer the dst dir based on the `log_dir`.
        log_dir = system.config["system_log_dir"]
        # TODO(gp): the DAG should add node_io to the passed dir.
        dst_dir = os.path.join(log_dir, "dag/node_io")
        _LOG.info("Inferring dst_dir for dag as '%s'", dst_dir)
        # Update the data structures.
        debug_mode_config["dst_dir"] = dst_dir
        system.config[
            "dag_property_config", "debug_mode_config", "dst_dir"
        ] = dst_dir
        dag.set_debug_mode(**debug_mode_config)
    # 2) force_free_nodes
    force_free_nodes = system.config.get(
        ["dag_property_config", "force_free_nodes"], False
    )
    _LOG.debug(hprint.to_str("force_free_nodes"))
    if force_free_nodes:
        _LOG.warning("Setting force free nodes")
        dag.force_free_nodes = force_free_nodes
    return system


# TODO(gp): -> build_Dag_with_DataSourceNode_from_System?
def build_dag_with_data_source_node(
    system: dtfsyssyst.System,
    data_source_node: dtfcore.DataSource,
) -> dtfcore.DAG:
    """
    Create a DAG from system's DagBuilder and attach source node.
    """
    hdbg.dassert_isinstance(system, dtfsyssyst.System)
    hdbg.dassert_issubclass(data_source_node, dtfcore.DataSource)
    # Prepare the DAG builder.
    dag_builder = system.config["dag_builder_object"]
    # Build the DAG.
    dag = dag_builder.get_dag(system.config["dag_config"])
    # Add the data source node.
    dag.insert_at_head(data_source_node)
    # Build the DAG.
    system = apply_dag_property(dag, system)
    _ = system
    return dag


# TODO(gp): -> build_dag_with_RealTimeDataSource?
def add_real_time_data_source(
    system: dtfsyssyst.System,
) -> dtfcore.DAG:
    """
    Build a DAG with a real time data source.
    """
    hdbg.dassert_isinstance(system, dtfsyssyst.System)
    stage = "read_data"
    market_data = system.market_data
    market_data_history_lookback = system.config[
        "market_data_config", "history_lookback"
    ]
    ts_col_name = "end_datetime"
    # The DAG works on multi-index dataframe containing multiple
    # features for multiple assets.
    multiindex_output = True
    node = dtfsysonod.RealTimeDataSource(
        stage,
        market_data,
        market_data_history_lookback,
        ts_col_name,
        multiindex_output,
    )
    dag = build_dag_with_data_source_node(system, node)
    return dag


# TODO(gp): -> ...ProcessForecastsNode...
def add_process_forecasts_node(
    system: dtfsyssyst.System, dag: dtfcore.DAG
) -> dtfcore.DAG:
    """
    Append `ProcessForecastsNode` to a DAG.
    """
    _LOG.debug("")
    hdbg.dassert_isinstance(system, dtfsyssyst.System)
    stage = "process_forecasts"
    _LOG.debug("stage=%s", stage)
    node = dtfsysinod.ProcessForecastsNode(
        stage,
        **system.config["process_forecasts_node_dict"].to_dict(),
    )
    dag.append_to_tail(node)
    return dag


def apply_unit_test_log_dir(self_: Any, system: dtfsyssyst.System):
    """
    Update the `system_log_dir` to save data in the scratch space.
    """
    hdbg.dassert_isinstance(system, dtfsyssyst.System)
    system.config["system_log_dir"] = os.path.join(
        self_.get_scratch_space(), "system_log_dir"
    )


def apply_ProcessForecastsNode_config_for_equities(
    system: dtfsyssyst.System,
) -> dtfsyssyst.System:
    """
    Set the trading hours for equities.

    Equities market is open only during certain hours.
    """
    ath_start_time = datetime.time(9, 30)
    # Compute the time of the last bar before 16:00 given the trading
    # frequency.
    ath_end_time = datetime.time(16, 00)
    trading_end_time = pd.Timestamp.today().replace(
        hour=ath_end_time.hour,
        minute=ath_end_time.minute,
        second=ath_end_time.second,
        microsecond=0,
    )
    bar_duration_in_secs = system.config[
        "dag_runner_config", "bar_duration_in_secs"
    ]
    trading_end_time = hdateti.find_current_bar(
        trading_end_time - pd.Timedelta(minutes=1), bar_duration_in_secs
    )
    trading_end_time = trading_end_time.time()
    #
    dict_ = {
        "ath_start_time": ath_start_time,
        "trading_start_time": ath_start_time,
        "ath_end_time": ath_end_time,
        "trading_end_time": trading_end_time,
        "liquidate_at_trading_end_time": False,
    }
    config = cconfig.Config.from_dict(dict_)
    system.config["process_forecasts_node_dict", "process_forecasts_dict"].update(
        config, update_mode="assign_if_missing"
    )
    return system


def apply_ProcessForecastsNode_config_for_crypto(
    system: dtfsyssyst.System,
) -> dtfsyssyst.System:
    """
    Set the trading hours for crypto.

    For crypto we do not filter since crypto market is open 24/7.
    """
    dict_ = {
        "ath_start_time": None,
        "trading_start_time": None,
        "ath_end_time": None,
        "trading_end_time": None,
        "liquidate_at_trading_end_time": False,
    }
    config = cconfig.Config.from_dict(dict_)
    system.config["process_forecasts_node_dict", "process_forecasts_dict"].update(
        config, update_mode="assign_if_missing"
    )
    return system


# #############################################################################
# Portfolio
# #############################################################################


def get_DataFramePortfolio_from_System(
    system: dtfsyssyst.System,
) -> oms.Portfolio:
    """
    Build a `DataFramePortfolio` from a system config.
    """
    event_loop = system.config["event_loop_object"]
    market_data = system.market_data
    mark_to_market_col = system.config["portfolio_config", "mark_to_market_col"]
    pricing_method = system.config["portfolio_config", "pricing_method"]
    asset_ids = system.config["market_data_config", "asset_ids"]
    portfolio = oms.get_DataFramePortfolio_example1(
        event_loop,
        market_data=market_data,
        mark_to_market_col=mark_to_market_col,
        pricing_method=pricing_method,
        asset_ids=asset_ids,
    )
    # TODO(gp): We should pass the column_remap to the Portfolio builder,
    # instead of injecting it after the fact.
    portfolio.broker._column_remap = system.config[
        "portfolio_config", "column_remap"
    ]
    return portfolio


# TODO(Grisha): Generalize `get_DatabasePortfolio_from_System` and
#  `get_DataFramePortfolio_from_System`.
def get_DatabasePortfolio_from_System(
    system: dtfsyssyst.System,
) -> oms.Portfolio:
    """
    Build a `DatabasePortfolio` from a system config.
    """
    portfolio = oms.get_DatabasePortfolio_example1(
        system.config["event_loop_object"],
        system.config["db_connection_object"],
        table_name=oms.CURRENT_POSITIONS_TABLE_NAME,
        market_data=system.market_data,
        mark_to_market_col=system.config[
            "portfolio_config", "mark_to_market_col"
        ],
        pricing_method=system.config["portfolio_config", "pricing_method"],
        asset_ids=system.config["market_data_config", "asset_ids"],
    )
    # TODO(gp): We should pass the column_remap to the Portfolio builder,
    # instead of injecting it after the fact.
    portfolio.broker._column_remap = system.config[
        "portfolio_config", "column_remap"
    ]
    return portfolio


def apply_Portfolio_config(
    system: dtfsyssyst.System,
) -> dtfsyssyst.System:
    """
    Extend system config with parameters for `Portfolio` init.
    """
    # TODO(Grisha): @Dan do not hard-wire the values inside the function.
    system.config["portfolio_config", "mark_to_market_col"] = "close"
    system.config["portfolio_config", "pricing_method"] = "twap.5T"
    column_remap = {
        "bid": "bid",
        "ask": "ask",
        "midpoint": "midpoint",
        "price": "close",
    }
    system.config["portfolio_config", "column_remap"] = cconfig.Config.from_dict(
        column_remap
    )
    return system


# #############################################################################
# OrderProcessor
# #############################################################################


def get_OrderProcessorCoroutine_from_System(
    system: dtfsyssyst.System,
) -> Coroutine:
    """
    Build an OrderProcessor coroutine from the parameters in the SystemConfig.
    """
    order_processor = oms.get_order_processor_example1(
        system.config["db_connection_object"],
        system.portfolio,
        system.config["market_data_config", "asset_id_col_name"],
        system.config[
            "order_processor_config", "max_wait_time_for_order_in_secs"
        ],
    )
    order_processor_coroutine = oms.get_order_processor_coroutine_example1(
        order_processor,
        system.portfolio,
        system.config["order_processor_config", "duration_in_secs"],
    )
    hdbg.dassert_isinstance(order_processor_coroutine, Coroutine)
    return order_processor_coroutine


# #############################################################################
# DAG runner
# #############################################################################


def _apply_dag_runner_config(
    system: dtfsyssyst.System,
    wake_up_timestamp: Optional[datetime.date],
    bar_duration_in_secs: int,
    rt_timeout_in_secs_or_time: Optional[Union[int, datetime.time]],
    trading_period_str: str,
) -> dtfsyssyst.System:
    """
    Apply `dag_runner_config` to the system config.

    The parameters passed via `dag_runner_config` are required to
    initialize a `DagRunner` (e.g., `RealtimeDagRunner`).
    """
    if ("dag_runner_config", "rt_timeout_in_secs_or_time") in system.config:
        # Sometimes we want to override params from the test (e.g., if we want
        # to run for a shorter period than the entire day, as the prod system does).
        val = system.config[("dag_runner_config", "rt_timeout_in_secs_or_time")]
        _LOG.warning(
            "Overriding rt_timeout_in_secs_or_time=%s with value %s",
            rt_timeout_in_secs_or_time,
            val,
        )
        rt_timeout_in_secs_or_time = val
    #
    real_time_config = {
        "wake_up_timestamp": wake_up_timestamp,
        "bar_duration_in_secs": bar_duration_in_secs,
        "rt_timeout_in_secs_or_time": rt_timeout_in_secs_or_time,
        # TODO(Grisha): do we need `trading_period_str` to initialize the `RealTimeDagRunner`?
        "trading_period_str": trading_period_str,
    }
    system.config["dag_runner_config"] = cconfig.Config.from_dict(
        real_time_config
    )
    system = apply_history_lookback(system)
    return system


def _get_trading_period_str_and_bar_duration_in_secs(
    system: dtfsyssyst.System,
) -> Tuple[str, int]:
    """
    Get trading period string and sleep interval in seconds from `System`.
    """
    dag_config = system.config["dag_config"]
    dag_builder = system.config["dag_builder_object"]
    #
    trading_period_str = dag_builder.get_trading_period(dag_config)
    hdbg.dassert_in(trading_period_str, ["1T", "2T", "5T", "15T"])
    #
    bar_duration_in_secs = pd.Timedelta(trading_period_str).seconds
    return trading_period_str, bar_duration_in_secs


def apply_dag_runner_config_for_crypto(
    system: dtfsyssyst.System,
) -> dtfsyssyst.System:
    """
    Apply `dag_runner_config` for crypto.

    Since crypto market is open 24/7 the system can be started at any
    time and run an infinite amount of time.
    """
    (
        trading_period_str,
        bar_duration_in_secs,
    ) = _get_trading_period_str_and_bar_duration_in_secs(system)
    wake_up_timestamp = None
    rt_timeout_in_secs_or_time = None
    #
    system = _apply_dag_runner_config(
        system,
        wake_up_timestamp,
        bar_duration_in_secs,
        rt_timeout_in_secs_or_time,
        trading_period_str,
    )
    return system


def apply_dag_runner_config_for_equities(
    system: dtfsyssyst.System,
) -> dtfsyssyst.System:
    """
    Apply `dag_runner_config` for equities.

    For equities `wake_up_timestamp` and `rt_timeout_in_secs_or_time`
    are aligned with the start and end of a trading day for the equties
    market.
    """
    (
        trading_period_str,
        bar_duration_in_secs,
    ) = _get_trading_period_str_and_bar_duration_in_secs(system)
    # Determine when start and stop trading.
    # The system should come up around 9:37am ET and then we align to the
    # next bar.
    wake_up_timestamp = system.market_data.get_wall_clock_time()
    _LOG.info("Current time=%s", wake_up_timestamp)
    #
    if trading_period_str == "1T":
        # Run every 1 min.
        wake_up_timestamp = wake_up_timestamp.replace(
            hour=9, minute=30, second=0, microsecond=0, nanosecond=0
        )
    elif trading_period_str == "2T":
        # Run every 2 min.
        wake_up_timestamp = wake_up_timestamp.replace(
            hour=9, minute=30, second=0, microsecond=0, nanosecond=0
        )
    elif trading_period_str == "5T":
        # Run every 5 mins.
        wake_up_timestamp = wake_up_timestamp.replace(
            hour=9, minute=40, second=0, microsecond=0, nanosecond=0
        )
    elif trading_period_str == "15T":
        # Run every 15 mins.
        wake_up_timestamp = wake_up_timestamp.replace(
            hour=9, minute=45, second=0, microsecond=0, nanosecond=0
        )
    else:
        raise ValueError(f"Invalid trading_period_str='{trading_period_str}'")
    wake_up_timestamp = wake_up_timestamp.tz_convert("America/New_York")
    # Get minutes for a time at which the real time loop should be terminated.
    # E.g., for trading period 2 minutes the system must shut down 2 minutes
    # before the market closes, i.e. at 15:58.
    # Ensure that bar_duration is a multiple of minutes.
    hdbg.dassert_eq(bar_duration_in_secs % 60, 0)
    rt_timeout_in_mins = 60 - int(bar_duration_in_secs / 60)
    hdbg.dassert_is_integer(rt_timeout_in_mins)
    rt_timeout_in_secs_or_time = datetime.time(15, int(rt_timeout_in_mins))
    system = _apply_dag_runner_config(
        system,
        wake_up_timestamp,
        bar_duration_in_secs,
        rt_timeout_in_secs_or_time,
        trading_period_str,
    )
    return system


# TODO(gp): @all -> get_RealtimeDagRunner or get_RealtimeDagRunner_from_system?
# TODO(gp): This seems less general than the one below.
def get_realtime_DagRunner_from_system(
    system: dtfsyssyst.System,
) -> dtfsrtdaru.RealTimeDagRunner:
    """
    Build a real-time DAG runner.
    """
    hdbg.dassert_isinstance(system, dtfsyssyst.System)
    dag = system.dag
    # TODO(gp): This should come from the config.
    bar_duration_in_secs = 5 * 60
    # Set up the event loop.
    get_wall_clock_time = system.market_data.get_wall_clock_time
    rt_timeout_in_secs_or_time = system.config["dag_runner_config"][
        "rt_timeout_in_secs_or_time"
    ]
    execute_rt_loop_kwargs = {
        "get_wall_clock_time": get_wall_clock_time,
        "bar_duration_in_secs": bar_duration_in_secs,
        "rt_timeout_in_secs_or_time": rt_timeout_in_secs_or_time,
    }
    dag_runner_kwargs = {
        "dag": dag,
        "fit_state": None,
        "execute_rt_loop_kwargs": execute_rt_loop_kwargs,
        "dst_dir": None,
    }
    dag_runner = dtfsrtdaru.RealTimeDagRunner(**dag_runner_kwargs)
    return dag_runner


def get_RealTimeDagRunner_from_System(
    system: dtfsyssyst.System,
) -> dtfsrtdaru.RealTimeDagRunner:
    """
    Build a real-time DAG runner from a system config.

    This is independent from the type of System.
    """
    # We need to make sure the DAG was built here before moving on.
    hdbg.dassert_isinstance(system, dtfsyssyst.System)
    dag = system.dag
    market_data = system.market_data
    hdbg.dassert_isinstance(market_data, mdata.MarketData)
    fit_at_beginning = system.config.get(
        ("dag_runner_config", "fit_at_beginning"), False
    )
    get_wall_clock_time = market_data.get_wall_clock_time
    # TODO(gp): This should become a builder method injecting values inside the
    #  config.
    _LOG.debug("system.config=\n%s", str(system.config))
    # TODO(Grisha): do not use default values.
    wake_up_timestamp = system.config.get(
        ("dag_runner_config", "wake_up_timestamp"), None
    )
    bar_duration_in_secs = system.config.get(
        ("dag_runner_config", "bar_duration_in_secs"), None
    )
    execute_rt_loop_config = {
        "get_wall_clock_time": get_wall_clock_time,
        "bar_duration_in_secs": system.config[
            "dag_runner_config", "bar_duration_in_secs"
        ],
        "rt_timeout_in_secs_or_time": system.config[
            "dag_runner_config", "rt_timeout_in_secs_or_time"
        ],
    }
    dag_runner_kwargs = {
        "dag": dag,
        "fit_state": None,
        "execute_rt_loop_kwargs": execute_rt_loop_config,
        "dst_dir": None,
        "fit_at_beginning": fit_at_beginning,
        "get_wall_clock_time": get_wall_clock_time,
        "wake_up_timestamp": wake_up_timestamp,
        "bar_duration_in_secs": bar_duration_in_secs,
    }
    # _LOG.debug("system=\n%s", str(system.config))
    dag_runner = dtfsrtdaru.RealTimeDagRunner(**dag_runner_kwargs)
    return dag_runner<|MERGE_RESOLUTION|>--- conflicted
+++ resolved
@@ -27,8 +27,6 @@
 
 _LOG = logging.getLogger(__name__)
 
-<<<<<<< HEAD
-=======
 # TODO(gp): -> system_builders.py
 
 # There are different types of functions:
@@ -54,7 +52,6 @@
 #      - relies on a side effect
 #  It seems that the implicit approach is the best one
 #
->>>>>>> de70e7c0
 
 # TODO(gp): -> system_builders.py
 
@@ -196,11 +193,7 @@
     return system
 
 
-<<<<<<< HEAD
-# TODO(gp): -> build_EventLoop_MarketData_from_df, get_ReplayedMarketData_from_df
-=======
 # TODO(gp): -> get_ReplayedMarketData_from_df.
->>>>>>> de70e7c0
 def get_EventLoop_MarketData_from_df(
     system: dtfsyssyst.System,
 ) -> mdata.ReplayedMarketData:
