--- conflicted
+++ resolved
@@ -234,95 +234,6 @@
     return dag
 
 
-<<<<<<< HEAD
-=======
-def apply_dag_runner_config(
-    system: dtfsyssyst.System,
-) -> dtfsyssyst.System:
-    """
-    Update:
-    - dag_runner_config
-    - market_data_config
-    """
-    dag_config = system.config["dag_config"]
-    dag_builder = system.config["dag_builder_object"]
-    trading_period_str = dag_builder.get_trading_period(dag_config)
-    # Determine when start and stop trading.
-    # The system should come up around 9:37am ET and then we align to the
-    # next bar.
-    wake_up_timestamp = system.market_data.get_wall_clock_time()
-    _LOG.info("Current time=%s", wake_up_timestamp)
-    wake_up_timestamp = wake_up_timestamp.tz_convert("America/New_York")
-    # TODO(Grisha): For crypto we should set `wake_up_timestamp` to None,
-    # same for `real_time_loop_time_out_in_secs` unless they are specified
-    # via the cmd line parameters.
-    if trading_period_str == "1T":
-        # Run every 1 min.
-        wake_up_timestamp = wake_up_timestamp.replace(
-            hour=9, minute=30, second=0, microsecond=0, nanosecond=0
-        )
-        sleep_interval_in_secs = 60 * 1
-        # TODO(gp): Horrible confusing name.
-        real_time_loop_time_out_in_secs = datetime.time(15, 59)
-    elif trading_period_str == "2T":
-        # Run every 2 min.
-        wake_up_timestamp = wake_up_timestamp.replace(
-            hour=9, minute=30, second=0, microsecond=0, nanosecond=0
-        )
-        sleep_interval_in_secs = 60 * 2
-        # TODO(gp): Horrible confusing name.
-        real_time_loop_time_out_in_secs = datetime.time(15, 58)
-    elif trading_period_str == "5T":
-        # Run every 5 mins.
-        wake_up_timestamp = wake_up_timestamp.replace(
-            hour=9, minute=40, second=0, microsecond=0, nanosecond=0
-        )
-        sleep_interval_in_secs = 60 * 5
-        real_time_loop_time_out_in_secs = datetime.time(15, 55)
-    elif trading_period_str == "15T":
-        # Run every 15 mins.
-        wake_up_timestamp = wake_up_timestamp.replace(
-            hour=9, minute=45, second=0, microsecond=0, nanosecond=0
-        )
-        sleep_interval_in_secs = 60 * 15
-        real_time_loop_time_out_in_secs = datetime.time(15, 45)
-    else:
-        raise ValueError(f"Invalid trading_period_str='{trading_period_str}'")
-    #
-    wake_up_timestamp = wake_up_timestamp.tz_convert("America/New_York")
-    if ("dag_runner_config", "real_time_loop_time_out_in_secs") in system.config:
-        # Sometimes we want to override params from the test (e.g., if we want
-        # to run for a shorter period than the entire day, as the prod system does).
-        val = system.config[
-            ("dag_runner_config", "real_time_loop_time_out_in_secs")
-        ]
-        _LOG.warning(
-            "Overriding real_time_loop_time_out_in_secs=%s with value %s",
-            real_time_loop_time_out_in_secs,
-            val,
-        )
-        real_time_loop_time_out_in_secs = val
-    real_time_config = {
-        "wake_up_timestamp": wake_up_timestamp,
-        "sleep_interval_in_secs": sleep_interval_in_secs,
-        "real_time_loop_time_out_in_secs": real_time_loop_time_out_in_secs,
-        "trading_period_str": trading_period_str,
-    }
-    system.config["dag_runner_config"] = cconfig.Config.from_dict(
-        real_time_config
-    )
-    # TODO(Grisha): we should reuse `apply_history_lookback`.
-    # Apply history_lookback.
-    market_data_history_lookback = pd.Timedelta(
-        days=dag_builder._get_required_lookback_in_effective_days(dag_config) * 2
-    )
-    system.config[
-        "market_data_config", "history_lookback"
-    ] = market_data_history_lookback
-    return system
-
-
->>>>>>> 0f653e12
 def apply_dag_property(
     dag: dtfcore.DAG, system: dtfsyssyst.System
 ) -> dtfsyssyst.System:
