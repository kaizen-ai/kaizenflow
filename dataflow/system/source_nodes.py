--- conflicted
+++ resolved
@@ -75,7 +75,6 @@
         pass
 
     elif source_node_name == "disk":
-<<<<<<< HEAD
         assert 0
         if False:
             ret = dtfcore.DiskDataSource(nid, **source_node_kwargs)
@@ -147,11 +146,7 @@
             multiindex_output = False
             ret = dtfsysonod.HistoricalDataSource(nid, market_data_client, asset_id, ts_col_name, multiindex_output)
 
-    elif source_node_name == "DataLoader":
-=======
-        ret = dtfcore.DiskDataSource(nid, **source_node_kwargs)
     elif source_node_name == "FunctionDataSource":
->>>>>>> 6c9b313a
         ret = dtfcore.FunctionDataSource(nid, **source_node_kwargs)
     elif source_node_name == "kibot":
         # TODO(gp): This should go through RealTimeDataSource.
