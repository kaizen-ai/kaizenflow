--- conflicted
+++ resolved
@@ -303,12 +303,7 @@
 # #############################################################################
 
 
-<<<<<<< HEAD
 class Time_ForecastSystem_with_DataFramePortfolio_TestCase1(hunitest.TestCase):
-=======
-# TODO(Grisha): @Dan `Portfolio1` -> `Portfolio`.
-class Time_ForecastSystem_with_DataFramePortfolio1_TestCase1(hunitest.TestCase):
->>>>>>> 021309fd
     """
     Run for an extended period of time a system containing:
 
@@ -348,6 +343,7 @@
             result_bundle = result_bundles[-1]
             system_tester = SystemTester()
             # Check output.
+            portfolio = system.portfolio
             price_col = system.config["research_pnl", "price_col"]
             volatility_col = system.config["research_pnl", "volatility_col"]
             prediction_col = system.config["research_pnl", "prediction_col"]
