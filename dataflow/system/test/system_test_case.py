"""
Import as:

import dataflow.system.test.system_test_case as dtfsytsytc
"""

import asyncio
import logging
from typing import Any, Callable, Coroutine, Dict, List, Tuple, Union

import pandas as pd

import core.config as cconfig
import dataflow.core as dtfcore
import dataflow.model as dtfmod
import dataflow.system.system as dtfsyssyst
import dataflow.system.system_builder_utils as dtfssybuut
import helpers.hasyncio as hasynci
import helpers.hdbg as hdbg
import helpers.hpandas as hpandas
import helpers.hprint as hprint
import helpers.hunit_test as hunitest
import market_data as mdata
import oms as oms
import oms.test.oms_db_helper as otodh

_LOG = logging.getLogger(__name__)

# TODO(gp): -> system_test_case.py


# #############################################################################
# Utils
# #############################################################################


def get_signature(
    system_config: cconfig.Config, result_bundle: dtfcore.ResultBundle, col: str
) -> str:
    txt: List[str] = []
    #
    txt.append(hprint.frame("system_config"))
    txt.append(str(system_config))
    #
    txt.append(hprint.frame(col))
    result_df = result_bundle.result_df
    data = result_df[col].dropna(how="all").round(3)
    data_str = hunitest.convert_df_to_string(data, index=True, decimals=3)
    txt.append(data_str)
    #
    res = "\n".join(txt)
    return res


def _get_signature_from_result_bundle(
    system: dtfsyssyst.System,
    result_bundles: List[dtfcore.ResultBundle],
    add_system_config: bool,
    add_run_signature: bool,
) -> str:
    portfolio = system.portfolio
    dag_runner = system.dag_runner
    txt = []
    # - Compute system signature.
    if add_system_config:
        txt.append(hprint.frame("system_config"))
        txt.append(str(system.config))
    # - Compute run signature.
    if add_run_signature:
        # TODO(gp): This should be factored out.
        txt.append(hprint.frame("compute_run_signature"))
        hdbg.dassert_isinstance(result_bundles, list)
        result_bundle = result_bundles[-1]
        # result_bundle.result_df = result_bundle.result_df.tail(40)
        system_tester = SystemTester()
        # Check output.
        forecast_evaluator_from_prices_dict = system.config[
            "research_forecast_evaluator_from_prices"
        ].to_dict()
        txt_tmp = system_tester.compute_run_signature(
            dag_runner,
            portfolio,
            result_bundle,
            forecast_evaluator_from_prices_dict,
        )
        txt.append(txt_tmp)
    # - Compute the signature of the output dir.
    txt.append(hprint.frame("system_log_dir signature"))
    log_dir = system.config["system_log_dir"]
    txt_tmp = hunitest.get_dir_signature(
        log_dir, include_file_content=False, remove_dir_name=True
    )
    txt.append(txt_tmp)
    #
    actual = "\n".join(txt)
    # Remove the following line:
    # ```
    # db_connection_object: <connection object; dsn: 'user=aljsdalsd
    #   password=xxx dbname=oms_postgres_db_local
    #   host=cf-spm-dev4 port=12056', closed: 0>
    # ```
    actual = hunitest.filter_text("db_connection_object", actual)
    actual = hunitest.filter_text("log_dir:", actual)
    actual = hunitest.filter_text("trade_date:", actual)
    return actual


# TODO(gp): @grisha remove _test_save_data from the TestCase
#  and have callers from the tests directly call
#  mdata.save_market_data(market_data, file_name, period) 
#  like we are doing in Test_C1b_EOD_Reconciliation


# #############################################################################
# System_CheckConfig_TestCase1
# #############################################################################


class System_CheckConfig_TestCase1(hunitest.TestCase):
    """
    Check the config.
    """

    def _test_freeze_config1(self, system: dtfsyssyst.System) -> None:
        """
        Freeze config.
        """
        hdbg.dassert_isinstance(system, dtfsyssyst.System)
        dtfssybuut.apply_unit_test_log_dir(self, system)
        # Force building the DAG runner.
        _ = system.dag_runner
        #
        txt = []
        txt.append(hprint.frame("system_config"))
        txt.append(str(system.config))
        # Check.
        txt = "\n".join(txt)
        txt = hunitest.filter_text("trade_date:", txt)
        txt = hunitest.filter_text("log_dir:", txt)
        self.check_string(txt, purify_text=True)


# #############################################################################
# ForecastSystem1_FitPredict_TestCase1
# #############################################################################


class ForecastSystem_FitPredict_TestCase1(hunitest.TestCase):
    """
    Test fit() and predict() methods on a System.
    """

    def _test_fit_over_backtest_period1(
        self,
        system: dtfsyssyst.System,
        output_col_name: str,
    ) -> None:
        """
        - Fit a System over the backtest_config period
        - Save the signature of the system
        """
        dtfssybuut.apply_unit_test_log_dir(self, system)
        # Force building the DAG runner.
        dag_runner = system.dag_runner
        hdbg.dassert_isinstance(dag_runner, dtfcore.DagRunner)
        # Set the time boundaries.
        start_datetime = system.config[
            "backtest_config", "start_timestamp_with_lookback"
        ]
        end_datetime = system.config["backtest_config", "end_timestamp"]
        dag_runner.set_fit_intervals(
            [(start_datetime, end_datetime)],
        )
        # Run.
        result_bundle = dag_runner.fit()
        # Check outcome.
        actual = get_signature(system.config, result_bundle, output_col_name)
        self.check_string(actual, fuzzy_match=True, purify_text=True)

    def _test_fit_over_period1(
        self,
        system: dtfsyssyst.System,
        start_timestamp: pd.Timestamp,
        end_timestamp: pd.Timestamp,
        *,
        output_col_name: str = "prediction",
    ) -> None:
        """
        - Fit a System over the given period
        - Save the signature of the system
        """
        dtfssybuut.apply_unit_test_log_dir(self, system)
        # Force building the DAG runner.
        dag_runner = system.dag_runner
        # Set the time boundaries.
        dag_runner.set_fit_intervals(
            [(start_timestamp, end_timestamp)],
        )
        # Run.
        result_bundle = dag_runner.fit()
        # Check outcome.
        actual = get_signature(system.config, result_bundle, output_col_name)
        self.check_string(actual, fuzzy_match=True, purify_text=True)

    # TODO(Paul, gp): This should have the option to burn the last N elements
    #  of the fit/predict dataframes.
    def _test_fit_vs_predict1(
        self,
        system: dtfsyssyst.System,
    ) -> None:
        """
        Check that `predict()` matches `fit()` on the same data, when the model
        is frozen.
        """
        dtfssybuut.apply_unit_test_log_dir(self, system)
        # Force building the DAG runner.
        dag_runner = system.dag_runner
        # Get the time boundaries.
        start_datetime = system.config[
            "backtest_config", "start_timestamp_with_lookback"
        ]
        end_datetime = system.config["backtest_config", "end_timestamp"]
        # Fit.
        dag_runner.set_fit_intervals(
            [(start_datetime, end_datetime)],
        )
        fit_result_bundle = dag_runner.fit()
        fit_df = fit_result_bundle.result_df
        # Predict.
        dag_runner.set_predict_intervals(
            [(start_datetime, end_datetime)],
        )
        predict_result_bundle = dag_runner.predict()
        predict_df = predict_result_bundle.result_df
        # Check.
        self.assert_dfs_close(fit_df, predict_df)


# #############################################################################
# ForecastSystem_FitInvariance_TestCase1
# #############################################################################


class ForecastSystem_FitInvariance_TestCase1(hunitest.TestCase):
    """
    Check the behavior of a System for different amount of passed data history.
    """

    def _test_invariance1(
        self,
        system_builder: Callable,
        start_timestamp1: pd.Timestamp,
        start_timestamp2: pd.Timestamp,
        end_timestamp: pd.Timestamp,
        compare_start_timestamp: pd.Timestamp,
    ) -> None:
        """
        Test output invariance over different history lengths.
        """
        # Run dag_runner1.
        system = system_builder()
        dtfssybuut.apply_unit_test_log_dir(self, system)
        dag_runner1 = system.dag_runner
        dag_runner1.set_fit_intervals(
            [(start_timestamp1, end_timestamp)],
        )
        result_bundle1 = dag_runner1.fit()
        result_df1 = result_bundle1.result_df
        # Run dag_runner2.
        system = system_builder()
        dtfssybuut.apply_unit_test_log_dir(self, system)
        dag_runner2 = system.dag_runner
        dag_runner2.set_fit_intervals(
            [(start_timestamp2, end_timestamp)],
        )
        result_bundle2 = dag_runner2.fit()
        result_df2 = result_bundle2.result_df
        # Compare.
        result_df1 = result_df1[compare_start_timestamp:]
        result_df2 = result_df2[compare_start_timestamp:]
        self.assert_equal(str(result_df1), str(result_df2), fuzzy_match=True)


# #############################################################################
# ForecastSystem_CheckPnl_TestCase1
# #############################################################################


class ForecastSystem_CheckPnl_TestCase1(hunitest.TestCase):
    def _test_fit_run1(
        self,
        system: dtfsyssyst.System,
    ) -> None:
        dtfssybuut.apply_unit_test_log_dir(self, system)
        dag_runner = system.dag_runner
        # Set the time boundaries.
        start_datetime = system.config[
            "backtest_config", "start_timestamp_with_lookback"
        ]
        end_datetime = system.config["backtest_config", "end_timestamp"]
        dag_runner.set_fit_intervals(
            [(start_datetime, end_datetime)],
        )
        # Run.
        result_bundle = dag_runner.fit()
        # Check.
        system_tester = SystemTester()
        forecast_evaluator_from_prices_dict = system.config[
            "research_forecast_evaluator_from_prices"
        ].to_dict()
        signature, _ = system_tester.get_research_pnl_signature(
            result_bundle, forecast_evaluator_from_prices_dict
        )
        self.check_string(signature, fuzzy_match=True, purify_text=True)


# #############################################################################
# Test_Time_ForecastSystem_TestCase1
# #############################################################################


class Test_Time_ForecastSystem_TestCase1(hunitest.TestCase):
    """
    Test a System composed of:

    - a `ReplayedMarketData` (providing fake data and features)
    - a time DAG
    """

    # def _test_save_data(
    #     self,
    #     market_data: mdata.MarketData,
    #     period: pd.Timedelta,
    #     file_path: str,
    # ) -> None:
    #     """
    #     Generate test data and store it.
    #     """
    #     limit = None
    #     mdata.save_market_data(market_data, file_path, period, limit)
    #     _LOG.warning("Updated file '%s'", file_path)

    def _test1(
        self,
        system: dtfsyssyst.System,
        *,
        output_col_name: str = "prediction",
    ) -> None:
        dtfssybuut.apply_unit_test_log_dir(self, system)
        with hasynci.solipsism_context() as event_loop:
            # Complete system config.
            system.config["event_loop_object"] = event_loop
            # Create DAG runner.
            dag_runner = system.dag_runner
            # Run.
            coroutines = [dag_runner.predict()]
            result_bundles = hasynci.run(
                asyncio.gather(*coroutines), event_loop=event_loop
            )
            result_bundle = result_bundles[0][-1]
            actual = get_signature(system.config, result_bundle, output_col_name)
            self.check_string(actual, fuzzy_match=True, purify_text=True)


# #############################################################################
# Time_ForecastSystem_with_DataFramePortfolio_TestCase1
# #############################################################################


class Time_ForecastSystem_with_DataFramePortfolio_TestCase1(hunitest.TestCase):
    """
    Run for an extended period of time a system containing:

    - a timed DAG
    - ReplayedMarketData
    - DataFrame portfolio
    - Simulated broker
    """

    # TODO(Grisha): there is some code that is common for
    #  `Time_ForecastSystem_with_DataFramePortfolio_TestCase1`
    #  and
    #  `Time_ForecastSystem_with_DatabasePortfolio_and_OrderProcessor_TestCase1`
    #  that we should factor out.
    def _test_dataframe_portfolio_helper(
        self,
        system: dtfsyssyst.System,
        *,
        add_system_config: bool = True,
        add_run_signature: bool = True,
    ) -> str:
        """
        Run a System with a DataframePortfolio.
        """
        dtfssybuut.apply_unit_test_log_dir(self, system)
        with hasynci.solipsism_context() as event_loop:
            system.config["event_loop_object"] = event_loop
            dag_runner = system.dag_runner
            # Run.
            coroutines = [dag_runner.predict()]
            result_bundles = hasynci.run(
                asyncio.gather(*coroutines), event_loop=event_loop
            )
            # Check.
            # TODO(Grisha): do we need this? Config is checked in inside
            # `_get_signature_from_result_bundle`.
            # # 1) Check the system config.
            # # TODO(gp): Do this everywhere.
            # txt = []
            # txt.append(hprint.frame("system_config"))
            # txt.append(str(system.config))
            # txt = "\n".join(txt)
            # self.check_string(txt, tag="system_config", purify_text=True)
            # 2) Check the run signature.
            # Pick the ResultBundle corresponding to the DagRunner execution.
            result_bundles = result_bundles[0]
            actual = _get_signature_from_result_bundle(
                system, result_bundles, add_system_config, add_run_signature
            )
            return actual

<<<<<<< HEAD
=======
    def _test_save_data(
        self, market_data: mdata.MarketData, period: pd.Timedelta, file_name: str
    ) -> None:
        """
        Generate data used in this test.

        E.g.,
        ```
        end_time,start_time,asset_id,close,volume,good_bid,good_ask,sided_bid_count,sided_ask_count,day_spread,day_num_spread
        2022-01-10 09:01:00-05:00,2022-01-10 14:00:00+00:00,10971.0,,0.0,463.0,463.01,0.0,0.0,1.32,59.0
        2022-01-10 09:01:00-05:00,2022-01-10 14:00:00+00:00,13684.0,,0.0,998.14,999.4,0.0,0.0,100.03,59.0
        2022-01-10 09:01:00-05:00,2022-01-10 14:00:00+00:00,17085.0,,0.0,169.27,169.3,0.0,0.0,1.81,59.0
        2022-01-10 09:02:00-05:00,2022-01-10 14:01:00+00:00,10971.0,,0.0,463.03,463.04,0.0,0.0,2.71,119.0
        ```
        """
        # period = "last_day"
        # period = pd.Timedelta("15D")
        mdata.save_market_data(market_data, file_name, period)
        _LOG.warning("Updated file '%s'", file_name)
        # aws s3 cp dataflow_lime/system/test/TestReplayedE8dWithMockedOms1/input/real_time_bar_data.csv s3://eglp-spm-sasm/data/market_data.20220118.csv

>>>>>>> 8086ff2b
    def _test1(self, system: dtfsyssyst.System) -> None:
        """
        Run a system using the desired DataFramePortfolio and freeze the
        output.
        """
        actual = self._test_dataframe_portfolio_helper(system)
        # TODO(Grisha): @Dan we should also freeze the config for all the tests
        # with a Portfolio.
        self.check_string(actual, fuzzy_match=True, purify_text=True)


# #############################################################################
# Time_ForecastSystem_with_DatabasePortfolio_and_OrderProcessor_TestCase1
# #############################################################################


class Time_ForecastSystem_with_DatabasePortfolio_and_OrderProcessor_TestCase1(
    otodh.TestOmsDbHelper,
):
    """
    Test end-to-end system with:

    - `RealTimeDagRunner`
    - `ReplayedMarketData`
    - `DatabasePortfolio` and `OrderProcessor`
    """

    @classmethod
    def get_id(cls) -> int:
        return hash(cls.__name__) % 10000

<<<<<<< HEAD
    # def _test_save_data(
    #     self, market_data: mdata.MarketData, period: pd.Timedelta, file_name: str
    # ) -> None:
    #     """
    #     Generate data used in this test.
    #
    #     E.g.,
    #     ```
    #     end_time,start_time,asset_id,close,volume,good_bid,good_ask,sided_bid_count,sided_ask_count,day_spread,day_num_spread
    #     2022-01-10 09:01:00-05:00,2022-01-10 14:00:00+00:00,10971.0,,0.0,463.0,463.01,0.0,0.0,1.32,59.0
    #     2022-01-10 09:01:00-05:00,2022-01-10 14:00:00+00:00,13684.0,,0.0,998.14,999.4,0.0,0.0,100.03,59.0
    #     2022-01-10 09:01:00-05:00,2022-01-10 14:00:00+00:00,17085.0,,0.0,169.27,169.3,0.0,0.0,1.81,59.0
    #     2022-01-10 09:02:00-05:00,2022-01-10 14:01:00+00:00,10971.0,,0.0,463.03,463.04,0.0,0.0,2.71,119.0
    #     ```
    #     """
    #     # period = "last_day"
    #     # period = pd.Timedelta("15D")
    #     limit = None
    #     mdata.save_market_data(market_data, file_name, period, limit)
    #     _LOG.warning("Updated file '%s'", file_name)
    #     # aws s3 cp dataflow_lime/system/test/TestReplayedE8dWithMockedOms1/input/real_time_bar_data.csv s3://eglp-spm-sasm/data/market_data.20220118.csv
=======
    def _test_save_data(
        self, market_data: mdata.MarketData, period: pd.Timedelta, file_name: str
    ) -> None:
        """
        Generate data used in this test.

        E.g.,
        ```
        end_time,start_time,asset_id,close,volume,good_bid,good_ask,sided_bid_count,sided_ask_count,day_spread,day_num_spread
        2022-01-10 09:01:00-05:00,2022-01-10 14:00:00+00:00,10971.0,,0.0,463.0,463.01,0.0,0.0,1.32,59.0
        2022-01-10 09:01:00-05:00,2022-01-10 14:00:00+00:00,13684.0,,0.0,998.14,999.4,0.0,0.0,100.03,59.0
        2022-01-10 09:01:00-05:00,2022-01-10 14:00:00+00:00,17085.0,,0.0,169.27,169.3,0.0,0.0,1.81,59.0
        2022-01-10 09:02:00-05:00,2022-01-10 14:01:00+00:00,10971.0,,0.0,463.03,463.04,0.0,0.0,2.71,119.0
        ```
        """
        # period = "last_day"
        # period = pd.Timedelta("15D")
        mdata.save_market_data(market_data, file_name, period)
        _LOG.warning("Updated file '%s'", file_name)
        # aws s3 cp dataflow_lime/system/test/TestReplayedE8dWithMockedOms1/input/real_time_bar_data.csv s3://eglp-spm-sasm/data/market_data.20220118.csv
>>>>>>> 8086ff2b

    def _test_database_portfolio_helper(
        self,
        system: dtfsyssyst.System,
        *,
        add_system_config: bool = True,
        add_run_signature: bool = True,
    ) -> str:
        """
        Run a System with a DatabasePortfolio.
        """
        dtfssybuut.apply_unit_test_log_dir(self, system)
        #
        asset_id_name = system.config["market_data_config", "asset_id_col_name"]
        incremental = False
        oms.create_oms_tables(self.connection, incremental, asset_id_name)
        #
        with hasynci.solipsism_context() as event_loop:
            coroutines = []
            # Complete system config.
            system.config["event_loop_object"] = event_loop
            system.config["db_connection_object"] = self.connection
            # Create DAG runner.
            dag_runner = system.dag_runner
            coroutines.append(dag_runner.predict())
            # Create and add order processor.
            order_processor_coroutine = system.order_processor
            hdbg.dassert_isinstance(order_processor_coroutine, Coroutine)
            coroutines.append(order_processor_coroutine)
            #
            coro_output = hasynci.run(
                asyncio.gather(*coroutines), event_loop=event_loop
            )
        # Check.
        # Pick the result_bundle that corresponds to the DagRunner.
        result_bundles = coro_output[0]
        actual = _get_signature_from_result_bundle(
            system, result_bundles, add_system_config, add_run_signature
        )
        return actual

    def _test1(self, system: dtfsyssyst.System) -> None:
        """
        Run a system using the desired DB portfolio and freeze the output.
        """
        actual = self._test_database_portfolio_helper(system)
        self.check_string(actual, fuzzy_match=True, purify_text=True)


# #############################################################################
# Time_ForecastSystem_with_DatabasePortfolio_and_OrderProcessor_vs_DataFramePortfolio_TestCase1
# #############################################################################


class Time_ForecastSystem_with_DatabasePortfolio_and_OrderProcessor_vs_DataFramePortfolio_TestCase1(
    Time_ForecastSystem_with_DataFramePortfolio_TestCase1,
    Time_ForecastSystem_with_DatabasePortfolio_and_OrderProcessor_TestCase1,
):
    def _test1(
        self,
        system_with_dataframe_portfolio: dtfsyssyst.System,
        system_with_database_portfolio: dtfsyssyst.System,
    ) -> None:
        """
        Test that the outcome is the same when running a System with a
        DataFramePortfolio vs running one with a DatabasePortfolio.
        """
        # The config signature is different (since the systems are different) so
        # we only compare the result of the run.
        add_system_config = False
        add_run_signature = True
        actual = self._test_dataframe_portfolio_helper(
            system_with_dataframe_portfolio,
            add_system_config=add_system_config,
            add_run_signature=add_run_signature,
        )
        # Make sure there is something in the actual outcome.
        hdbg.dassert_lte(10, len(actual.split("\n")))
        expected = self._test_database_portfolio_helper(
            system_with_database_portfolio,
            add_system_config=add_system_config,
            add_run_signature=add_run_signature,
        )
        #
        hdbg.dassert_lte(10, len(expected.split("\n")))
        # Remove `DataFrame*` and `Database*` to avoid mismatches from the fact
        # that the systems are different.
        regex = (
            "DataFramePortfolio|DatabasePortfolio|SimulatedBroker|DatabaseBroker"
        )
        actual = hunitest.filter_text(regex, actual)
        expected = hunitest.filter_text(regex, expected)
        self.assert_equal(
            actual,
            expected,
            fuzzy_match=True,
            purify_text=True,
            purify_expected_text=True,
        )


# #############################################################################
# SystemTester
# #############################################################################


# TODO(gp): @all These functions should be free-standing.
class SystemTester:
    """
    Test a System.
    """

    def get_events_signature(self, events) -> str:
        # TODO(gp): Use events.to_str()
        actual = ["# event signature=\n"]
        events_as_str = "\n".join(
            [
                event.to_str(
                    include_tenths_of_secs=False,
                    include_wall_clock_time=False,
                )
                for event in events
            ]
        )
        actual.append("events_as_str=\n%s" % events_as_str)
        actual = "\n".join(actual)
        return actual

    def get_portfolio_signature(self, portfolio) -> Tuple[str, pd.Series]:
        actual = ["\n# portfolio signature=\n"]
        actual.append(str(portfolio))
        actual = "\n".join(actual)
        statistics = portfolio.get_historical_statistics()
        pnl = statistics["pnl"]
        _LOG.debug("pnl=\n%s", pnl)
        return actual, pnl

    def compute_run_signature(
        self,
        dag_runner: dtfcore.DagRunner,
        portfolio: oms.Portfolio,
        result_bundle: dtfcore.ResultBundle,
        forecast_evaluator_from_prices_dict: Dict[str, Any],
    ) -> str:
        hdbg.dassert_isinstance(result_bundle, dtfcore.ResultBundle)
        # Check output.
        actual = []
        #
        events = dag_runner.events
        actual.append(self.get_events_signature(events))
        signature, pnl = self.get_portfolio_signature(portfolio)
        actual.append(signature)
        signature, research_pnl = self.get_research_pnl_signature(
            result_bundle,
            forecast_evaluator_from_prices_dict,
        )
        actual.append(signature)
        if min(pnl.count(), research_pnl.count()) > 1:
            # Drop leading NaNs and burn the first PnL entry.
            research_pnl = research_pnl.dropna().iloc[1:]
            tail = research_pnl.size
            # We create new series because the portfolio times may be
            # disaligned from the research bar times.
            pnl1 = pd.Series(pnl.tail(tail).values)
            _LOG.debug("portfolio pnl=\n%s", pnl1)
            corr_samples = min(tail, pnl1.size)
            pnl2 = pd.Series(research_pnl.tail(corr_samples).values)
            _LOG.debug("research pnl=\n%s", pnl2)
            correlation = pnl1.corr(pnl2)
            actual.append("\n# pnl agreement with research pnl\n")
            actual.append(f"corr = {correlation:.3f}")
            actual.append(f"corr_samples = {corr_samples}")
        actual = "\n".join(map(str, actual))
        return actual

    def get_research_pnl_signature(
        self,
        result_bundle: dtfcore.ResultBundle,
        forecast_evaluator_from_prices_dict: Dict[str, Any],
        log_dir: str,
    ) -> Tuple[str, pd.Series]:
        hdbg.dassert_isinstance(result_bundle, dtfcore.ResultBundle)
        # TODO(gp): @all use actual.append(hprint.frame("system_config"))
        #  to separate the sections of the output.
        actual = ["\n# forecast_evaluator_from_prices signature=\n"]
        hdbg.dassert(
            forecast_evaluator_from_prices_dict,
            "`forecast_evaluator_from_prices_dict` must be nontrivial",
        )
        forecast_evaluator = dtfmod.ForecastEvaluatorFromPrices(
            **forecast_evaluator_from_prices_dict["init"],
        )
        result_df = result_bundle.result_df
        _LOG.debug("result_df=\n%s", hpandas.df_to_str(result_df))
        #
        signature = forecast_evaluator.to_str(
            result_df,
            style=forecast_evaluator_from_prices_dict["style"],
            **forecast_evaluator_from_prices_dict["kwargs"],
        )
        _LOG.debug("signature=\n%s", signature)
        actual.append(signature)
        #
        _, _, _, _, stats = forecast_evaluator.compute_portfolio(
            result_df,
            style=forecast_evaluator_from_prices_dict["style"],
            **forecast_evaluator_from_prices_dict["kwargs"],
        )
        # #
        # forecast_evaluator.log_portfolio(
        #         result_df,
        #         log_dir,
        #         style = forecast_evaluator_from_prices_dict["style"],
        #         ** forecast_evaluator_from_prices_dict["kwargs"])
        #
        research_pnl = stats["pnl"]
        actual = "\n".join(map(str, actual))
        return actual, research_pnl

    # TODO(gp): compute and log the portfolio. I don't like that we create
    #  ForecastEvaluatorFromPrices multiple times.
    def log_forecast_evaluator_portfolio(
        self,
        result_bundle: dtfcore.ResultBundle,
        forecast_evaluator_from_prices_dict: Dict[str, Any],
        log_dir: str,
    ) -> None:
        # Build ForecastEvaluatorFromPrices.
        hdbg.dassert(
            forecast_evaluator_from_prices_dict,
            "`forecast_evaluator_from_prices_dict` must be nontrivial",
        )
        forecast_evaluator = dtfmod.ForecastEvaluatorFromPrices(
            **forecast_evaluator_from_prices_dict["init"],
        )
        #
        hdbg.dassert_isinstance(result_bundle, dtfcore.ResultBundle)
        result_df = result_bundle.result_df
        # Save Portfolio info.
        forecast_evaluator.log_portfolio(
            result_df,
            log_dir,
            style=forecast_evaluator_from_prices_dict["style"],
            **forecast_evaluator_from_prices_dict["kwargs"]) \

    @staticmethod
    def _append(
        list_: List[str], label: str, data: Union[pd.Series, pd.DataFrame]
    ) -> None:
        data_str = hpandas.df_to_str(data, index=True, num_rows=None, decimals=3)
        list_.append(f"{label}=\n{data_str}")<|MERGE_RESOLUTION|>--- conflicted
+++ resolved
@@ -107,7 +107,7 @@
 
 # TODO(gp): @grisha remove _test_save_data from the TestCase
 #  and have callers from the tests directly call
-#  mdata.save_market_data(market_data, file_name, period) 
+#  mdata.save_market_data(market_data, file_name, period)
 #  like we are doing in Test_C1b_EOD_Reconciliation
 
 
@@ -419,8 +419,6 @@
             )
             return actual
 
-<<<<<<< HEAD
-=======
     def _test_save_data(
         self, market_data: mdata.MarketData, period: pd.Timedelta, file_name: str
     ) -> None:
@@ -442,7 +440,6 @@
         _LOG.warning("Updated file '%s'", file_name)
         # aws s3 cp dataflow_lime/system/test/TestReplayedE8dWithMockedOms1/input/real_time_bar_data.csv s3://eglp-spm-sasm/data/market_data.20220118.csv
 
->>>>>>> 8086ff2b
     def _test1(self, system: dtfsyssyst.System) -> None:
         """
         Run a system using the desired DataFramePortfolio and freeze the
@@ -474,29 +471,6 @@
     def get_id(cls) -> int:
         return hash(cls.__name__) % 10000
 
-<<<<<<< HEAD
-    # def _test_save_data(
-    #     self, market_data: mdata.MarketData, period: pd.Timedelta, file_name: str
-    # ) -> None:
-    #     """
-    #     Generate data used in this test.
-    #
-    #     E.g.,
-    #     ```
-    #     end_time,start_time,asset_id,close,volume,good_bid,good_ask,sided_bid_count,sided_ask_count,day_spread,day_num_spread
-    #     2022-01-10 09:01:00-05:00,2022-01-10 14:00:00+00:00,10971.0,,0.0,463.0,463.01,0.0,0.0,1.32,59.0
-    #     2022-01-10 09:01:00-05:00,2022-01-10 14:00:00+00:00,13684.0,,0.0,998.14,999.4,0.0,0.0,100.03,59.0
-    #     2022-01-10 09:01:00-05:00,2022-01-10 14:00:00+00:00,17085.0,,0.0,169.27,169.3,0.0,0.0,1.81,59.0
-    #     2022-01-10 09:02:00-05:00,2022-01-10 14:01:00+00:00,10971.0,,0.0,463.03,463.04,0.0,0.0,2.71,119.0
-    #     ```
-    #     """
-    #     # period = "last_day"
-    #     # period = pd.Timedelta("15D")
-    #     limit = None
-    #     mdata.save_market_data(market_data, file_name, period, limit)
-    #     _LOG.warning("Updated file '%s'", file_name)
-    #     # aws s3 cp dataflow_lime/system/test/TestReplayedE8dWithMockedOms1/input/real_time_bar_data.csv s3://eglp-spm-sasm/data/market_data.20220118.csv
-=======
     def _test_save_data(
         self, market_data: mdata.MarketData, period: pd.Timedelta, file_name: str
     ) -> None:
@@ -517,7 +491,6 @@
         mdata.save_market_data(market_data, file_name, period)
         _LOG.warning("Updated file '%s'", file_name)
         # aws s3 cp dataflow_lime/system/test/TestReplayedE8dWithMockedOms1/input/real_time_bar_data.csv s3://eglp-spm-sasm/data/market_data.20220118.csv
->>>>>>> 8086ff2b
 
     def _test_database_portfolio_helper(
         self,
