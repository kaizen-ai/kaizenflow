"""
Import as:

import dataflow.model.tiled_flows as dtfmotiflo
"""

import datetime
import logging

import pandas as pd

_LOG = logging.getLogger(__name__)

from typing import Dict, Iterator, List, Optional, Tuple, Union

from tqdm.autonotebook import tqdm

import core.signal_processing as csigproc
import dataflow.model.forecast_evaluator_from_prices as dtfmfefrpr
import dataflow.model.forecast_mixer as dtfmofomix
import dataflow.model.parquet_tile_analyzer as dtfmpatian
import dataflow.model.regression_analyzer as dtfmoreana
import helpers.hdbg as hdbg
import helpers.hpandas as hpandas
import helpers.hparquet as hparque


def yield_processed_parquet_tiles_by_year(
    dir_name: str,
    start_date: datetime.date,
    end_date: datetime.date,
    asset_id_col: str,
    data_cols: List[Union[int, str]],
    *,
    asset_ids: Optional[List[int]] = None,
) -> Iterator[pd.DataFrame]:
    """
    Process parquet tiles as dataflow multi-indexed column dataframes.

    :param dir_name: dir of tiled results
    :param start_date: date specifying first month/year to read
    :param end_date: date specifying last month/year to read
    :param asset_id_col: name of the asset id column
    :param data_cols: names of data columns to load
    :param asset_ids: if `None`, load all available; otherwise load specified
        subset
    :return: dataframe with multi-indexed columns
    """
    hdbg.dassert_isinstance(asset_id_col, str)
    hdbg.dassert_isinstance(data_cols, list)
    cols = [asset_id_col] + data_cols
    #
    hdbg.dassert_isinstance(start_date, datetime.date)
    hdbg.dassert_isinstance(end_date, datetime.date)
    hdbg.dassert_lte(start_date, end_date)
    #
    tiles = hparque.yield_parquet_tiles_by_year(
        dir_name,
        start_date,
        end_date,
        cols,
        asset_ids=asset_ids,
        asset_id_col=asset_id_col,
    )
    num_years = end_date.year - start_date.year + 1
    for tile in tqdm(tiles, total=num_years):
        # Convert the `from_parquet()` dataframe to a dataflow-style dataframe.
        df = process_parquet_read_df(
            tile,
            asset_id_col,
        )
        yield df


def yield_processed_parquet_tile_dict(
    simulations: pd.DataFrame,
    start_date: datetime.date,
    end_date: datetime.date,
    asset_id_col: str,
    *,
    asset_ids: Optional[List[int]] = None,
) -> Iterator[Dict[str, pd.DataFrame]]:
    """
    Yield a dictionary of processed dataframes, keyed by simulation.

    `simulations` should like like:

    ```
             dir_name   prediction_col
    sim1    dir_name1         col_name
    sim2    dir_name2         col_name
    ```
    """
    # Sanity-check the simulation dataframe.
    hdbg.dassert_isinstance(simulations, pd.DataFrame)
    hdbg.dassert_is_subset(["dir_name", "prediction_col"], simulations.columns)
    hdbg.dassert(not simulations.index.has_duplicates)
    # Build time filters.
    # TODO(Paul): Allow loading smaller tiles once we are memory-constrained.
    time_filters = hparque.build_year_month_filter(start_date, end_date)
    hdbg.dassert_isinstance(time_filters, list)
    hdbg.dassert(time_filters)
    if not isinstance(time_filters[0], list):
        time_filters = [time_filters]
    # Build asset id filter.
    if asset_ids is None:
        asset_ids = []
    asset_id_filter = hparque.build_asset_id_filter(asset_ids, asset_id_col)
    # Iterate through time slices.
    for time_filter in time_filters:
        # Create a single parquet filter by combining `time_filter` and, if
        # one exists, the `asset_id_filter`.
        if asset_id_filter:
            combined_filter = [
                id_filter + time_filter for id_filter in asset_id_filter
            ]
        else:
            combined_filter = time_filter
        # Create a dictionary of processed dataframes, indexed by simulation.
        dfs = {}
        for idx, row in simulations.iterrows():
            dir_name = row["dir_name"]
            prediction_col = row["prediction_col"]
            columns = [asset_id_col] + [prediction_col]
            tile = hparque.from_parquet(
                dir_name,
                columns=columns,
                filters=combined_filter,
            )
            df = process_parquet_read_df(
                tile,
                asset_id_col,
            )[prediction_col]
            dfs[idx] = df
        yield dfs


def evaluate_weighted_forecasts(
    simulations: pd.DataFrame,
    weights: pd.DataFrame,
    market_data_and_volatility: pd.DataFrame,
    start_date: datetime.date,
    end_date: datetime.date,
    asset_id_col: str,
    *,
    asset_ids: Optional[List[int]] = None,
    annotate_forecasts_kwargs: Optional[dict] = None,
    target_freq_str: Optional[str] = None,
) -> pd.DataFrame:
    """
    Mix forecasts with weights and evaluate the portfolio.

    `weights` should look like

    ```
             weights1   weights2   weights3 ...
    sim1
    sim2
    ```

    `market_data_and_volatility` should look like

    ```
                   dir_name              col
    price         dir_name1         col_name
    volatility    dir_name2         col_name
    ```

    :param simulations: df indexed by backtest id; columns are "dir_name" and
        "prediction_col"
    :param weights: df indexed by backtest id; columns are weights
    :param market_data_and_volatility: df with "price" and "volatility" in
        index; columns are "dir_name" and "col"
    :param start_date: start date for tile loading
    :param end_date: end date for tile loading
    :param asset_id_col: name of column with asset ids in tiles
    :param asset_ids: if `None`, select all available
    :param annotate_forecasts_kwargs: options for
        `ForecastEvaluatorFromPrice.annotate_forecasts()`
    :param target_freq_str: if not `None`, resample all forecasts to target
        frequency
    :return: bar metrics dataframe
    """
    forecast_evaluator = dtfmfefrpr.ForecastEvaluatorFromPrices(
        "price",
        "volatility",
        "prediction",
    )
    pred_dict_iter = yield_processed_parquet_tile_dict(
        simulations, start_date, end_date, asset_id_col, asset_ids=asset_ids
    )
    #
    hdbg.dassert_isinstance(market_data_and_volatility, pd.DataFrame)
    hdbg.dassert_is_subset(
        ["dir_name", "col"], market_data_and_volatility.columns
    )
    hdbg.dassert(not simulations.index.has_duplicates)
    hdbg.dassert_is_subset(
        ["price", "volatility"], market_data_and_volatility.index
    )
    # Set forecast annotation defaults.
    if annotate_forecasts_kwargs is None:
        annotate_forecasts_kwargs = {}
        annotate_forecasts_kwargs["target_gmv"] = 1e6
        annotate_forecasts_kwargs["dollar_neutrality"] = "gaussian_rank"
        annotate_forecasts_kwargs["quantization"] = "nearest_share"
    #
    if target_freq_str is not None:
        hdbg.dassert_isinstance(target_freq_str, str)
    # Create volatility time slice iterator.
    vol_dir = market_data_and_volatility.loc["volatility"]["dir_name"]
    vol_col = market_data_and_volatility.loc["volatility"]["col"]
    volatility_iter = yield_processed_parquet_tiles_by_year(
        vol_dir,
        start_date,
        end_date,
        asset_id_col,
        [vol_col],
        asset_ids=asset_ids,
    )
    # Create price time slice iterator.
    price_dir = market_data_and_volatility.loc["price"]["dir_name"]
    price_col = market_data_and_volatility.loc["price"]["col"]
    price_iter = yield_processed_parquet_tiles_by_year(
        price_dir,
        start_date,
        end_date,
        asset_id_col,
        [price_col],
        asset_ids=asset_ids,
    )
    bar_metrics = []
    for dfs in pred_dict_iter:
        volatility = next(volatility_iter)[vol_col]
        price = next(price_iter)[price_col]
        idx = volatility.index
        if target_freq_str is not None:
            bar_length = pd.Series(idx).diff().min()
            _LOG.info("bar_length=%s", bar_length)
            hdbg.dassert_eq(
                bar_length,
                pd.Timedelta(target_freq_str),
                "bar length of market and volatility data must equal `target_freq_str`",
            )
        # Cross-sectionally normalize the predictions.
        for key, val in dfs.items():
            # Resample provided `target_freq_str` is not `None`.
            if target_freq_str is not None:
                # TODO(Paul): Revisit this scale factor.
                # freq = pd.Series(val.index).diff().min()
                # scale_factor = np.sqrt(pd.Timedelta(target_freq_str) / freq)
                val = val.resample(target_freq_str).ffill().reindex(idx)
                val.index = idx
            # Cross-sectionally normalize.
            val = csigproc.gaussian_rank(val)
            # TODO(Paul): Enable should we set `scale_factor` above.
            # if target_freq_str is not None:
            #     val *= scale_factor
            dfs[key] = val
        bar_metrics_dict = {}
        weighted_sum = hpandas.compute_weighted_sum(dfs, weights)
        for key, val in weighted_sum.items():
            df = pd.concat(
                [val, volatility, price],
                axis=1,
                keys=["prediction", "volatility", "price"],
            )
            _, stats = forecast_evaluator.annotate_forecasts(
                df,
                **annotate_forecasts_kwargs,
            )
            bar_metrics_dict[key] = stats
        bar_metrics_df = pd.concat(
            bar_metrics_dict.values(),
            axis=1,
            keys=bar_metrics_dict.keys(),
        )
        bar_metrics.append(bar_metrics_df)
    bar_metrics = pd.concat(bar_metrics)
    return bar_metrics


def process_parquet_read_df(
    df: pd.DataFrame,
    asset_id_col: str,
) -> pd.DataFrame:
    """
    Post-process a multiindex dataflow result dataframe re-read from parquet.

    :param df: dataframe in "long" format
    :param asset_id_col: asset id column to pivot on
    :return: multiindexed dataframe with asset id's at the inner column level
    """
    # Convert the asset it column to an integer column.
    df = hpandas.convert_col_to_int(df, asset_id_col)
    # If a (non-asset id) column can be represented as an int, then do so.
    df = df.rename(columns=hparque.maybe_cast_to_int)
    # Convert from long format to column-multiindexed format.
    df = df.pivot(columns=asset_id_col)
    # NOTE: the asset ids may already be sorted and so this may not be needed.
    df.sort_index(axis=1, level=-2, inplace=True)
    return df


def load_mix_evaluate(
    file_name: str,
    start_date: datetime.date,
    end_date: datetime.date,
    asset_id_col: str,
    returns_col: str,
    volatility_col: str,
    feature_cols: List[Union[int, str]],
    weights: pd.DataFrame,
    target_gmv: Optional[float] = None,
    dollar_neutrality: str = "no_constraint",
) -> pd.DataFrame:
    """
    Load a tiled backtest, mix features, and evaluate the portfolio.

    :param file_name: as in hparque.yield_parquet_tiles_by_year()
    :param start_date: as in hparque.yield_parquet_tiles_by_year()
    :param end_date: hparque.yield_parquet_tiles_by_year()
    :param asset_id_col: name of asset id column
    :param returns_col: name of realize returns column
    :param volatility_col: name of volatility forecast column
    :param feature_cols: names of predictive feature columns
    :param weights: feature weights, indexed by feature column name; one
        set of weights per column
    :param target_gmv: target gmv for forecast evaluation
    :param dollar_neutrality: dollar neutrality constraint for forecast
        evaluation, e.g.,
    :return: a portfolio bar metrics dataframe (see
        dtfmofomix.get_portfolio_bar_metrics_dataframe() for an example).
    """
    hdbg.dassert_isinstance(weights, pd.DataFrame)
    hdbg.dassert_set_eq(weights.index, feature_cols)
    #
    data_cols = [returns_col, volatility_col] + feature_cols
    df_iter = yield_processed_parquet_tiles_by_year(
        file_name,
        start_date,
        end_date,
        asset_id_col,
        data_cols,
    )
    fm = dtfmofomix.ForecastMixer(
        returns_col=returns_col,
        volatility_col=volatility_col,
        prediction_cols=feature_cols,
    )
    results = []
    for df in df_iter:
        bar_metrics = fm.generate_portfolio_bar_metrics_df(
            df,
            weights,
            target_gmv=target_gmv,
            dollar_neutrality=dollar_neutrality,
        )
        results.append(bar_metrics)
    df = pd.concat(results)
    df.sort_index(inplace=True)
    return df


def regress(
    file_name: str,  # TODO(Paul): change to `dir_name`.
    asset_id_col: str,
    target_col: str,
    feature_cols: List[Union[int, str]],
    feature_lag: int,
    batch_size: int,
    *,
    num_autoregression_lags=0,
    sigma_cut: float = 0.0,
) -> Tuple[pd.DataFrame, pd.DataFrame]:
    """
    Perform per-asset regressions over a tiled backtest.

    For each asset, the regression is performed over the entire time
    window.
    """
    # Perform sanity-checks.
    hdbg.dassert_dir_exists(file_name)
    hdbg.dassert_isinstance(asset_id_col, str)
    hdbg.dassert_isinstance(target_col, str)
    hdbg.dassert_isinstance(feature_cols, list)
    hdbg.dassert_not_in(target_col, feature_cols)
    hdbg.dassert_lt(0, batch_size)
    hdbg.dassert_lte(0, sigma_cut)
    #
    cols = [asset_id_col, target_col] + feature_cols
    parquet_tile_analyzer = dtfmpatian.ParquetTileAnalyzer()
    parquet_tile_metadata = parquet_tile_analyzer.collate_parquet_tile_metadata(
        file_name
    )
    asset_ids = parquet_tile_metadata.index.levels[0].to_list()
<<<<<<< HEAD
=======
    # TODO(Grisha): "Save asset_ids from the tiled backtest as integers" CmTask #1817.
>>>>>>> 7a501ed0
    asset_ids = list(map(str, asset_ids))
    _LOG.debug("Num assets=%d", len(asset_ids))
    if num_autoregression_lags > 0:
        lagged_cols = [
            target_col + f"_lag_{lag}"
            for lag in range(0, num_autoregression_lags)
        ]
        feature_cols = feature_cols + lagged_cols
    #
    ra = dtfmoreana.RegressionAnalyzer(
        target_col=target_col,
        feature_cols=feature_cols,
        feature_lag=feature_lag,
    )
    results = []
    corrs = {}
    # TODO(Paul): Add sign correlation.
    tile_iter = hparque.yield_parquet_tiles_by_assets(
        file_name,
        asset_ids,
        asset_id_col,
        batch_size,
        cols,
    )
    for tile in tile_iter:
        df = process_parquet_read_df(
            tile,
            asset_id_col,
        )
        if num_autoregression_lags > 0:
            lagged_dfs = {}
            for lag in range(0, num_autoregression_lags):
                col_name = target_col + f"_lag_{lag}"
                lagged_dfs[col_name] = df[target_col].shift(lag)
            lagged_df = pd.concat(
                lagged_dfs.values(), axis=1, keys=lagged_dfs.keys()
            )
            df = df.merge(lagged_df, left_index=True, right_index=True)
        if sigma_cut > 0:
            stdevs = df[feature_cols].std().groupby(level=0).mean()
            for feature_col in feature_cols:
                left_tail = df[feature_col] < -sigma_cut * stdevs[feature_col]
                right_tail = df[feature_col] > sigma_cut * stdevs[feature_col]
                df[feature_col] = df[feature_col][left_tail | right_tail]
        coeffs = ra.compute_regression_coefficients(
            df,
        )
        col_swapped_df = df.swaplevel(axis=1).sort_index(axis=1)
        for col in col_swapped_df.columns.levels[0]:
            corrs[col] = col_swapped_df[col].corr()
        results.append(coeffs)
    df = pd.concat(results)
    df.sort_index(inplace=True)
    corr_df = pd.concat(corrs.values(), axis=0, keys=corrs.keys())
    return df, corr_df


def compute_bar_col_abs_stats(
    file_name: str,
    asset_id_col: str,
    cols: List[str],
    batch_size: int,
) -> pd.DataFrame:
    cols = [asset_id_col] + cols
    parquet_tile_analyzer = dtfmpatian.ParquetTileAnalyzer()
    parquet_tile_metadata = parquet_tile_analyzer.collate_parquet_tile_metadata(
        file_name
    )
    asset_ids = parquet_tile_metadata.index.levels[0].to_list()
    _LOG.debug("Num assets=%d", len(asset_ids))
    results = []
    tile_iter = hparque.yield_parquet_tiles_by_assets(
        file_name,
        asset_ids,
        asset_id_col,
        batch_size,
        cols,
    )
    for tile in tile_iter:
        df = process_parquet_read_df(
            tile,
            asset_id_col,
        )
        grouped_df = df.abs().groupby(lambda x: x.time())
        # TODO(Paul): Factor out these manipulations.
        count = grouped_df.count().stack(asset_id_col)
        count = count.swaplevel(axis=0)
        median = grouped_df.median().stack(asset_id_col)
        median = median.swaplevel(axis=0)
        mean = grouped_df.mean().stack(asset_id_col)
        mean = mean.swaplevel(axis=0)
        stdev = grouped_df.std().stack(asset_id_col)
        stdev = stdev.swaplevel(axis=0)
        stats_df = pd.concat(
            [count, median, mean, stdev],
            axis=1,
            keys=["count", "median", "mean", "stdev"],
        )
        results.append(stats_df)
    df = pd.concat(results)
    df.sort_index(inplace=True)
    return df<|MERGE_RESOLUTION|>--- conflicted
+++ resolved
@@ -394,10 +394,7 @@
         file_name
     )
     asset_ids = parquet_tile_metadata.index.levels[0].to_list()
-<<<<<<< HEAD
-=======
     # TODO(Grisha): "Save asset_ids from the tiled backtest as integers" CmTask #1817.
->>>>>>> 7a501ed0
     asset_ids = list(map(str, asset_ids))
     _LOG.debug("Num assets=%d", len(asset_ids))
     if num_autoregression_lags > 0:
