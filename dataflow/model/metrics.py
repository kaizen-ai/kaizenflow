--- conflicted
+++ resolved
@@ -16,11 +16,11 @@
 _LOG = logging.getLogger(__name__)
 
 
-<<<<<<< HEAD
 # #############################################################################
 # Data preprocessing
 # #############################################################################
-=======
+
+
 def _dassert_is_metrics_df(df: pd.DataFrame) -> None:
     """
     Check if the given df is a metrics_df.
@@ -47,7 +47,6 @@
     asset_id_idx = df.index.get_level_values(1)
     hpandas.dassert_series_type_is(pd.Series(asset_id_idx), np.int64)
     hdbg.dassert_eq(asset_id_idx.name, "asset_id")
->>>>>>> bfa8c49d
 
 
 def convert_to_metrics_format(
@@ -139,7 +138,6 @@
     # Use the standard name based on `tag_mode`.
     if tag_col is None:
         tag_col = tag_mode
-<<<<<<< HEAD
     hdbg.dassert_not_in(tag_col, metrics_df.columns)
     # TODO(Dan) "asset_id" cannot be both index and column so think of a better approach.
     # Reset asset ids index to a column to ease the processing.
@@ -151,12 +149,6 @@
         metrics_df[tag_col] = idx_datetime.hour
     elif tag_mode == "asset_id":
         pass
-=======
-    hdbg.dassert_not_in(tag_col, metrics_df.reset_index().columns)
-    if tag_mode == "hour":
-        idx = metrics_df.index.get_level_values(0)
-        metrics_df[tag_col] = idx.hour
->>>>>>> bfa8c49d
     elif tag_mode == "all":
         metrics_df[tag_col] = tag_mode
     elif tag_mode == "magnitude_quantile_rank":
