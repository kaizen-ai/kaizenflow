--- conflicted
+++ resolved
@@ -80,11 +80,8 @@
         _test_run_notebook(self, notebook_name)
 
     @pytest.mark.skip("Run manually.")
-<<<<<<< HEAD
+    @pytest.mark.requires_ck_infra
     @pytest.mark.slow("~15 sec.")
-=======
-    @pytest.mark.requires_ck_infra
->>>>>>> 52821f89
     def test_save_data(self) -> None:
         """
         Save test data.
@@ -104,11 +101,8 @@
         _test_run_notebook(self, notebook_name)
 
     @pytest.mark.skip("Run manually.")
-<<<<<<< HEAD
+    @pytest.mark.requires_ck_infra
     @pytest.mark.slow("~17 sec.")
-=======
-    @pytest.mark.requires_ck_infra
->>>>>>> 52821f89
     def test_save_data(self) -> None:
         """
         Save test data.
