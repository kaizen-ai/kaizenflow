"""
Import as:

import dataflow_amp.system.Cx.Cx_builders as dtfasccxbu
"""

import datetime
import logging
import os
from typing import Any, Callable, Dict

import pandas as pd

import core.config as cconfig
import dataflow.core as dtfcore
import dataflow.system as dtfsys
import helpers.hdbg as hdbg
import helpers.hprint as hprint
import helpers.hsql as hsql
import im_v2.ccxt.data.client.ccxt_clients as imvcdccccl
import im_v2.im_lib_tasks as imvimlita
import market_data as mdata
import oms

_LOG = logging.getLogger(__name__)

# #############################################################################
# Market data instances
# #############################################################################


def get_Cx_HistoricalMarketData_example1(
    system: dtfsys.System,
) -> mdata.ImClientMarketData:
    """
    Build a `MarketData` client backed with the data defined by `ImClient`.
    """
    im_client = system.config["market_data_config", "im_client"]
    asset_ids = system.config["market_data_config", "asset_ids"]
    columns = None
    columns_remap = None
    # TODO(gp): Document why this is the wall clock time.
    wall_clock_time = pd.Timestamp("2100-01-01T00:00:00+00:00")
    market_data = mdata.get_HistoricalImClientMarketData_example1(
        im_client,
        asset_ids,
        columns,
        columns_remap,
        wall_clock_time=wall_clock_time,
    )
    return market_data


def get_Cx_ReplayedMarketData_example1(
    system: dtfsys.System,
) -> mdata.MarketData:
    """
    Build a MarketData backed with RealTimeImClient.
    """
    # TODO(Grisha): @Dan pass as much as possible via `system.config`.
    resample_1min = False
    # Get environment variables with login info.
    env_file = imvimlita.get_db_env_path("dev")
    # Get login info.
    connection_params = hsql.get_connection_info_from_env_file(env_file)
    # Login.
    db_connection = hsql.get_connection(*connection_params)
    # Get the real-time `ImClient`.
    table_name = "ccxt_ohlcv"
    im_client = imvcdccccl.CcxtSqlRealTimeImClient(
        resample_1min, db_connection, table_name
    )
    # Get the real-time `MarketData`.
    event_loop = system.config["event_loop_object"]
    asset_ids = system.config["market_data_config", "asset_ids"]
    initial_replayed_dt = pd.Timestamp(
        "2022-07-21 09:30:00-04:00", tz="America/New_York"
    )
    market_data, _ = mdata.get_ReplayedImClientMarketData_example1(
        im_client, event_loop, asset_ids, initial_replayed_dt
    )
    return market_data


# TODO(Grisha): @Dan share some code with `get_Cx_ReplayedMarketData_example1` but
# the difference will be that the prod `MarketData` should use the dev DB while
# `get_Cx_ReplayedMarketData_example1` should use the local DB.
def get_Cx_RealTimeMarketData_prod_instance1(
    system: dtfsys.System,
) -> mdata.MarketData:
    """
    Build a MarketData backed with RealTimeImClient.
    """
    # TODO(Grisha): @Dan pass as much as possible via `system.config`.
    resample_1min = False
    # Get environment variables with login info.
    env_file = imvimlita.get_db_env_path("dev")
    # Get login info.
    connection_params = hsql.get_connection_info_from_env_file(env_file)
    # Login.
    db_connection = hsql.get_connection(*connection_params)
    # Get the real-time `ImClient`.
    table_name = "ccxt_ohlcv"
    im_client = imvcdccccl.CcxtSqlRealTimeImClient(
        resample_1min, db_connection, table_name
    )
    # Get the real-time `MarketData`.
    asset_ids = system.config["market_data_config", "asset_ids"]
    market_data, _ = mdata.get_RealTimeImClientMarketData_example2(
        im_client, asset_ids
    )
    return market_data


# #############################################################################
# Process forecasts configs.
# #############################################################################


def get_Cx_process_forecasts_dict_example1(
    system: dtfsys.System,
) -> Dict[str, Any]:
    """
    Get the dictionary with `ProcessForecastsNode` config params for C1b
    pipeline.
    """
    prediction_col = "vwap.ret_0.vol_adj_2_hat"
    volatility_col = "vwap.ret_0.vol"
    spread_col = None
    order_duration_in_mins = 5
    style = "cross_sectional"
    compute_target_positions_kwargs = {
        "bulk_frac_to_remove": 0.0,
        "bulk_fill_method": "zero",
        "target_gmv": 1e5,
    }
    root_log_dir = None
    process_forecasts_dict = dtfsys.get_process_forecasts_dict_example1(
        system.portfolio,
        prediction_col,
        volatility_col,
        spread_col,
        order_duration_in_mins,
        style,
        compute_target_positions_kwargs,
        root_log_dir,
    )
    return process_forecasts_dict


def get_process_forecasts_dict_prod_instance1(
    portfolio: oms.Portfolio,
    order_duration_in_mins: int,
) -> Dict[str, Any]:
    """
    Build process forecast dictionary for a production system.
    """
    # prediction_col = "prediction"
    prediction_col = "vwap.ret_0.vol_adj_2_hat"
    volatility_col = "vwap.ret_0.vol"
    # spread_col = "pct_bar_spread"
    spread_col = None
    style = "cross_sectional"
    #
    compute_target_positions_kwargs = {
        "bulk_frac_to_remove": 0.0,
        "target_gmv": 300.0,
    }
    root_log_dir = os.path.join(
        "process_forecasts", datetime.date.today().isoformat()
    )
    #
    process_forecasts_dict = dtfsys.get_process_forecasts_dict_example1(
        portfolio,
        prediction_col,
        volatility_col,
        spread_col,
        order_duration_in_mins,
        style,
        compute_target_positions_kwargs,
<<<<<<< HEAD
        root_log_dir=log_dir,
=======
        root_log_dir,
>>>>>>> 82e28af8
    )
    return process_forecasts_dict


# #############################################################################
# DAG instances.
# #############################################################################


def get_Cx_HistoricalDag_example1(system: dtfsys.System) -> dtfcore.DAG:
    """
    Build a DAG with a historical data source for simulation.
    """
    hdbg.dassert_isinstance(system, dtfsys.System)
    # Create HistoricalDataSource.
    stage = "read_data"
    market_data = system.market_data
    # TODO(gp): This in the original code was
    # ts_col_name = "timestamp_db"
    ts_col_name = "end_ts"
    multiindex_output = True
    # col_names_to_remove = ["start_datetime", "timestamp_db"]
    col_names_to_remove = []
    node = dtfsys.HistoricalDataSource(
        stage,
        market_data,
        ts_col_name,
        multiindex_output,
        col_names_to_remove=col_names_to_remove,
    )
    # Build the DAG.
    dag_builder = system.config["dag_builder_object"]
    dag = dag_builder.get_dag(system.config["dag_config"])
    # Add the data source node.
    dag.insert_at_head(node)
    return dag


def get_Cx_RealTimeDag_example1(system: dtfsys.System) -> dtfcore.DAG:
    """
    Build a DAG with a real time data source.
    """
    hdbg.dassert_isinstance(system, dtfsys.System)
    system = dtfsys.apply_history_lookback(system)
    dag = dtfsys.add_real_time_data_source(system)
    return dag


def get_Cx_RealTimeDag_example2(system: dtfsys.System) -> dtfcore.DAG:
    """
    Build a DAG with `RealTimeDataSource` and `ForecastProcessorNode`.
    """
    hdbg.dassert_isinstance(system, dtfsys.System)
    system = dtfsys.apply_history_lookback(system)
    dag = dtfsys.add_real_time_data_source(system)
    # Configure a `ProcessForecastNode`.
    process_forecasts_config = get_Cx_process_forecasts_dict_example1(system)
    system.config[
        "process_forecasts_config"
    ] = cconfig.get_config_from_nested_dict(process_forecasts_config)
    system = dtfsys.apply_process_forecasts_config_for_crypto(system)
    # Append the `ProcessForecastNode`.
    dag = dtfsys.add_process_forecasts_node(system, dag)
    return dag


# TODO(gp): Copied from _get_E1_dag_prod... Try to share code.
def _get_Cx_dag_prod_instance1(
    system: dtfsys.System,
    get_process_forecasts_dict_func: Callable,
) -> dtfcore.DAG:
    """
    Build the DAG for a C1b production system from a system config.
    """
    hdbg.dassert_isinstance(system, dtfsys.System)
    # Create the pipeline.
    dag_builder = system.config["dag_builder_object"]
    dag_config = system.config["dag_config"]
    # TODO(gp): Fast prod system must be set before the DAG is built.
    dag_builder = system.config["dag_builder_object"]
    fast_prod_setup = system.config.get(
        ["dag_builder_config", "fast_prod_setup"], False
    )
    _LOG.debug(hprint.to_str("fast_prod_setup"))
    if fast_prod_setup:
        _LOG.warning("Setting fast prod setup")
        system.config["dag_config"] = dag_builder.convert_to_fast_prod_setup(
            system.config["dag_config"]
        )
    # The config must be complete and stable here.
    dag = dag_builder.get_dag(dag_config)
    system = dtfsys.apply_dag_property(dag, system)
    #
    system = dtfsys.apply_dag_runner_config(system)
    # Build Portfolio.
    trading_period_str = dag_builder.get_trading_period(dag_config)
    # TODO(gp): Add a param to get_trading_period to return the int.
    order_duration_in_mins = int(trading_period_str.replace("T", ""))
    system.config[
        "portfolio_config", "order_duration_in_mins"
    ] = order_duration_in_mins
    portfolio = system.portfolio
    # Set market data history lookback in days in to config.
    system = dtfsys.apply_history_lookback(system)
    # Build the process forecast dict.
    process_forecasts_dict = get_process_forecasts_dict_func(
        portfolio, order_duration_in_mins
    )
    system.config[
        "process_forecasts_config"
    ] = cconfig.get_config_from_nested_dict(process_forecasts_dict)
    system = dtfsys.apply_process_forecasts_config_for_crypto(system)
    process_forecasts_dict1 = system.config["process_forecasts_config"].to_dict()
    # Assemble.
    market_data = system.market_data
    market_data_history_lookback = system.config[
        "market_data_config", "history_lookback"
    ]
    ts_col_name = "timestamp_db"
    # TODO(Grisha): should we use `add_real_time_data_source` and
    # `add_process_forecasts_node` from `system_builder_utils.py`?
    dag = dtfsys.adapt_dag_to_real_time(
        dag,
        market_data,
        market_data_history_lookback,
        process_forecasts_dict1,
        ts_col_name,
    )
    _LOG.debug("dag=\n%s", dag)
    return dag


def get_Cx_dag_prod_instance1(system: dtfsys.System) -> dtfcore.DAG:
    """
    Build the DAG for a production system from a system config.
    """
    # TODO(gp): It seems that we inlined the code somewhere so we should factor it
    #  out.
    # get_process_forecasts_dict_func = dtfsys.get_process_forecasts_dict_example3
    get_process_forecasts_dict_func = get_process_forecasts_dict_prod_instance1
    dag = _get_Cx_dag_prod_instance1(system, get_process_forecasts_dict_func)
    return dag


# #############################################################################
# Portfolio instances.
# #############################################################################


def get_Cx_portfolio_prod_instance1(system: dtfsys.System) -> oms.Portfolio:
    """
    Build Portfolio instance for production.
    """
    market_data = system.market_data
    dag_builder = system.config["dag_builder_object"]
    trading_period_str = dag_builder.get_trading_period(
        system.config["dag_config"]
    )
    _LOG.debug(hprint.to_str("trading_period_str"))
    pricing_method = "twap." + trading_period_str
    portfolio = oms.get_CcxtPortfolio_prod_instance1(
        system.config["cf_config", "strategy"],
        market_data,
        system.config["market_data_config", "asset_ids"],
        pricing_method,
    )
    return portfolio


# TODO(gp): We should dump the state of the portfolio and load it back.
# TODO(gp): Probably all prod system needs to have use_simulation and trade_date and
#  so we can generalize the class to be not E8 specific.
def _get_Cx_portfolio(
    system: dtfsys.System,
) -> oms.Portfolio:
    # We prefer to configure code statically (e.g., without switches) but in this
    # case the prod system vs its simulat-able version are so close (and we want to
    # keep them close) that we use a switch.
    if not system.use_simulation:
        # Prod.
        portfolio = get_Cx_portfolio_prod_instance1(system)
    else:
        # Simulation.
        # TODO(gp): This needs to be fixed before reconciliation.
        # _LOG.warning("Configuring for simulation")
        # portfolio = oms.get_DatabasePortfolio_example3(
        #     system.config["db_connection_object"],
        #     system.config["event_loop_object"],
        #     system.market_data,
        # )
        pass
    return portfolio<|MERGE_RESOLUTION|>--- conflicted
+++ resolved
@@ -164,7 +164,7 @@
     #
     compute_target_positions_kwargs = {
         "bulk_frac_to_remove": 0.0,
-        "target_gmv": 300.0,
+        "target_gmv": 500.0,
     }
     root_log_dir = os.path.join(
         "process_forecasts", datetime.date.today().isoformat()
@@ -178,11 +178,7 @@
         order_duration_in_mins,
         style,
         compute_target_positions_kwargs,
-<<<<<<< HEAD
-        root_log_dir=log_dir,
-=======
         root_log_dir,
->>>>>>> 82e28af8
     )
     return process_forecasts_dict
 
