--- conflicted
+++ resolved
@@ -5,11 +5,7 @@
 """
 
 import logging
-<<<<<<< HEAD
-from typing import Any, Callable, Dict
-=======
-from typing import Any, Dict, List, Tuple
->>>>>>> 0e34e07f
+from typing import Any, Callable, Dict, List, Tuple
 
 import pandas as pd
 
