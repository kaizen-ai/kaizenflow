--- conflicted
+++ resolved
@@ -155,7 +155,6 @@
     volatility_col = "vwap.ret_0.vol"
     spread_col = None
     style = "cross_sectional"
-<<<<<<< HEAD
     # For prod we use smaller GMV so that we can trade at low capacity while
     # for simulation we do not trade with real money.
     if is_prod:
@@ -171,15 +170,7 @@
             "target_gmv": 1e5,
         }
         # TODO(Grisha): @Dan CmTask2849 "Pass an actual `system_log_dir` for simulation".
-        root_log_dir = None
-=======
-    compute_target_positions_kwargs = {
-        "bulk_frac_to_remove": 0.0,
-        "bulk_fill_method": "zero",
-        "target_gmv": 1e5,
-    }
-    root_log_dir = system.config.get("system_log_dir")
->>>>>>> 613a4a10
+        root_log_dir = system.config.get("system_log_dir")
     process_forecasts_node_dict = dtfsys.get_ProcessForecastsNode_dict_example1(
         system.portfolio,
         prediction_col,
@@ -252,16 +243,10 @@
     system = dtfsys.apply_history_lookback(system)
     dag = dtfsys.add_real_time_data_source(system)
     # Configure a `ProcessForecastNode`.
-<<<<<<< HEAD
-    order_duration_in_mins = 5
-    process_forecasts_node_dict = get_ProcessForecastsNode_dict_instance1(
-        system, order_duration_in_mins, is_prod
-=======
     root_log_dir = system.config.get("system_log_dir")
     order_duration_in_mins = 5
     process_forecasts_node_dict = get_process_forecasts_node_dict_prod_instance1(
         system.portfolio, order_duration_in_mins, root_log_dir
->>>>>>> 613a4a10
     )
     system.config["process_forecasts_node_dict"] = cconfig.Config.from_dict(
         process_forecasts_node_dict
