--- conflicted
+++ resolved
@@ -155,14 +155,6 @@
     volatility_col = "vwap.ret_0.vol"
     spread_col = None
     style = "cross_sectional"
-<<<<<<< HEAD
-    compute_target_positions_kwargs = {
-        "bulk_frac_to_remove": 0.0,
-        "bulk_fill_method": "zero",
-        "target_gmv": 1e5,
-    }
-    root_log_dir = system.config.get("system_log_dir")
-=======
     # For prod we use smaller GMV so that we can trade at low capacity while
     # for simulation we do not trade with real money.
     if is_prod:
@@ -179,7 +171,6 @@
         }
         # TODO(Grisha): @Dan CmTask2849 "Pass an actual `system_log_dir` for simulation".
         root_log_dir = None
->>>>>>> 1ce5575f
     process_forecasts_node_dict = dtfsys.get_ProcessForecastsNode_dict_example1(
         system.portfolio,
         prediction_col,
@@ -252,16 +243,9 @@
     system = dtfsys.apply_history_lookback(system)
     dag = dtfsys.add_real_time_data_source(system)
     # Configure a `ProcessForecastNode`.
-<<<<<<< HEAD
-    root_log_dir = system.config.get("system_log_dir")
-    order_duration_in_mins = 5
-    process_forecasts_node_dict = get_process_forecasts_node_dict_prod_instance1(
-        system.portfolio, order_duration_in_mins, root_log_dir
-=======
     order_duration_in_mins = 5
     process_forecasts_node_dict = get_ProcessForecastsNode_dict_instance1(
         system, order_duration_in_mins, is_prod
->>>>>>> 1ce5575f
     )
     system.config["process_forecasts_node_dict"] = cconfig.Config.from_dict(
         process_forecasts_node_dict
