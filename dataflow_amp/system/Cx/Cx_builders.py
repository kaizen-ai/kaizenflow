"""
Import as:

import dataflow_amp.system.Cx.Cx_builders as dtfasccxbu
"""

import datetime
import logging
import os
from typing import Any, Callable, Dict

import pandas as pd

import core.config as cconfig
import dataflow.core as dtfcore
import dataflow.system as dtfsys
import helpers.hdbg as hdbg
import helpers.hprint as hprint
import helpers.hsql as hsql
import im_v2.ccxt.data.client.ccxt_clients as imvcdccccl
import im_v2.im_lib_tasks as imvimlita
import market_data as mdata
import oms

_LOG = logging.getLogger(__name__)

# #############################################################################
# Market data instances
# #############################################################################


def get_Cx_HistoricalMarketData_example1(
    system: dtfsys.System,
) -> mdata.ImClientMarketData:
    """
    Build a `MarketData` client backed with the data defined by `ImClient`.
    """
    im_client = system.config["market_data_config", "im_client"]
    asset_ids = system.config["market_data_config", "asset_ids"]
    columns = None
    columns_remap = None
    # TODO(gp): Document why this is the wall clock time.
    wall_clock_time = pd.Timestamp("2100-01-01T00:00:00+00:00")
    market_data = mdata.get_HistoricalImClientMarketData_example1(
        im_client,
        asset_ids,
        columns,
        columns_remap,
        wall_clock_time=wall_clock_time,
    )
    return market_data


def get_Cx_ReplayedMarketData_example1(
    system: dtfsys.System,
) -> mdata.MarketData:
    """
    Build a MarketData backed with RealTimeImClient.
    """
    # TODO(Grisha): @Dan pass as much as possible via `system.config`.
    resample_1min = False
    # Get environment variables with login info.
    env_file = imvimlita.get_db_env_path("dev")
    # Get login info.
    connection_params = hsql.get_connection_info_from_env_file(env_file)
    # Login.
    db_connection = hsql.get_connection(*connection_params)
    # Get the real-time `ImClient`.
    table_name = "ccxt_ohlcv"
    im_client = imvcdccccl.CcxtSqlRealTimeImClient(
        resample_1min, db_connection, table_name
    )
    # Get the real-time `MarketData`.
    event_loop = system.config["event_loop_object"]
    asset_ids = system.config["market_data_config", "asset_ids"]
    initial_replayed_dt = pd.Timestamp(
        "2022-07-21 09:30:00-04:00", tz="America/New_York"
    )
    market_data, _ = mdata.get_ReplayedImClientMarketData_example1(
        im_client, event_loop, asset_ids, initial_replayed_dt
    )
    return market_data


# TODO(Grisha): @Dan share some code with `get_Cx_ReplayedMarketData_example1` but
# the difference will be that the prod `MarketData` should use the dev DB while
# `get_Cx_ReplayedMarketData_example1` should use the local DB.
def get_Cx_RealTimeMarketData_prod_instance1(
    system: dtfsys.System,
) -> mdata.MarketData:
    """
    Build a MarketData backed with RealTimeImClient.
    """
    # TODO(Grisha): @Dan pass as much as possible via `system.config`.
    resample_1min = False
    # Get environment variables with login info.
    env_file = imvimlita.get_db_env_path("dev")
    # Get login info.
    connection_params = hsql.get_connection_info_from_env_file(env_file)
    # Login.
    db_connection = hsql.get_connection(*connection_params)
    # Get the real-time `ImClient`.
    table_name = "ccxt_ohlcv"
    im_client = imvcdccccl.CcxtSqlRealTimeImClient(
        resample_1min, db_connection, table_name
    )
    # Get the real-time `MarketData`.
    asset_ids = system.config["market_data_config", "asset_ids"]
    market_data, _ = mdata.get_RealTimeImClientMarketData_example2(
        im_client, asset_ids
    )
    return market_data


# #############################################################################
# Process forecasts configs.
# #############################################################################


def get_Cx_process_forecasts_dict_example1(
    system: dtfsys.System,
) -> Dict[str, Any]:
    """
    Get the dictionary with `ProcessForecastsNode` config params for C1b
    pipeline.
    """
    prediction_col = "vwap.ret_0.vol_adj_2_hat"
    volatility_col = "vwap.ret_0.vol"
    spread_col = None
    order_duration_in_mins = 5
    style = "cross_sectional"
    compute_target_positions_kwargs = {
        "bulk_frac_to_remove": 0.0,
        "bulk_fill_method": "zero",
        "target_gmv": 1e5,
    }
    root_log_dir = None
    process_forecasts_dict = dtfsys.get_process_forecasts_dict_example1(
        system.portfolio,
        prediction_col,
        volatility_col,
        spread_col,
        order_duration_in_mins,
        style,
        compute_target_positions_kwargs,
        root_log_dir,
    )
    return process_forecasts_dict


def get_process_forecasts_dict_prod_instance1(
    portfolio: oms.Portfolio,
    order_duration_in_mins: int,
) -> Dict[str, Any]:
    """
    Build process forecast dictionary for a production system.
    """
    # prediction_col = "prediction"
    prediction_col = "vwap.ret_0.vol_adj_2_hat"
    volatility_col = "vwap.ret_0.vol"
    # spread_col = "pct_bar_spread"
    spread_col = None
    style = "cross_sectional"
    #
    compute_target_positions_kwargs = {
        "bulk_frac_to_remove": 0.0,
        "target_gmv": 2000.0,
    }
    root_log_dir = os.path.join(
        "process_forecasts", datetime.date.today().isoformat()
    )
    #
    process_forecasts_dict = dtfsys.get_process_forecasts_dict_example1(
        portfolio,
        prediction_col,
        volatility_col,
        spread_col,
        order_duration_in_mins,
        style,
        compute_target_positions_kwargs,
        root_log_dir,
    )
    return process_forecasts_dict


# #############################################################################
# DAG instances.
# #############################################################################


def get_Cx_HistoricalDag_example1(system: dtfsys.System) -> dtfcore.DAG:
    """
    Build a DAG with a historical data source for simulation.
    """
    hdbg.dassert_isinstance(system, dtfsys.System)
    # Create HistoricalDataSource.
    stage = "read_data"
    market_data = system.market_data
    # TODO(gp): This in the original code was
    # ts_col_name = "timestamp_db"
    ts_col_name = "end_ts"
    multiindex_output = True
    # col_names_to_remove = ["start_datetime", "timestamp_db"]
    col_names_to_remove = []
    node = dtfsys.HistoricalDataSource(
        stage,
        market_data,
        ts_col_name,
        multiindex_output,
        col_names_to_remove=col_names_to_remove,
    )
    # Build the DAG.
    dag_builder = system.config["dag_builder_object"]
    dag = dag_builder.get_dag(system.config["dag_config"])
    # Add the data source node.
    dag.insert_at_head(node)
    return dag


def get_Cx_RealTimeDag_example1(system: dtfsys.System) -> dtfcore.DAG:
    """
    Build a DAG with a real time data source.
    """
    hdbg.dassert_isinstance(system, dtfsys.System)
    system = dtfsys.apply_history_lookback(system)
    dag = dtfsys.add_real_time_data_source(system)
    return dag


def get_Cx_RealTimeDag_example2(system: dtfsys.System) -> dtfcore.DAG:
    """
    Build a DAG with `RealTimeDataSource` and `ForecastProcessorNode`.
    """
    hdbg.dassert_isinstance(system, dtfsys.System)
    system = dtfsys.apply_history_lookback(system)
    dag = dtfsys.add_real_time_data_source(system)
    # Configure a `ProcessForecastNode`.
    process_forecasts_config = get_Cx_process_forecasts_dict_example1(system)
    system.config[
        "process_forecasts_config"
<<<<<<< HEAD
    ] = cconfig.Config.from_dict(process_forecasts_config)
=======
    ] = cconfig.from_dict(process_forecasts_config)
    system = dtfsys.apply_process_forecasts_config_for_crypto(system)
>>>>>>> 3c1c2025
    # Append the `ProcessForecastNode`.
    dag = dtfsys.add_process_forecasts_node(system, dag)
    return dag


# TODO(gp): Copied from _get_E1_dag_prod... Try to share code.
def _get_Cx_dag_prod_instance1(
    system: dtfsys.System,
    get_process_forecasts_dict_func: Callable,
) -> dtfcore.DAG:
    """
    Build the DAG for a C1b production system from a system config.
    """
    hdbg.dassert_isinstance(system, dtfsys.System)
    # Create the pipeline.
    dag_builder = system.config["dag_builder_object"]
    dag_config = system.config["dag_config"]
    # TODO(gp): Fast prod system must be set before the DAG is built.
    dag_builder = system.config["dag_builder_object"]
    fast_prod_setup = system.config.get(
        ["dag_builder_config", "fast_prod_setup"], False
    )
    _LOG.debug(hprint.to_str("fast_prod_setup"))
    if fast_prod_setup:
        _LOG.warning("Setting fast prod setup")
        system.config["dag_config"] = dag_builder.convert_to_fast_prod_setup(
            system.config["dag_config"]
        )
    # The config must be complete and stable here.
    dag = dag_builder.get_dag(dag_config)
    system = dtfsys.apply_dag_property(dag, system)
    #
    system = dtfsys.apply_dag_runner_config(system)
    # Build Portfolio.
    trading_period_str = dag_builder.get_trading_period(dag_config)
    # TODO(gp): Add a param to get_trading_period to return the int.
    order_duration_in_mins = int(trading_period_str.replace("T", ""))
    system.config[
        "portfolio_config", "order_duration_in_mins"
    ] = order_duration_in_mins
    portfolio = system.portfolio
    # Set market data history lookback in days in to config.
    system = dtfsys.apply_history_lookback(system)
    # Build the process forecast dict.
    process_forecasts_dict = get_process_forecasts_dict_func(
        portfolio, order_duration_in_mins
    )
    system.config[
        "process_forecasts_config"
<<<<<<< HEAD
    ] = cconfig.Config.from_dict(process_forecasts_dict)
=======
    ] = cconfig.from_dict(process_forecasts_dict)
    system = dtfsys.apply_process_forecasts_config_for_crypto(system)
    process_forecasts_dict1 = system.config["process_forecasts_config"].to_dict()
>>>>>>> 3c1c2025
    # Assemble.
    market_data = system.market_data
    market_data_history_lookback = system.config[
        "market_data_config", "history_lookback"
    ]
    ts_col_name = "timestamp_db"
    # TODO(Grisha): should we use `add_real_time_data_source` and
    # `add_process_forecasts_node` from `system_builder_utils.py`?
    dag = dtfsys.adapt_dag_to_real_time(
        dag,
        market_data,
        market_data_history_lookback,
        process_forecasts_dict1,
        ts_col_name,
    )
    _LOG.debug("dag=\n%s", dag)
    return dag


def get_Cx_dag_prod_instance1(system: dtfsys.System) -> dtfcore.DAG:
    """
    Build the DAG for a production system from a system config.
    """
    # TODO(gp): It seems that we inlined the code somewhere so we should factor it
    #  out.
    # get_process_forecasts_dict_func = dtfsys.get_process_forecasts_dict_example3
    get_process_forecasts_dict_func = get_process_forecasts_dict_prod_instance1
    dag = _get_Cx_dag_prod_instance1(system, get_process_forecasts_dict_func)
    return dag


# #############################################################################
# Portfolio instances.
# #############################################################################


def get_Cx_portfolio_prod_instance1(system: dtfsys.System) -> oms.Portfolio:
    """
    Build Portfolio instance for production.
    """
    market_data = system.market_data
    dag_builder = system.config["dag_builder_object"]
    trading_period_str = dag_builder.get_trading_period(
        system.config["dag_config"]
    )
    _LOG.debug(hprint.to_str("trading_period_str"))
    pricing_method = "twap." + trading_period_str
    portfolio = oms.get_CcxtPortfolio_prod_instance1(
        system.config["cf_config", "strategy"],
        market_data,
        system.config["market_data_config", "asset_ids"],
        pricing_method,
    )
    return portfolio


# TODO(gp): We should dump the state of the portfolio and load it back.
# TODO(gp): Probably all prod system needs to have use_simulation and trade_date and
#  so we can generalize the class to be not E8 specific.
def _get_Cx_portfolio(
    system: dtfsys.System,
) -> oms.Portfolio:
    # We prefer to configure code statically (e.g., without switches) but in this
    # case the prod system vs its simulat-able version are so close (and we want to
    # keep them close) that we use a switch.
    if not system.use_simulation:
        # Prod.
        portfolio = get_Cx_portfolio_prod_instance1(system)
    else:
        # Simulation.
        # TODO(gp): This needs to be fixed before reconciliation.
        # _LOG.warning("Configuring for simulation")
        # portfolio = oms.get_DatabasePortfolio_example3(
        #     system.config["db_connection_object"],
        #     system.config["event_loop_object"],
        #     system.market_data,
        # )
        pass
    return portfolio<|MERGE_RESOLUTION|>--- conflicted
+++ resolved
@@ -238,12 +238,8 @@
     process_forecasts_config = get_Cx_process_forecasts_dict_example1(system)
     system.config[
         "process_forecasts_config"
-<<<<<<< HEAD
     ] = cconfig.Config.from_dict(process_forecasts_config)
-=======
-    ] = cconfig.from_dict(process_forecasts_config)
     system = dtfsys.apply_process_forecasts_config_for_crypto(system)
->>>>>>> 3c1c2025
     # Append the `ProcessForecastNode`.
     dag = dtfsys.add_process_forecasts_node(system, dag)
     return dag
@@ -293,13 +289,9 @@
     )
     system.config[
         "process_forecasts_config"
-<<<<<<< HEAD
     ] = cconfig.Config.from_dict(process_forecasts_dict)
-=======
-    ] = cconfig.from_dict(process_forecasts_dict)
     system = dtfsys.apply_process_forecasts_config_for_crypto(system)
     process_forecasts_dict1 = system.config["process_forecasts_config"].to_dict()
->>>>>>> 3c1c2025
     # Assemble.
     market_data = system.market_data
     market_data_history_lookback = system.config[
