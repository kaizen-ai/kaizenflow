"""
Import as:

import dataflow_amp.system.Cx.Cx_builders as dtfasccxbu
"""

import datetime
import logging
from typing import Any, Callable, Dict, List, Union

import pandas as pd

import core.config as cconfig
import dataflow.core as dtfcore
import dataflow.system as dtfsys
import helpers.hdbg as hdbg
import helpers.hprint as hprint
import helpers.hs3 as hs3
import helpers.hsql as hsql
import im_v2.ccxt.data.client.ccxt_clients as imvcdccccl
import im_v2.im_lib_tasks as imvimlita
import market_data as mdata
import oms

_LOG = logging.getLogger(__name__)

# TODO(gp): @all -> Cx_system_builders.py


# #############################################################################
# Market data instances.
# #############################################################################


def get_Cx_HistoricalMarketData_example1(
    system: dtfsys.System,
) -> mdata.ImClientMarketData:
    """
    Build a `MarketData` client backed with the data defined by `ImClient`.
    """
    im_client = system.config["market_data_config", "im_client"]
    asset_ids = system.config["market_data_config", "asset_ids"]
    columns = None
    columns_remap = None
    # TODO(gp): Document why this is the wall clock time.
    wall_clock_time = pd.Timestamp("2100-01-01T00:00:00+00:00")
    market_data = mdata.get_HistoricalImClientMarketData_example1(
        im_client,
        asset_ids,
        columns,
        columns_remap,
        wall_clock_time=wall_clock_time,
    )
    return market_data


def get_Cx_RealTimeMarketData_prod_instance1(
    asset_ids: List[int],
) -> mdata.MarketData:
    """
    Build a `MarketData` backed with `RealTimeImClient`.
    """
    _LOG.debug(hprint.to_str("asset_ids"))
    # TODO(Grisha): @Dan pass as much as possible via `system.config`.
    resample_1min = False
    # Get environment variables with login info.
    env_file = imvimlita.get_db_env_path("dev")
    # Get login info.
    connection_params = hsql.get_connection_info_from_env_file(env_file)
    # Login.
    db_connection = hsql.get_connection(*connection_params)
    # Get the real-time `ImClient`.
    table_name = "ccxt_ohlcv_futures"
    im_client = imvcdccccl.CcxtSqlRealTimeImClient(
        resample_1min, db_connection, table_name
    )
    # Get the real-time `MarketData`.
    market_data, _ = mdata.get_RealTimeImClientMarketData_example1(
        im_client, asset_ids
    )
    return market_data


# TODO(Grisha): @Dan Move to `system_builder_utils.py`.
def get_Cx_ReplayedMarketData_from_file(
    system: dtfsys.System, is_prod: bool
) -> mdata.ReplayedMarketData:
    """
    Build a `ReplayedMarketData` backed with data from the specified file.
    """
    file_path = system.config["market_data_config", "file_path"]
    # TODO(Grisha): ideally we want to pass `aws_profile` via config.
    if hs3.is_s3_path(file_path):
        aws_profile = "ck"
        hs3.dassert_is_valid_aws_profile(file_path, aws_profile)
    else:
        aws_profile = None
    hs3.dassert_is_valid_aws_profile(file_path, aws_profile)
    # TODO(Grisha): @Dan pass `column_remap` and column name parameters via `system.config`.
    # TODO(Grisha): @Dan Refactor default column names in system related functions.
    # TODO(Grisha): @Dan Since remapping is different for prod and simulation,
    # their data scheme is different so we need to fix it.
    # Multiple functions that build the system are looking for "start_datetime"
    # and "end_datetime" columns by default.
    if is_prod:
        # Set remapping for database data used in production.
        column_remap = {
            "start_timestamp": "start_datetime",
            "end_timestamp": "end_datetime",
        }
    else:
        # Set remapping for file system data used in simulation.
        column_remap = {"start_ts": "start_datetime", "end_ts": "end_datetime"}
    timestamp_db_column = "end_datetime"
    datetime_columns = ["start_datetime", "end_datetime", "timestamp_db"]
    # Get market data for replaying.
    market_data_df = mdata.load_market_data(
        file_path,
        aws_profile=aws_profile,
        column_remap=column_remap,
        timestamp_db_column=timestamp_db_column,
        datetime_columns=datetime_columns,
    )
    if not is_prod:
        # Asset ids are passed as params in prod, but for simulation we have to
        # fill system config with asset ids from data for `Portfolio`.
        hdbg.dassert_not_in(("market_data_config", "asset_ids"), system.config)
        # TODO(Grisha): @Dan Add a method to `MarketData.get_asset_ids()` that does
        #  `list(df[asset_id_col_name].unique())`.
        system.config["market_data_config", "asset_ids"] = (
            market_data_df["asset_id"].unique().tolist()
        )
    # Initialize market data client.
    event_loop = system.config["event_loop_object"]
    replayed_delay_in_mins_or_timestamp = system.config[
        "market_data_config", "replayed_delay_in_mins_or_timestamp"
    ]
    delay_in_secs = system.config["market_data_config", "delay_in_secs"]
    market_data, _ = mdata.get_ReplayedTimeMarketData_from_df(
        event_loop,
        replayed_delay_in_mins_or_timestamp,
        market_data_df,
        delay_in_secs=delay_in_secs,
    )
    return market_data


# #############################################################################
# Process forecasts configs.
# #############################################################################


def get_ProcessForecastsNode_dict_instance1(
    system: dtfsys.System, order_duration_in_mins: int, is_prod: bool
) -> Dict[str, Any]:
    """
    Build the `ProcessForecastsNode` dictionary for simulation.
    """
<<<<<<< HEAD
    # TODO(Grisha): we should pass the column names.
    prediction_col = "feature"
    volatility_col = "garman_klass_vol"
    #prediction_col = "vwap.ret_0.vol_adj_2_hat"
    #volatility_col = "vwap.ret_0.vol"
=======
    # TODO(Grisha): see CmTask3206 "Add more abstract methods to DagBuilder".
    dag_builder_class = system.config["dag_builder_class"]
    if dag_builder_class == "C1b_DagBuilder":
        prediction_col = "vwap.ret_0.vol_adj_2_hat"
        volatility_col = "vwap.ret_0.vol"
    elif dag_builder_class == "C3a_DagBuilder":
        prediction_col = "feature"
        volatility_col = "garman_klass_vol"
    else:
        raise ValueError(f"Invalid dag_builder_class='{dag_builder_class}'")
>>>>>>> 64117bd6
    spread_col = None
    style = "cross_sectional"
    # For prod we use smaller GMV so that we can trade at low capacity while
    # for simulation we do not trade with real money.
    if is_prod:
        compute_target_positions_kwargs = {
            "bulk_frac_to_remove": 0.0,
            "target_gmv": 700.0,
        }
        root_log_dir = system.config.get("system_log_dir")
    else:
        compute_target_positions_kwargs = {
            "bulk_frac_to_remove": 0.0,
            "bulk_fill_method": "zero",
            "target_gmv": 1e5,
        }
        # TODO(Grisha): @Dan CmTask2849 "Pass an actual `system_log_dir` for simulation".
        root_log_dir = None
    process_forecasts_node_dict = dtfsys.get_ProcessForecastsNode_dict_example1(
        system.portfolio,
        prediction_col,
        volatility_col,
        spread_col,
        order_duration_in_mins,
        style,
        compute_target_positions_kwargs,
        root_log_dir,
    )
    if is_prod:
        # Set backend suitable for working with Binance.
        process_forecasts_node_dict["process_forecasts_dict"]["optimizer_config"][
            "backend"
        ] = "cc_pomo"
    return process_forecasts_node_dict


# #############################################################################
# DAG instances.
# #############################################################################


def get_Cx_HistoricalDag_example1(system: dtfsys.System) -> dtfcore.DAG:
    """
    Build a DAG with a historical data source for simulation.
    """
    hdbg.dassert_isinstance(system, dtfsys.System)
    # Create HistoricalDataSource.
    stage = "read_data"
    market_data = system.market_data
    # TODO(gp): This in the original code was
    # ts_col_name = "timestamp_db"
    ts_col_name = "end_ts"
    multiindex_output = True
    # col_names_to_remove = ["start_datetime", "timestamp_db"]
    col_names_to_remove = []
    node = dtfsys.HistoricalDataSource(
        stage,
        market_data,
        ts_col_name,
        multiindex_output,
        col_names_to_remove=col_names_to_remove,
    )
    # Build the DAG.
    dag_builder = system.config["dag_builder_object"]
    dag = dag_builder.get_dag(system.config["dag_config"])
    # Add the data source node.
    dag.insert_at_head(node)
    return dag


def get_Cx_RealTimeDag_example1(system: dtfsys.System) -> dtfcore.DAG:
    """
    Build a DAG with a real time data source.
    """
    hdbg.dassert_isinstance(system, dtfsys.System)
    system = dtfsys.apply_history_lookback(system)
    dag = dtfsys.add_real_time_data_source(system)
    return dag


def get_Cx_RealTimeDag_example2(
    system: dtfsys.System, is_prod: bool
) -> dtfcore.DAG:
    """
    Build a DAG with `RealTimeDataSource` and `ForecastProcessorNode`.
    """
    hdbg.dassert_isinstance(system, dtfsys.System)
    system = dtfsys.apply_history_lookback(system)
    dag = dtfsys.add_real_time_data_source(system)
    # Configure a `ProcessForecastNode`.
    order_duration_in_mins = 5
    process_forecasts_node_dict = get_ProcessForecastsNode_dict_instance1(
        system, order_duration_in_mins, is_prod
    )
    system.config["process_forecasts_node_dict"] = cconfig.Config.from_dict(
        process_forecasts_node_dict
    )
    system = dtfsys.apply_ProcessForecastsNode_config_for_crypto(system, is_prod)
    # Append the `ProcessForecastNode`.
    dag = dtfsys.add_ProcessForecastsNode(system, dag)
    return dag


# TODO(gp): Copied from _get_E1_dag_prod... Try to share code.
def _get_Cx_dag_prod_instance1(
    system: dtfsys.System,
    get_process_forecasts_node_dict_func: Callable,
) -> dtfcore.DAG:
    """
    Build the DAG for a C1b production system from a system config.
    """
    hdbg.dassert_isinstance(system, dtfsys.System)
    # Create the pipeline.
    # TODO(gp): Fast prod system must be set before the DAG is built.
    dag_builder = system.config.get_and_mark_as_used("dag_builder_object")
    dag_config = system.config.get_and_mark_as_used("dag_config")
    # The config must be complete and stable here.
    dag = dag_builder.get_dag(dag_config)
    system = dtfsys.apply_dag_property(dag, system)
    #
    system = dtfsys.apply_DagRunner_config_for_crypto(system)
    # Build Portfolio.
    # TODO(Grisha): this is a hack, we should enforece that all `DagBuilder`
    # objects have `get_trading_period` method.
    trading_period_str = "5T"
    #trading_period_str = dag_builder.get_trading_period(dag_config)
    # TODO(gp): Add a param to get_trading_period to return the int.
    order_duration_in_mins = int(trading_period_str.replace("T", ""))
    system.config[
        "portfolio_config", "order_duration_in_mins"
    ] = order_duration_in_mins
    # Set market data history lookback in days in to config.
    system = dtfsys.apply_history_lookback(system)
    # Build the process forecast dict.
    is_prod = True
    process_forecasts_node_dict = get_process_forecasts_node_dict_func(
        system, order_duration_in_mins, is_prod
    )
    system.config["process_forecasts_node_dict"] = cconfig.Config.from_dict(
        process_forecasts_node_dict
    )
    is_prod = True
    system = dtfsys.apply_ProcessForecastsNode_config_for_crypto(system, is_prod)
    # Assemble.
    market_data = system.market_data
    market_data_history_lookback = system.config.get_and_mark_as_used(
        ("market_data_config", "history_lookback")
    )
    process_forecasts_node_dict = system.config.get_and_mark_as_used(
        "process_forecasts_node_dict"
    ).to_dict()
    ts_col_name = "timestamp_db"
    # TODO(Grisha): should we use `add_real_time_data_source` and
    # `add_ProcessForecastsNode` from `system_builder_utils.py`?
    dag = dtfsys.adapt_dag_to_real_time(
        dag,
        market_data,
        market_data_history_lookback,
        process_forecasts_node_dict,
        ts_col_name,
    )
    _LOG.debug("dag=\n%s", dag)
    return dag


def get_Cx_dag_prod_instance1(system: dtfsys.System) -> dtfcore.DAG:
    """
    Build the DAG for a production system from a system config.
    """
    # TODO(gp): It seems that we inlined the code somewhere so we should factor it
    #  out.
    # get_process_forecasts_node_dict_func = dtfsys.get_process_forecasts_dict_example3
    get_process_forecasts_node_dict_func = get_ProcessForecastsNode_dict_instance1
    dag = _get_Cx_dag_prod_instance1(system, get_process_forecasts_node_dict_func)
    return dag


# #############################################################################
# Portfolio instances.
# #############################################################################


def get_Cx_portfolio_prod_instance1(system: dtfsys.System) -> oms.Portfolio:
    """
    Build Portfolio instance for production.
    """
    market_data = system.market_data
    dag_builder = system.config["dag_builder_object"]
    dag_config = system.config["dag_config"]
    # TODO(Grisha): this is a hack, we should enforece that all `DagBuilder`
    # objects have `get_trading_period` method.
    trading_period_str = "5T"
    #trading_period_str = dag_builder.get_trading_period(dag_config)
    _LOG.debug(hprint.to_str("trading_period_str"))
    pricing_method = "twap." + trading_period_str
    cf_config_strategy = system.config.get_and_mark_as_used(
        ("cf_config", "strategy")
    )
    market_data_universe_version = system.config.get_and_mark_as_used(
        ("market_data_config", "universe_version")
    )
    market_data_asset_ids = system.config.get_and_mark_as_used(
        ("market_data_config", "asset_ids")
    )
    secret_identifier_config = system.config.get_and_mark_as_used(
        "secret_identifier_config"
    )
    portfolio = oms.get_CcxtPortfolio_prod_instance1(
        cf_config_strategy,
        market_data,
        market_data_universe_version,
        market_data_asset_ids,
        pricing_method,
        secret_identifier_config,
    )
    return portfolio


# TODO(gp): We should dump the state of the portfolio and load it back.
# TODO(gp): Probably all prod system needs to have use_simulation and trade_date and
#  so we can generalize the class to be not E8 specific.
def get_Cx_portfolio(
    system: dtfsys.System,
) -> oms.Portfolio:
    # We prefer to configure code statically (e.g., without switches) but in this
    # case the prod system vs its simulat-able version are so close (and we want to
    # keep them close) that we use a switch.
    if not system.use_simulation:
        # Prod.
        portfolio = get_Cx_portfolio_prod_instance1(system)
    else:
        # Simulation.
        # TODO(gp): This needs to be fixed before reconciliation.
        # _LOG.warning("Configuring for simulation")
        # portfolio = oms.get_DatabasePortfolio_example3(
        #     system.config["db_connection_object"],
        #     system.config["event_loop_object"],
        #     system.market_data,
        # )
        pass
    return portfolio


# #############################################################################
# Apply config utils.
# #############################################################################


def apply_Cx_MarketData_config(
    system: dtfsys.System,
    replayed_delay_in_mins_or_timestamp: Union[int, pd.Timestamp],
) -> dtfsys.System:
    """
    Extend system config with parameters for `MarketData` init.
    """
    system.config["market_data_config", "asset_id_col_name"] = "asset_id"
    system.config["market_data_config", "delay_in_secs"] = 10
    system.config[
        "market_data_config", "replayed_delay_in_mins_or_timestamp"
    ] = replayed_delay_in_mins_or_timestamp
    return system


def apply_Cx_DagRunner_config(
    system: dtfsys.System,
    rt_timeout_in_secs_or_time: Union[int, datetime.time],
) -> dtfsys.System:
    """
    Extend system config with parameters for `DagRunner` init.
    """
    # TODO(Grisha): infer bar duration from `DagBuilder`.
    system.config["dag_runner_config", "bar_duration_in_secs"] = 60 * 5
    system.config["dag_runner_config", "fit_at_beginning"] = system.config[
        "dag_builder_object"
    ].fit_at_beginning
    system.config[
        "dag_runner_config", "rt_timeout_in_secs_or_time"
    ] = rt_timeout_in_secs_or_time
    return system


# TODO(Grisha): @Dan pass values as params.
def apply_research_pnl_config(system: dtfsys.System) -> dtfsys.System:
    """
    Extend system config with parameters for research PNL computations.
    """
    system.config["research_pnl", "price_col"] = "vwap"
    system.config["research_pnl", "volatility_col"] = "vwap.ret_0.vol"
    system.config["research_pnl", "prediction_col"] = "vwap.ret_0.vol_adj_2_hat"
    return system


def apply_Cx_ForecastEvaluatorFromPrices_config(
    system: dtfsys.System,
) -> dtfsys.System:
    """
    Extend system config with parameters for `ForecastEvaluatorFromPrices`
    init.
    """
    forecast_evaluator_from_prices_dict = {
        "style": "cross_sectional",
        "init": {
            "price_col": system.config["research_pnl", "price_col"],
            "volatility_col": system.config["research_pnl", "volatility_col"],
            "prediction_col": system.config["research_pnl", "prediction_col"],
        },
        "kwargs": {
            "target_gmv": 1e5,
            "liquidate_at_end_of_day": False,
        },
    }
    system.config[
        "research_forecast_evaluator_from_prices"
    ] = cconfig.Config.from_dict(forecast_evaluator_from_prices_dict)
    return system


def apply_Cx_OrderProcessor_config(system: dtfsys.System) -> dtfsys.System:
    """
    Extend system config with parameters for `OrderProcessor` init.
    """
    # If an order is not placed within a bar, then there is a timeout, so
    # we add extra 5 seconds to `bar_duration_in_secs` (which represents
    # the length of a trading bar) to make sure that the `OrderProcessor`
    # waits long enough before timing out.
    max_wait_time_for_order_in_secs = (
        system.config["dag_runner_config", "bar_duration_in_secs"] + 5
    )
    system.config[
        "order_processor_config", "max_wait_time_for_order_in_secs"
    ] = max_wait_time_for_order_in_secs
    system.config["order_processor_config", "duration_in_secs"] = system.config[
        "dag_runner_config", "rt_timeout_in_secs_or_time"
    ]
    return system<|MERGE_RESOLUTION|>--- conflicted
+++ resolved
@@ -156,13 +156,6 @@
     """
     Build the `ProcessForecastsNode` dictionary for simulation.
     """
-<<<<<<< HEAD
-    # TODO(Grisha): we should pass the column names.
-    prediction_col = "feature"
-    volatility_col = "garman_klass_vol"
-    #prediction_col = "vwap.ret_0.vol_adj_2_hat"
-    #volatility_col = "vwap.ret_0.vol"
-=======
     # TODO(Grisha): see CmTask3206 "Add more abstract methods to DagBuilder".
     dag_builder_class = system.config["dag_builder_class"]
     if dag_builder_class == "C1b_DagBuilder":
@@ -173,7 +166,6 @@
         volatility_col = "garman_klass_vol"
     else:
         raise ValueError(f"Invalid dag_builder_class='{dag_builder_class}'")
->>>>>>> 64117bd6
     spread_col = None
     style = "cross_sectional"
     # For prod we use smaller GMV so that we can trade at low capacity while
