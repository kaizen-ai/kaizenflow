--- conflicted
+++ resolved
@@ -12,12 +12,7 @@
 import core.config as cconfig
 import dataflow.core as dtfcore
 import dataflow.system as dtfsys
-<<<<<<< HEAD
-import dataflow.system.system as dtfsyssyst
 import helpers.hdatetime as hdateti
-=======
-import dataflow.system as dtfsys
->>>>>>> c64c6b80
 import helpers.hdbg as hdbg
 import helpers.hsql as hsql
 import im_v2.ccxt.data.client.ccxt_clients as imvcdccccl
