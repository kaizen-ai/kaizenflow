"""
Import as:

import dataflow_amp.system.Cx.Cx_builders as dtfasccxbu
"""

import datetime
import logging
import os
from typing import Any, Callable, Dict

import pandas as pd

import core.config as cconfig
import dataflow.core as dtfcore
import dataflow.system as dtfsys
import helpers.hdbg as hdbg
import helpers.hprint as hprint
import helpers.hsql as hsql
import im_v2.ccxt.data.client.ccxt_clients as imvcdccccl
import im_v2.im_lib_tasks as imvimlita
import market_data as mdata
import oms

_LOG = logging.getLogger(__name__)

# #############################################################################
# Market data instances
# #############################################################################


def get_Cx_HistoricalMarketData_example1(
    system: dtfsys.System,
) -> mdata.ImClientMarketData:
    """
    Build a `MarketData` client backed with the data defined by `ImClient`.
    """
    im_client = system.config["market_data_config", "im_client"]
    asset_ids = system.config["market_data_config", "asset_ids"]
    columns = None
    columns_remap = None
    # TODO(gp): Document why this is the wall clock time.
    wall_clock_time = pd.Timestamp("2100-01-01T00:00:00+00:00")
    market_data = mdata.get_HistoricalImClientMarketData_example1(
        im_client,
        asset_ids,
        columns,
        columns_remap,
        wall_clock_time=wall_clock_time,
    )
    return market_data


def get_Cx_RealTimeMarketData_example1(
    system: dtfsys.System,
) -> mdata.MarketData:
    """
    Build a MarketData backed with RealTimeImClient.
    """
    # TODO(Grisha): @Dan pass as much as possible via `system.config`.
    resample_1min = False
    # Get environment variables with login info.
    env_file = imvimlita.get_db_env_path("dev")
    # Get login info.
    connection_params = hsql.get_connection_info_from_env_file(env_file)
    # Login.
    db_connection = hsql.get_connection(*connection_params)
    # Get the real-time `ImClient`.
    table_name = "ccxt_ohlcv"
    im_client = imvcdccccl.CcxtSqlRealTimeImClient(
        resample_1min, db_connection, table_name
    )
    # Get the real-time `MarketData`.
    event_loop = system.config["event_loop_object"]
    asset_ids = system.config["market_data_config", "asset_ids"]
    market_data, _ = mdata.get_RealTimeImClientMarketData_example1(
        im_client, event_loop, asset_ids
    )
    return market_data


<<<<<<< HEAD
# TODO(Grisha): @Dan share code with `get_Cx_RealTimeMarketData_example1`.
def get_Cx_RealTimeMarketData_prod_instance1(
    system: dtfsys.System,
) -> mdata.MarketData:
    """
    Build a MarketData backed with RealTimeImClient.
    """
    # TODO(Grisha): @Dan pass as much as possible via `system.config`.
    resample_1min = False
    # Get environment variables with login info.
    env_file = imvimlita.get_db_env_path("dev")
    # Get login info.
    connection_params = hsql.get_connection_info_from_env_file(env_file)
    # Login.
    db_connection = hsql.get_connection(*connection_params)
    # Get the real-time `ImClient`.
    table_name = "ccxt_ohlcv"
    im_client = imvcdccccl.CcxtSqlRealTimeImClient(
        resample_1min, db_connection, table_name
    )
    # Get the real-time `MarketData`.
    asset_ids = system.config["market_data_config", "asset_ids"]
    market_data, _ = get_RealTimeImClientMarketData_prod_instance1(
        im_client, asset_ids
    )
    return market_data


# TODO(Grisha): @Dan this should become `get_RealTimeImClientMarketData_example1` and go
# to `market_data_example.py`.
def get_RealTimeImClientMarketData_prod_instance1(
    im_client: icdc.ImClient,
    asset_ids: List[int],
) -> Tuple[mdata.MarketData, hdateti.GetWallClockTime]:
=======
# TODO(Grisha): @Dan share some code with `get_Cx_RealTimeMarketData_example1` but
# the difference will be that the prod `MarketData` should use the dev DB while
# `get_Cx_RealTimeMarketData_example1` should use the local DB.
def get_Cx_RealTimeMarketData_prod_instance1(
    system: dtfsys.System,
) -> mdata.MarketData:
>>>>>>> fc7d041c
    """
    Build a MarketData backed with RealTimeImClient.
    """
    # TODO(Grisha): @Dan pass as much as possible via `system.config`.
    resample_1min = False
    # Get environment variables with login info.
    env_file = imvimlita.get_db_env_path("dev")
    # Get login info.
    connection_params = hsql.get_connection_info_from_env_file(env_file)
    # Login.
    db_connection = hsql.get_connection(*connection_params)
    # Get the real-time `ImClient`.
    table_name = "ccxt_ohlcv"
    im_client = imvcdccccl.CcxtSqlRealTimeImClient(
        resample_1min, db_connection, table_name
    )
    # Get the real-time `MarketData`.
    asset_ids = system.config["market_data_config", "asset_ids"]
    market_data, _ = mdata.get_RealTimeImClientMarketData_example2(
        im_client, asset_ids
    )
    return market_data


# #############################################################################
# Process forecasts configs.
# #############################################################################


def get_Cx_process_forecasts_dict_example1(
    system: dtfsys.System,
) -> Dict[str, Any]:
    """
    Get the dictionary with `ProcessForecastsNode` config params for C1b
    pipeline.
    """
    prediction_col = "vwap.ret_0.vol_adj_2_hat"
    volatility_col = "vwap.ret_0.vol"
    spread_col = None
    order_duration_in_mins = 5
    style = "cross_sectional"
    compute_target_positions_kwargs = {
        "bulk_frac_to_remove": 0.0,
        "bulk_fill_method": "zero",
        "target_gmv": 1e5,
    }
    log_dir = None
    process_forecasts_dict = dtfsys.get_process_forecasts_dict_example1(
        system.portfolio,
        prediction_col,
        volatility_col,
        spread_col,
        order_duration_in_mins,
        style,
        compute_target_positions_kwargs,
        log_dir,
    )
    return process_forecasts_dict


def get_process_forecasts_dict_prod_instance1(
    portfolio: oms.Portfolio,
    order_duration_in_mins: int,
) -> Dict[str, Any]:
    """
    Build process forecast dictionary for a production system.
    """
    # prediction_col = "prediction"
    prediction_col = "vwap.ret_0.vol_adj_2_hat"
    volatility_col = "vwap.ret_0.vol"
    # spread_col = "pct_bar_spread"
    spread_col = None
    style = "cross_sectional"
    #
    compute_target_positions_kwargs = {
        "bulk_frac_to_remove": 0.0,
        "target_gmv": 2000.0,
    }
    log_dir = os.path.join("process_forecasts", datetime.date.today().isoformat())
    #
    process_forecasts_dict = dtfsys.get_process_forecasts_dict_example1(
        portfolio,
        prediction_col,
        volatility_col,
        spread_col,
        order_duration_in_mins,
        style,
        compute_target_positions_kwargs,
        log_dir=log_dir,
    )
    return process_forecasts_dict


# #############################################################################
# DAG instances.
# #############################################################################


def get_Cx_HistoricalDag_example1(system: dtfsys.System) -> dtfcore.DAG:
    """
    Build a DAG with a historical data source for simulation.
    """
    hdbg.dassert_isinstance(system, dtfsys.System)
    # Create HistoricalDataSource.
    stage = "read_data"
    market_data = system.market_data
    # TODO(gp): This in the original code was
    # ts_col_name = "timestamp_db"
    ts_col_name = "end_ts"
    multiindex_output = True
    # col_names_to_remove = ["start_datetime", "timestamp_db"]
    col_names_to_remove = []
    node = dtfsys.HistoricalDataSource(
        stage,
        market_data,
        ts_col_name,
        multiindex_output,
        col_names_to_remove=col_names_to_remove,
    )
    # Build the DAG.
    dag_builder = system.config["dag_builder_object"]
    dag = dag_builder.get_dag(system.config["dag_config"])
    # Add the data source node.
    dag.insert_at_head(node)
    return dag


def get_Cx_RealTimeDag_example1(system: dtfsys.System) -> dtfcore.DAG:
    """
    Build a DAG with a real time data source.
    """
    hdbg.dassert_isinstance(system, dtfsys.System)
    system = dtfsys.apply_history_lookback(system)
    dag = dtfsys.add_real_time_data_source(system)
    return dag


def get_Cx_RealTimeDag_example2(system: dtfsys.System) -> dtfcore.DAG:
    """
    Build a DAG with `RealTimeDataSource` and `ForecastProcessorNode`.
    """
    hdbg.dassert_isinstance(system, dtfsys.System)
    system = dtfsys.apply_history_lookback(system)
    dag = dtfsys.add_real_time_data_source(system)
    # Configure a `ProcessForecastNode`.
    process_forecasts_config = get_Cx_process_forecasts_dict_example1(system)
    system.config[
        "process_forecasts_config"
    ] = cconfig.get_config_from_nested_dict(process_forecasts_config)
    # Append the `ProcessForecastNode`.
    dag = dtfsys.add_process_forecasts_node(system, dag)
    return dag


# TODO(gp): Copied from _get_E1_dag_prod... Try to share code.
def _get_Cx_dag_prod_instance1(
    system: dtfsys.System,
    get_process_forecasts_dict_func: Callable,
) -> dtfcore.DAG:
    """
    Build the DAG for a C1b production system from a system config.
    """
    hdbg.dassert_isinstance(system, dtfsys.System)
    # Create the pipeline.
    dag_builder = system.config["dag_builder_object"]
    dag_config = system.config["dag_config"]
    # TODO(gp): Fast prod system must be set before the DAG is built.
    dag_builder = system.config["dag_builder_object"]
    fast_prod_setup = system.config.get(
        ["dag_builder_config", "fast_prod_setup"], False
    )
    _LOG.debug(hprint.to_str("fast_prod_setup"))
    if fast_prod_setup:
        _LOG.warning("Setting fast prod setup")
        system.config["dag_config"] = dag_builder.convert_to_fast_prod_setup(
            system.config["dag_config"]
        )
    # The config must be complete and stable here.
    dag = dag_builder.get_dag(dag_config)
    system = dtfsys.apply_dag_property(dag, system)
    #
    system = dtfsys.apply_dag_runner_config(system)
    # Build Portfolio.
    trading_period_str = dag_builder.get_trading_period(dag_config)
    # TODO(gp): Add a param to get_trading_period to return the int.
    order_duration_in_mins = int(trading_period_str.replace("T", ""))
    system.config[
        "portfolio_config", "order_duration_in_mins"
    ] = order_duration_in_mins
    portfolio = system.portfolio
    # Set market data history lookback in days in to config.
    system = dtfsys.apply_history_lookback(system)
    # Build the process forecast dict.
    process_forecasts_dict = get_process_forecasts_dict_func(
        portfolio, order_duration_in_mins
    )
    system.config[
        "process_forecasts_config"
    ] = cconfig.get_config_from_nested_dict(process_forecasts_dict)
    # Assemble.
    market_data = system.market_data
    market_data_history_lookback = system.config["market_data_config", "history_lookback"]
    ts_col_name = "timestamp_db"
    dag = dtfsys.adapt_dag_to_real_time(
        dag,
        market_data,
        market_data_history_lookback,
        process_forecasts_dict,
        ts_col_name,
    )
    _LOG.debug("dag=\n%s", dag)
    return dag


def get_Cx_dag_prod_instance1(system: dtfsys.System) -> dtfcore.DAG:
    """
    Build the DAG for a production system from a system config.
    """
    # TODO(gp): It seems that we inlined the code somewhere so we should factor it
    #  out.
    # get_process_forecasts_dict_func = dtfsys.get_process_forecasts_dict_example3
    get_process_forecasts_dict_func = get_process_forecasts_dict_prod_instance1
    dag = _get_Cx_dag_prod_instance1(system, get_process_forecasts_dict_func)
    return dag


# #############################################################################
# Portfolio instances.
# #############################################################################


def get_Cx_portfolio_prod_instance1(system: dtfsys.System) -> oms.Portfolio:
    """
    Build Portfolio instance for production.
    """
    market_data = system.market_data
    dag_builder = system.config["dag_builder_object"]
    trading_period_str = dag_builder.get_trading_period(
        system.config["dag_config"]
    )
    _LOG.debug(hprint.to_str("trading_period_str"))
    pricing_method = "twap." + trading_period_str
    portfolio = oms.get_CcxtPortfolio_prod_instance(
        system.config["cf_config", "strategy"],
        system.config["cf_config", "liveness"],
        system.config["cf_config", "instance_type"],
        market_data,
        system.config["market_data_config", "asset_ids"],
        system.config["portfolio_config", "order_duration_in_mins"],
        system.config["portfolio_config", "order_extra_params"],
        pricing_method,
    )
    return portfolio


# TODO(gp): We should dump the state of the portfolio and load it back.
# TODO(gp): Probably all prod system needs to have use_simulation and trade_date and
#  so we can generalize the class to be not E8 specific.
def _get_Cx_portfolio(
    system: dtfsys.System,
) -> oms.Portfolio:
    # We prefer to configure code statically (e.g., without switches) but in this
    # case the prod system vs its simulat-able version are so close (and we want to
    # keep them close) that we use a switch.
    if not system.use_simulation:
        # Prod.
        portfolio = get_Cx_portfolio_prod_instance1(system)
    else:
        # Simulation.
        # TODO(gp): This needs to be fixed before reconciliation.
        # _LOG.warning("Configuring for simulation")
        # portfolio = oms.get_DatabasePortfolio_example3(
        #     system.config["db_connection_object"],
        #     system.config["event_loop_object"],
        #     system.market_data,
        # )
        pass
    return portfolio<|MERGE_RESOLUTION|>--- conflicted
+++ resolved
@@ -79,49 +79,12 @@
     return market_data
 
 
-<<<<<<< HEAD
-# TODO(Grisha): @Dan share code with `get_Cx_RealTimeMarketData_example1`.
-def get_Cx_RealTimeMarketData_prod_instance1(
-    system: dtfsys.System,
-) -> mdata.MarketData:
-    """
-    Build a MarketData backed with RealTimeImClient.
-    """
-    # TODO(Grisha): @Dan pass as much as possible via `system.config`.
-    resample_1min = False
-    # Get environment variables with login info.
-    env_file = imvimlita.get_db_env_path("dev")
-    # Get login info.
-    connection_params = hsql.get_connection_info_from_env_file(env_file)
-    # Login.
-    db_connection = hsql.get_connection(*connection_params)
-    # Get the real-time `ImClient`.
-    table_name = "ccxt_ohlcv"
-    im_client = imvcdccccl.CcxtSqlRealTimeImClient(
-        resample_1min, db_connection, table_name
-    )
-    # Get the real-time `MarketData`.
-    asset_ids = system.config["market_data_config", "asset_ids"]
-    market_data, _ = get_RealTimeImClientMarketData_prod_instance1(
-        im_client, asset_ids
-    )
-    return market_data
-
-
-# TODO(Grisha): @Dan this should become `get_RealTimeImClientMarketData_example1` and go
-# to `market_data_example.py`.
-def get_RealTimeImClientMarketData_prod_instance1(
-    im_client: icdc.ImClient,
-    asset_ids: List[int],
-) -> Tuple[mdata.MarketData, hdateti.GetWallClockTime]:
-=======
 # TODO(Grisha): @Dan share some code with `get_Cx_RealTimeMarketData_example1` but
 # the difference will be that the prod `MarketData` should use the dev DB while
 # `get_Cx_RealTimeMarketData_example1` should use the local DB.
 def get_Cx_RealTimeMarketData_prod_instance1(
     system: dtfsys.System,
 ) -> mdata.MarketData:
->>>>>>> fc7d041c
     """
     Build a MarketData backed with RealTimeImClient.
     """
