"""
Import as:

import dataflow_amp.system.Cx.Cx_builders as dtfasccxbu
"""

import datetime
import logging
from typing import Any, Callable, Dict, List, Union

import pandas as pd

import core.config as cconfig
import dataflow.core as dtfcore
import dataflow.system as dtfsys
import helpers.hdbg as hdbg
import helpers.hprint as hprint
import helpers.hs3 as hs3
import helpers.hsql as hsql
import im_v2.ccxt.data.client.ccxt_clients as imvcdccccl
import im_v2.im_lib_tasks as imvimlita
import market_data as mdata
import oms

_LOG = logging.getLogger(__name__)

# TODO(gp): @all -> Cx_system_builders.py


# #############################################################################
# Market data instances.
# #############################################################################


def get_Cx_HistoricalMarketData_example1(
    system: dtfsys.System,
) -> mdata.ImClientMarketData:
    """
    Build a `MarketData` client backed with the data defined by `ImClient`.
    """
    im_client = system.config["market_data_config", "im_client"]
    asset_ids = system.config["market_data_config", "asset_ids"]
    columns = None
    columns_remap = None
    # TODO(gp): Document why this is the wall clock time.
    wall_clock_time = pd.Timestamp("2100-01-01T00:00:00+00:00")
    market_data = mdata.get_HistoricalImClientMarketData_example1(
        im_client,
        asset_ids,
        columns,
        columns_remap,
        wall_clock_time=wall_clock_time,
    )
    return market_data


def get_Cx_RealTimeMarketData_prod_instance1(
    asset_ids: List[int],
) -> mdata.MarketData:
    """
    Build a `MarketData` backed with `RealTimeImClient`.
    """
    _LOG.debug(hprint.to_str("asset_ids"))
    # TODO(Grisha): @Dan pass as much as possible via `system.config`.
    resample_1min = False
    # Get environment variables with login info.
    env_file = imvimlita.get_db_env_path("dev")
    # Get login info.
    connection_params = hsql.get_connection_info_from_env_file(env_file)
    # Login.
    db_connection = hsql.get_connection(*connection_params)
    # Get the real-time `ImClient`.
    table_name = "ccxt_ohlcv_futures"
    im_client = imvcdccccl.CcxtSqlRealTimeImClient(
        resample_1min, db_connection, table_name
    )
    # Get the real-time `MarketData`.
    market_data, _ = mdata.get_RealTimeImClientMarketData_example1(
        im_client, asset_ids
    )
    return market_data


# TODO(Grisha): @Dan Move to `system_builder_utils.py`.
def get_Cx_ReplayedMarketData_from_file(
    system: dtfsys.System, is_prod: bool
) -> mdata.ReplayedMarketData:
    """
    Build a `ReplayedMarketData` backed with data from the specified file.
    """
    file_path = system.config["market_data_config", "file_path"]
    # TODO(Grisha): ideally we want to pass `aws_profile` via config.
    if hs3.is_s3_path(file_path):
        aws_profile = "ck"
        hs3.dassert_is_valid_aws_profile(file_path, aws_profile)
    else:
        aws_profile = None
    hs3.dassert_is_valid_aws_profile(file_path, aws_profile)
    # TODO(Grisha): @Dan pass `column_remap` and column name parameters via `system.config`.
    # TODO(Grisha): @Dan Refactor default column names in system related functions.
    # TODO(Grisha): @Dan Since remapping is different for prod and simulation,
    # their data scheme is different so we need to fix it.
    # Multiple functions that build the system are looking for "start_datetime"
    # and "end_datetime" columns by default.
    if is_prod:
        # Set remapping for database data used in production.
        column_remap = {
            "start_timestamp": "start_datetime",
            "end_timestamp": "end_datetime",
        }
    else:
        # Set remapping for file system data used in simulation.
        column_remap = {"start_ts": "start_datetime", "end_ts": "end_datetime"}
    timestamp_db_column = "end_datetime"
    datetime_columns = ["start_datetime", "end_datetime", "timestamp_db"]
    # Get market data for replaying.
    market_data_df = mdata.load_market_data(
        file_path,
        aws_profile=aws_profile,
        column_remap=column_remap,
        timestamp_db_column=timestamp_db_column,
        datetime_columns=datetime_columns,
    )
    if not is_prod:
        # Asset ids are passed as params in prod, but for simulation we have to
        # fill system config with asset ids from data for `Portfolio`.
        hdbg.dassert_not_in(("market_data_config", "asset_ids"), system.config)
        # TODO(Grisha): @Dan Add a method to `MarketData.get_asset_ids()` that does
        #  `list(df[asset_id_col_name].unique())`.
        system.config["market_data_config", "asset_ids"] = (
            market_data_df["asset_id"].unique().tolist()
        )
    # Initialize market data client.
    event_loop = system.config["event_loop_object"]
    replayed_delay_in_mins_or_timestamp = system.config[
        "market_data_config", "replayed_delay_in_mins_or_timestamp"
    ]
    delay_in_secs = system.config["market_data_config", "delay_in_secs"]
    market_data, _ = mdata.get_ReplayedTimeMarketData_from_df(
        event_loop,
        replayed_delay_in_mins_or_timestamp,
        market_data_df,
        delay_in_secs=delay_in_secs,
    )
    return market_data


# #############################################################################
# Process forecasts configs.
# #############################################################################


def get_ProcessForecastsNode_dict_instance1(
    system: dtfsys.System, order_duration_in_mins: int, is_prod: bool
) -> Dict[str, Any]:
    """
    Build the `ProcessForecastsNode` dictionary for simulation.
    """
    spread_col = None
    style = "cross_sectional"
    # For prod we use smaller GMV so that we can trade at low capacity while
    # for simulation we do not trade with real money.
    if is_prod:
        compute_target_positions_kwargs = {
            "bulk_frac_to_remove": 0.0,
            "target_gmv": 3000.0,
        }
        root_log_dir = system.config.get("system_log_dir")
    else:
        compute_target_positions_kwargs = {
            "bulk_frac_to_remove": 0.0,
            "bulk_fill_method": "zero",
            "target_gmv": 1e5,
        }
        # TODO(Grisha): @Dan CmTask2849 "Pass an actual `system_log_dir` for simulation".
        root_log_dir = None
    dag_builder = system.config["dag_builder_object"]
    volatility_col = dag_builder.get_column_name("volatility")
    prediction_col = dag_builder.get_column_name("prediction")
    process_forecasts_node_dict = dtfsys.get_ProcessForecastsNode_dict_example1(
        system.portfolio,
        prediction_col,
        volatility_col,
        spread_col,
        order_duration_in_mins,
        style,
        compute_target_positions_kwargs,
        root_log_dir,
    )
    if is_prod:
        # Set backend suitable for working with Binance.
        process_forecasts_node_dict["process_forecasts_dict"]["optimizer_config"][
            "backend"
        ] = "cc_pomo"
    return process_forecasts_node_dict


# #############################################################################
# DAG instances.
# #############################################################################


def get_Cx_HistoricalDag_example1(system: dtfsys.System) -> dtfcore.DAG:
    """
    Build a DAG with a historical data source for simulation.
    """
    hdbg.dassert_isinstance(system, dtfsys.System)
    # Create HistoricalDataSource.
    stage = "read_data"
    market_data = system.market_data
    # TODO(gp): This in the original code was
    # ts_col_name = "timestamp_db"
    ts_col_name = "end_ts"
    multiindex_output = True
    # col_names_to_remove = ["start_datetime", "timestamp_db"]
    col_names_to_remove = []
    node = dtfsys.HistoricalDataSource(
        stage,
        market_data,
        ts_col_name,
        multiindex_output,
        col_names_to_remove=col_names_to_remove,
    )
    # Build the DAG.
    dag_builder = system.config["dag_builder_object"]
    dag = dag_builder.get_dag(system.config["dag_config"])
    # Add the data source node.
    dag.insert_at_head(node)
    return dag


def get_Cx_RealTimeDag_example1(system: dtfsys.System) -> dtfcore.DAG:
    """
    Build a DAG with a real time data source.
    """
    hdbg.dassert_isinstance(system, dtfsys.System)
    system = dtfsys.apply_history_lookback(system)
    dag = dtfsys.add_real_time_data_source(system)
    return dag


def get_Cx_RealTimeDag_example2(
    system: dtfsys.System, is_prod: bool
) -> dtfcore.DAG:
    """
    Build a DAG with `RealTimeDataSource` and `ForecastProcessorNode`.
    """
    hdbg.dassert_isinstance(system, dtfsys.System)
    system = dtfsys.apply_history_lookback(system)
    dag = dtfsys.add_real_time_data_source(system)
    # Configure a `ProcessForecastNode`.
    order_duration_in_mins = 5
    process_forecasts_node_dict = get_ProcessForecastsNode_dict_instance1(
        system, order_duration_in_mins, is_prod
    )
    system.config["process_forecasts_node_dict"] = cconfig.Config.from_dict(
        process_forecasts_node_dict
    )
    system = dtfsys.apply_ProcessForecastsNode_config_for_crypto(system, is_prod)
    # Append the `ProcessForecastNode`.
    dag = dtfsys.add_ProcessForecastsNode(system, dag)
    return dag


# TODO(gp): Copied from _get_E1_dag_prod... Try to share code.
def _get_Cx_dag_prod_instance1(
    system: dtfsys.System,
    get_process_forecasts_node_dict_func: Callable,
) -> dtfcore.DAG:
    """
    Build the DAG for a C1b production system from a system config.
    """
    hdbg.dassert_isinstance(system, dtfsys.System)
    # Create the pipeline.
    # TODO(gp): Fast prod system must be set before the DAG is built.
    dag_builder = system.config.get_and_mark_as_used("dag_builder_object")
    dag_config = system.config.get_and_mark_as_used("dag_config")
    # The config must be complete and stable here.
    dag = dag_builder.get_dag(dag_config)
    system = dtfsys.apply_dag_property(dag, system)
    #
    system = dtfsys.apply_DagRunner_config_for_crypto(system)
    # Build Portfolio.
    mark_key_as_used = True
    trading_period_str = dag_builder.get_trading_period(
        dag_config, mark_key_as_used
    )
    # TODO(gp): Add a param to get_trading_period to return the int.
    order_duration_in_mins = int(trading_period_str.replace("T", ""))
    system.config[
        "portfolio_config", "order_duration_in_mins"
    ] = order_duration_in_mins
    # Set market data history lookback in days in to config.
    system = dtfsys.apply_history_lookback(system)
    # Build the process forecast dict.
    is_prod = True
    process_forecasts_node_dict = get_process_forecasts_node_dict_func(
        system, order_duration_in_mins, is_prod
    )
    system.config["process_forecasts_node_dict"] = cconfig.Config.from_dict(
        process_forecasts_node_dict
    )
    is_prod = True
    system = dtfsys.apply_ProcessForecastsNode_config_for_crypto(system, is_prod)
    # Assemble.
    market_data = system.market_data
    market_data_history_lookback = system.config.get_and_mark_as_used(
        ("market_data_config", "history_lookback")
    )
    process_forecasts_node_dict = system.config.get_and_mark_as_used(
        "process_forecasts_node_dict"
    ).to_dict()
    ts_col_name = "timestamp_db"
    # TODO(Grisha): should we use `add_real_time_data_source` and
    # `add_ProcessForecastsNode` from `system_builder_utils.py`?
    dag = dtfsys.adapt_dag_to_real_time(
        dag,
        market_data,
        market_data_history_lookback,
        process_forecasts_node_dict,
        ts_col_name,
    )
    _LOG.debug("dag=\n%s", dag)
    return dag


def get_Cx_dag_prod_instance1(system: dtfsys.System) -> dtfcore.DAG:
    """
    Build the DAG for a production system from a system config.
    """
    # TODO(gp): It seems that we inlined the code somewhere so we should factor it
    #  out.
    # get_process_forecasts_node_dict_func = dtfsys.get_process_forecasts_dict_example3
    get_process_forecasts_node_dict_func = get_ProcessForecastsNode_dict_instance1
    dag = _get_Cx_dag_prod_instance1(system, get_process_forecasts_node_dict_func)
    return dag


# #############################################################################
# Portfolio instances.
# #############################################################################


# TODO(gp): We should dump the state of the portfolio and load it back.
<<<<<<< HEAD
# TODO(gp): Probably all prod system needs to have use_simulation and trade_date and
=======
# TODO(gp): Probably all prod system needs to have run_mode and trade_date and
>>>>>>> feb9de36
#  so we can generalize the class to be not E8 specific.
def get_Cx_portfolio_prod_instance1(system: dtfsys.System) -> oms.Portfolio:
    """
    Build Portfolio instance for production.
    """
<<<<<<< HEAD
    use_simulation = system.config.get_and_mark_as_used("use_simulation")
=======
    run_mode = system.config.get_and_mark_as_used("run_mode")
>>>>>>> feb9de36
    cf_config_strategy = system.config.get_and_mark_as_used(
        ("cf_config", "strategy")
    )
    market_data = system.market_data
    universe_version = system.config.get_and_mark_as_used(
        ("market_data_config", "universe_version")
    )
    secret_identifier_config = system.config.get_and_mark_as_used(
        "secret_identifier_config"
    )
    #
    dag_builder = system.config["dag_builder_object"]
    dag_config = system.config["dag_config"]
    mark_key_as_used = True
    trading_period_str = dag_builder.get_trading_period(
        dag_config, mark_key_as_used
    )
    _LOG.debug(hprint.to_str("trading_period_str"))
    pricing_method = "twap." + trading_period_str
    #
    asset_ids = system.config.get_and_mark_as_used(
        ("market_data_config", "asset_ids")
    )
    #
    system = dtfsys.apply_Portfolio_config(system)
    column_remap = system.config.get_and_mark_as_used(
        ("portfolio_config", "column_remap")
    )
    portfolio = oms.get_CcxtPortfolio_prod_instance1(
<<<<<<< HEAD
        use_simulation,
=======
        run_mode,
>>>>>>> feb9de36
        cf_config_strategy,
        market_data,
        column_remap,
        universe_version,
        secret_identifier_config,
        pricing_method,
        asset_ids,
    )
    return portfolio


# #############################################################################
# Apply config utils.
# #############################################################################


def apply_Cx_MarketData_config(
    system: dtfsys.System,
    replayed_delay_in_mins_or_timestamp: Union[int, pd.Timestamp],
) -> dtfsys.System:
    """
    Extend system config with parameters for `MarketData` init.
    """
    system.config["market_data_config", "asset_id_col_name"] = "asset_id"
    system.config["market_data_config", "delay_in_secs"] = 10
    system.config[
        "market_data_config", "replayed_delay_in_mins_or_timestamp"
    ] = replayed_delay_in_mins_or_timestamp
    return system


def apply_Cx_DagRunner_config(
    system: dtfsys.System,
    rt_timeout_in_secs_or_time: Union[int, datetime.time],
) -> dtfsys.System:
    """
    Extend system config with parameters for `DagRunner` init.
    """
    # TODO(Grisha): infer bar duration from `DagBuilder`.
    system.config["dag_runner_config", "bar_duration_in_secs"] = 60 * 5
    system.config["dag_runner_config", "fit_at_beginning"] = system.config[
        "dag_builder_object"
    ].fit_at_beginning
    system.config[
        "dag_runner_config", "rt_timeout_in_secs_or_time"
    ] = rt_timeout_in_secs_or_time
    return system


def apply_research_pnl_config(system: dtfsys.System) -> dtfsys.System:
    """
    Extend system config with parameters for research PNL computations.
    """
    dag_builder = system.config["dag_builder_object"]
    price_col = dag_builder.get_column_name("price")
    volatility_col = dag_builder.get_column_name("volatility")
    prediction_col = dag_builder.get_column_name("prediction")
    system.config["research_pnl", "price_col"] = price_col
    system.config["research_pnl", "volatility_col"] = volatility_col
    system.config["research_pnl", "prediction_col"] = prediction_col
    return system


def apply_Cx_ForecastEvaluatorFromPrices_config(
    system: dtfsys.System,
) -> dtfsys.System:
    """
    Extend system config with parameters for `ForecastEvaluatorFromPrices`
    init.
    """
    forecast_evaluator_from_prices_dict = {
        "style": "cross_sectional",
        "init": {
            "price_col": system.config["research_pnl", "price_col"],
            "volatility_col": system.config["research_pnl", "volatility_col"],
            "prediction_col": system.config["research_pnl", "prediction_col"],
        },
        "kwargs": {
            "target_gmv": 1e5,
            "liquidate_at_end_of_day": False,
        },
    }
    system.config[
        "research_forecast_evaluator_from_prices"
    ] = cconfig.Config.from_dict(forecast_evaluator_from_prices_dict)
    return system


def apply_Cx_OrderProcessor_config(system: dtfsys.System) -> dtfsys.System:
    """
    Extend system config with parameters for `OrderProcessor` init.
    """
    # If an order is not placed within a bar, then there is a timeout, so
    # we add extra 5 seconds to `bar_duration_in_secs` (which represents
    # the length of a trading bar) to make sure that the `OrderProcessor`
    # waits long enough before timing out.
    max_wait_time_for_order_in_secs = (
        system.config["dag_runner_config", "bar_duration_in_secs"] + 5
    )
    system.config[
        "order_processor_config", "max_wait_time_for_order_in_secs"
    ] = max_wait_time_for_order_in_secs
    system.config["order_processor_config", "duration_in_secs"] = system.config[
        "dag_runner_config", "rt_timeout_in_secs_or_time"
    ]
    return system<|MERGE_RESOLUTION|>--- conflicted
+++ resolved
@@ -342,21 +342,13 @@
 
 
 # TODO(gp): We should dump the state of the portfolio and load it back.
-<<<<<<< HEAD
-# TODO(gp): Probably all prod system needs to have use_simulation and trade_date and
-=======
 # TODO(gp): Probably all prod system needs to have run_mode and trade_date and
->>>>>>> feb9de36
 #  so we can generalize the class to be not E8 specific.
 def get_Cx_portfolio_prod_instance1(system: dtfsys.System) -> oms.Portfolio:
     """
     Build Portfolio instance for production.
     """
-<<<<<<< HEAD
-    use_simulation = system.config.get_and_mark_as_used("use_simulation")
-=======
     run_mode = system.config.get_and_mark_as_used("run_mode")
->>>>>>> feb9de36
     cf_config_strategy = system.config.get_and_mark_as_used(
         ("cf_config", "strategy")
     )
@@ -386,11 +378,7 @@
         ("portfolio_config", "column_remap")
     )
     portfolio = oms.get_CcxtPortfolio_prod_instance1(
-<<<<<<< HEAD
-        use_simulation,
-=======
         run_mode,
->>>>>>> feb9de36
         cf_config_strategy,
         market_data,
         column_remap,
