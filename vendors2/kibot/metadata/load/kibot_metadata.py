--- conflicted
+++ resolved
@@ -1,11 +1,7 @@
 import abc
 import os
 import re
-<<<<<<< HEAD
 from typing import Any, List, Tuple, Optional, Type, Union
-=======
-from typing import Any, List, Tuple, Optional
->>>>>>> a4f3a71e
 
 import pandas as pd
 import helpers.dbg as dbg
@@ -347,7 +343,6 @@
             [kibot_metadata, kibot_to_cme_mapping], axis=1
         )
         return annotated_metadata
-<<<<<<< HEAD
 
     def get_kibot_symbols(self, contract_type: str = "1min") -> pd.Series:
         metadata = self.get_metadata(contract_type)
@@ -453,6 +448,4 @@
                 lifetime.start_date = pd.Timestamp(lifetime.start_date)
                 lifetime.end_date = pd.Timestamp(lifetime.end_date)
                 df.append([symbol, contract, lifetime.start_date, lifetime.end_date])
-        self.contracts = pd.DataFrame(df, columns=["symbol", "contract", "start_date", "end_date"])
-=======
->>>>>>> a4f3a71e
+        self.contracts = pd.DataFrame(df, columns=["symbol", "contract", "start_date", "end_date"])